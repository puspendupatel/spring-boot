name: CI
on:
  push:
    branches:
      - 3.2.x
concurrency:
  group: ${{ github.workflow }}-${{ github.ref }}
jobs:
  ci:
    name: '${{ matrix.os.name}} | Java ${{ matrix.java.version}}'
    runs-on: ${{ matrix.os.id }}
    if: ${{ github.repository == 'spring-projects/spring-boot' }}
    strategy:
      matrix:
        os:
          - id: ubuntu22-8-32
            name: Linux
          - id: windows-latest
            name: Windows
        java:
          - version: 17
            toolchain: false
          - version: 21
            toolchain: true
          - version: 22
            toolchain: true
        exclude:
          - os:
              name: Linux
            java:
              version: 17
    steps:
<<<<<<< HEAD
      - name: Set Up Java
        uses: actions/setup-java@v4
        with:
          distribution: liberica
          java-version: |
            ${{ matrix.java.version }}
            ${{ matrix.java.toolchain && '17' || '' }}
=======
>>>>>>> e4802b88
      - name: Prepare Windows runner
        if: ${{ runner.os == 'Windows' }}
        run: |
          git config --global core.autocrlf true
          git config --global core.longPaths true
          Stop-Service -name Docker
      - name: Check Out Code
        uses: actions/checkout@v4
      - name: Build
        uses: ./.github/actions/build
        with:
          java-version: ${{ matrix.java.version }}
          java-toolchain: ${{ matrix.java.toolchain }}
          gradle-enterprise-access-key: ${{ secrets.GRADLE_ENTERPRISE_SECRET_ACCESS_KEY }}
          gradle-enterprise-cache-user: ${{ secrets.GRADLE_ENTERPRISE_CACHE_USER }}
          gradle-enterprise-cache-password: ${{ secrets.GRADLE_ENTERPRISE_CACHE_PASSWORD }}
      - name: Send Notification
        uses: ./.github/actions/send-notification
        if: always()
        with:
          webhook-url: ${{ secrets.GOOGLE_CHAT_WEBHOOK_URL }}
          status: ${{ job.status }}
          build-scan-url: ${{ steps.build.outputs.build-scan-url }}
          run-name: ${{ format('{0} | {1} | Java {2}', github.ref_name, matrix.os.name, matrix.java.version) }}<|MERGE_RESOLUTION|>--- conflicted
+++ resolved
@@ -30,16 +30,6 @@
             java:
               version: 17
     steps:
-<<<<<<< HEAD
-      - name: Set Up Java
-        uses: actions/setup-java@v4
-        with:
-          distribution: liberica
-          java-version: |
-            ${{ matrix.java.version }}
-            ${{ matrix.java.toolchain && '17' || '' }}
-=======
->>>>>>> e4802b88
       - name: Prepare Windows runner
         if: ${{ runner.os == 'Windows' }}
         run: |
