name: CI
on:
  push:
    branches:
      - main
concurrency:
  group: ${{ github.workflow }}-${{ github.ref }}
jobs:
  ci:
    name: '${{ matrix.os.name}} | Java ${{ matrix.java.version}}'
    runs-on: ${{ matrix.os.id }}
    if: ${{ github.repository == 'spring-projects/spring-boot' }}
    strategy:
      fail-fast: false
      matrix:
        os:
          - id: ${{ vars.UBUNTU_MEDIUM || 'ubuntu-latest' }}
            name: Linux
          - id: windows-latest
            name: Windows
        java:
          - version: 17
            toolchain: false
          - version: 21
            toolchain: false
          - version: 22
            toolchain: false
          - version: 23
<<<<<<< HEAD
            early-access: true
            toolchain: false
=======
            distribution: oracle
            toolchain: true
>>>>>>> 23f064db
        exclude:
          - os:
              name: Linux
            java:
              version: 17
    steps:
      - name: Prepare Windows runner
        if: ${{ runner.os == 'Windows' }}
        run: |
          git config --global core.autocrlf true
          git config --global core.longPaths true
          Stop-Service -name Docker
      - name: Check Out Code
        uses: actions/checkout@v4
      - name: Build
        id: build
        uses: ./.github/actions/build
        with:
          java-version: ${{ matrix.java.version }}
          java-early-access: ${{ matrix.java.early-access || 'false' }}
          java-toolchain: ${{ matrix.java.toolchain }}
          java-distribution: ${{ matrix.java.distribution }}
          develocity-access-key: ${{ secrets.GRADLE_ENTERPRISE_SECRET_ACCESS_KEY }}
      - name: Send Notification
        uses: ./.github/actions/send-notification
        if: always()
        with:
          webhook-url: ${{ secrets.GOOGLE_CHAT_WEBHOOK_URL }}
          status: ${{ job.status }}
          build-scan-url: ${{ steps.build.outputs.build-scan-url }}
          run-name: ${{ format('{0} | {1} | Java {2}', github.ref_name, matrix.os.name, matrix.java.version) }}<|MERGE_RESOLUTION|>--- conflicted
+++ resolved
@@ -26,13 +26,8 @@
           - version: 22
             toolchain: false
           - version: 23
-<<<<<<< HEAD
-            early-access: true
-            toolchain: false
-=======
             distribution: oracle
             toolchain: true
->>>>>>> 23f064db
         exclude:
           - os:
               name: Linux
