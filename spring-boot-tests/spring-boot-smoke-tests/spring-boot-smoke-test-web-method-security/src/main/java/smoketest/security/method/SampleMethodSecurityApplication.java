--- conflicted
+++ resolved
@@ -1,125 +1,3 @@
-<<<<<<< HEAD
-/*
- * Copyright 2012-2019 the original author or authors.
- *
- * Licensed under the Apache License, Version 2.0 (the "License");
- * you may not use this file except in compliance with the License.
- * You may obtain a copy of the License at
- *
- *      https://www.apache.org/licenses/LICENSE-2.0
- *
- * Unless required by applicable law or agreed to in writing, software
- * distributed under the License is distributed on an "AS IS" BASIS,
- * WITHOUT WARRANTIES OR CONDITIONS OF ANY KIND, either express or implied.
- * See the License for the specific language governing permissions and
- * limitations under the License.
- */
-
-package smoketest.security.method;
-
-import java.util.Date;
-import java.util.Map;
-
-import org.springframework.boot.actuate.autoconfigure.security.servlet.EndpointRequest;
-import org.springframework.boot.autoconfigure.SpringBootApplication;
-import org.springframework.boot.builder.SpringApplicationBuilder;
-import org.springframework.context.annotation.Bean;
-import org.springframework.context.annotation.Configuration;
-import org.springframework.core.Ordered;
-import org.springframework.core.annotation.Order;
-import org.springframework.security.access.annotation.Secured;
-import org.springframework.security.config.annotation.method.configuration.EnableGlobalMethodSecurity;
-import org.springframework.security.config.annotation.web.builders.HttpSecurity;
-import org.springframework.security.config.annotation.web.configuration.WebSecurityConfigurerAdapter;
-import org.springframework.security.core.userdetails.User;
-import org.springframework.security.provisioning.InMemoryUserDetailsManager;
-import org.springframework.security.web.util.matcher.AntPathRequestMatcher;
-import org.springframework.stereotype.Controller;
-import org.springframework.web.bind.annotation.GetMapping;
-import org.springframework.web.servlet.config.annotation.ViewControllerRegistry;
-import org.springframework.web.servlet.config.annotation.WebMvcConfigurer;
-
-@SpringBootApplication
-@EnableGlobalMethodSecurity(securedEnabled = true)
-public class SampleMethodSecurityApplication implements WebMvcConfigurer {
-
-	@Override
-	public void addViewControllers(ViewControllerRegistry registry) {
-		registry.addViewController("/login").setViewName("login");
-		registry.addViewController("/access").setViewName("access");
-	}
-
-	public static void main(String[] args) {
-		new SpringApplicationBuilder(SampleMethodSecurityApplication.class).run(args);
-	}
-
-	@Order(Ordered.HIGHEST_PRECEDENCE)
-	@Configuration(proxyBeanMethods = false)
-	protected static class AuthenticationSecurity {
-
-		@SuppressWarnings("deprecation")
-		@Bean
-		public InMemoryUserDetailsManager inMemoryUserDetailsManager() throws Exception {
-			return new InMemoryUserDetailsManager(
-					User.withDefaultPasswordEncoder().username("admin").password("admin")
-							.roles("ADMIN", "USER", "ACTUATOR").build(),
-					User.withDefaultPasswordEncoder().username("user").password("user").roles("USER").build());
-		}
-
-	}
-
-	@Configuration(proxyBeanMethods = false)
-	protected static class ApplicationSecurity extends WebSecurityConfigurerAdapter {
-
-		@Override
-		protected void configure(HttpSecurity http) throws Exception {
-			// @formatter:off
-			http.authorizeRequests()
-					.antMatchers("/login").permitAll()
-					.anyRequest().fullyAuthenticated()
-					.and()
-				.formLogin().loginPage("/login").failureUrl("/login?error")
-					.and()
-				.logout().logoutRequestMatcher(new AntPathRequestMatcher("/logout"))
-					.and()
-				.exceptionHandling().accessDeniedPage("/access?error");
-			// @formatter:on
-		}
-
-	}
-
-	@Configuration(proxyBeanMethods = false)
-	@Order(1)
-	protected static class ActuatorSecurity extends WebSecurityConfigurerAdapter {
-
-		@Override
-		protected void configure(HttpSecurity http) throws Exception {
-			// @formatter:off
-			http.requestMatcher(EndpointRequest.toAnyEndpoint()).authorizeRequests()
-					.anyRequest().authenticated()
-					.and()
-				.httpBasic();
-			// @formatter:on
-		}
-
-	}
-
-	@Controller
-	protected static class HomeController {
-
-		@GetMapping("/")
-		@Secured("ROLE_ADMIN")
-		public String home(Map<String, Object> model) {
-			model.put("message", "Hello World");
-			model.put("title", "Hello Home");
-			model.put("date", new Date());
-			return "home";
-		}
-
-	}
-
-}
-=======
 /*
  * Copyright 2012-2020 the original author or authors.
  *
@@ -237,5 +115,4 @@
 
 	}
 
-}
->>>>>>> 6755b480
+}