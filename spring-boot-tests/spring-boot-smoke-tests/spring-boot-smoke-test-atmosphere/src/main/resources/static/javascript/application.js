--- conflicted
+++ resolved
@@ -1,173 +1,3 @@
-<<<<<<< HEAD
-$(function() {
-	"use strict";
-
-	var header = $('#header');
-	var content = $('#content');
-	var input = $('#input');
-	var status = $('#status');
-	var myName = false;
-	var author = null;
-	var logged = false;
-	var socket = atmosphere;
-	var subSocket;
-	var transport = 'websocket';
-
-	// We are now ready to cut the request
-	var request = {
-		url : '/chat',
-		contentType : "application/json",
-		logLevel : 'debug',
-		transport : transport,
-		trackMessageLength : true,
-		reconnectInterval : 5000
-	};
-
-	request.onOpen = function(response) {
-		content.html($('<p>', {
-			text : 'Atmosphere connected using ' + response.transport
-		}));
-		input.removeAttr('disabled').focus();
-		status.text('Choose name:');
-		transport = response.transport;
-
-		// Carry the UUID. This is required if you want to call
-		// subscribe(request) again.
-		request.uuid = response.request.uuid;
-	};
-
-	request.onClientTimeout = function(r) {
-		content
-				.html($(
-						'<p>',
-						{
-							text : 'Client closed the connection after a timeout. Reconnecting in '
-									+ request.reconnectInterval
-						}));
-		subSocket
-				.push(atmosphere.util
-						.stringifyJSON({
-							author : author,
-							message : 'is inactive and closed the connection. Will reconnect in '
-									+ request.reconnectInterval
-						}));
-		input.attr('disabled', 'disabled');
-		setTimeout(function() {
-			subSocket = socket.subscribe(request);
-		}, request.reconnectInterval);
-	};
-
-	request.onReopen = function(response) {
-		input.removeAttr('disabled').focus();
-		content.html($('<p>', {
-			text : 'Atmosphere re-connected using ' + response.transport
-		}));
-	};
-
-	// For demonstration of how you can customize the fallbackTransport using
-	// the onTransportFailure function
-	request.onTransportFailure = function(errorMsg, request) {
-		atmosphere.util.info(errorMsg);
-		request.fallbackTransport = "long-polling";
-		header
-				.html($(
-						'<h3>',
-						{
-							text : 'Atmosphere Chat. Default transport is WebSocket, fallback is '
-									+ request.fallbackTransport
-						}));
-	};
-
-	request.onMessage = function(response) {
-
-		var message = response.responseBody;
-		try {
-			var json = atmosphere.util.parseJSON(message);
-		} catch (e) {
-			console.log('This doesn\'t look like a valid JSON: ', message);
-			return;
-		}
-
-		input.removeAttr('disabled').focus();
-		if (!logged && myName) {
-			logged = true;
-			status.text(myName + ': ').css('color', 'blue');
-		} else {
-			var me = json.author == author;
-			var date = typeof (json.time) == 'string' ? parseInt(json.time)
-					: json.time;
-			addMessage(json.author, json.message, me ? 'blue' : 'black',
-					new Date(date));
-		}
-	};
-
-	request.onClose = function(response) {
-		content.html($('<p>', {
-			text : 'Server closed the connection after a timeout'
-		}));
-		if (subSocket) {
-			subSocket.push(atmosphere.util.stringifyJSON({
-				author : author,
-				message : 'disconnecting'
-			}));
-		}
-		input.attr('disabled', 'disabled');
-	};
-
-	request.onError = function(response) {
-		content.html($('<p>', {
-			text : 'Sorry, but there\'s some problem with your '
-					+ 'socket or the server is down'
-		}));
-		logged = false;
-	};
-
-	request.onReconnect = function(request, response) {
-		content.html($('<p>', {
-			text : 'Connection lost, trying to reconnect. Trying to reconnect '
-					+ request.reconnectInterval
-		}));
-		input.attr('disabled', 'disabled');
-	};
-
-	subSocket = socket.subscribe(request);
-
-	input.keydown(function(e) {
-		if (e.keyCode === 13) {
-			var msg = $(this).val();
-
-			// First message is always the author's name
-			if (author == null) {
-				author = msg;
-			}
-
-			subSocket.push(atmosphere.util.stringifyJSON({
-				author : author,
-				message : msg
-			}));
-			$(this).val('');
-
-			input.attr('disabled', 'disabled');
-			if (myName === false) {
-				myName = msg;
-			}
-		}
-	});
-
-	function addMessage(author, message, color, datetime) {
-		content.append('<p><span style="color:'
-				+ color
-				+ '">'
-				+ author
-				+ '</span> @ '
-				+ +(datetime.getHours() < 10 ? '0' + datetime.getHours()
-						: datetime.getHours())
-				+ ':'
-				+ (datetime.getMinutes() < 10 ? '0' + datetime.getMinutes()
-						: datetime.getMinutes()) + ': ' + message + '</p>');
-	}
-});
-=======
 $(function() {
 	"use strict";
 
@@ -334,5 +164,4 @@
 				+ (datetime.getMinutes() < 10 ? '0' + datetime.getMinutes()
 						: datetime.getMinutes()) + ': ' + message + '</p>');
 	}
-});
->>>>>>> 6755b480
+});