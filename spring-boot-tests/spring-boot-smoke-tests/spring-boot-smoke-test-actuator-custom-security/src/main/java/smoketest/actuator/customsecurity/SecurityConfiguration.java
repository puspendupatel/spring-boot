--- conflicted
+++ resolved
@@ -1,65 +1,3 @@
-<<<<<<< HEAD
-/*
- * Copyright 2012-2019 the original author or authors.
- *
- * Licensed under the Apache License, Version 2.0 (the "License");
- * you may not use this file except in compliance with the License.
- * You may obtain a copy of the License at
- *
- *      https://www.apache.org/licenses/LICENSE-2.0
- *
- * Unless required by applicable law or agreed to in writing, software
- * distributed under the License is distributed on an "AS IS" BASIS,
- * WITHOUT WARRANTIES OR CONDITIONS OF ANY KIND, either express or implied.
- * See the License for the specific language governing permissions and
- * limitations under the License.
- */
-
-package smoketest.actuator.customsecurity;
-
-import org.springframework.boot.actuate.autoconfigure.security.servlet.EndpointRequest;
-import org.springframework.boot.actuate.web.mappings.MappingsEndpoint;
-import org.springframework.boot.autoconfigure.security.servlet.PathRequest;
-import org.springframework.context.annotation.Bean;
-import org.springframework.context.annotation.Configuration;
-import org.springframework.security.config.annotation.web.builders.HttpSecurity;
-import org.springframework.security.config.annotation.web.configuration.WebSecurityConfigurerAdapter;
-import org.springframework.security.core.userdetails.User;
-import org.springframework.security.provisioning.InMemoryUserDetailsManager;
-
-@Configuration(proxyBeanMethods = false)
-public class SecurityConfiguration extends WebSecurityConfigurerAdapter {
-
-	@SuppressWarnings("deprecation")
-	@Bean
-	public InMemoryUserDetailsManager inMemoryUserDetailsManager() {
-		return new InMemoryUserDetailsManager(
-				User.withDefaultPasswordEncoder().username("user").password("password").authorities("ROLE_USER")
-						.build(),
-				User.withDefaultPasswordEncoder().username("beans").password("beans").authorities("ROLE_BEANS").build(),
-				User.withDefaultPasswordEncoder().username("admin").password("admin")
-						.authorities("ROLE_ACTUATOR", "ROLE_USER").build());
-	}
-
-	@Override
-	protected void configure(HttpSecurity http) throws Exception {
-		// @formatter:off
-		http.authorizeRequests()
-				.mvcMatchers("/actuator/beans").hasRole("BEANS")
-				.requestMatchers(EndpointRequest.to("health", "info")).permitAll()
-				.requestMatchers(EndpointRequest.toAnyEndpoint().excluding(MappingsEndpoint.class)).hasRole("ACTUATOR")
-				.requestMatchers(PathRequest.toStaticResources().atCommonLocations()).permitAll()
-				.antMatchers("/foo").permitAll()
-				.antMatchers("/**").hasRole("USER")
-				.and()
-			.cors()
-				.and()
-			.httpBasic();
-		// @formatter:on
-	}
-
-}
-=======
 /*
  * Copyright 2012-2021 the original author or authors.
  *
@@ -131,5 +69,4 @@
 		return http.build();
 	}
 
-}
->>>>>>> 6755b480
+}