<<<<<<< HEAD
/*
 * Copyright 2012-2019 the original author or authors.
 *
 * Licensed under the Apache License, Version 2.0 (the "License");
 * you may not use this file except in compliance with the License.
 * You may obtain a copy of the License at
 *
 *      https://www.apache.org/licenses/LICENSE-2.0
 *
 * Unless required by applicable law or agreed to in writing, software
 * distributed under the License is distributed on an "AS IS" BASIS,
 * WITHOUT WARRANTIES OR CONDITIONS OF ANY KIND, either express or implied.
 * See the License for the specific language governing permissions and
 * limitations under the License.
 */

package smoketest.actuator;

import java.util.Map;

import org.junit.jupiter.api.Test;

import org.springframework.beans.factory.annotation.Autowired;
import org.springframework.boot.test.context.SpringBootTest;
import org.springframework.boot.test.context.SpringBootTest.WebEnvironment;
import org.springframework.boot.test.web.client.TestRestTemplate;
import org.springframework.http.HttpStatus;
import org.springframework.http.ResponseEntity;

import static org.assertj.core.api.Assertions.assertThat;

/**
 * Integration tests for endpoints configuration.
 *
 * @author Dave Syer
 */
@SpringBootTest(webEnvironment = WebEnvironment.RANDOM_PORT, properties = { "spring.mvc.servlet.path=/spring" })
class ServletPathSampleActuatorApplicationTests {

	@Autowired
	private TestRestTemplate restTemplate;

	@Test
	void testErrorPath() {
		@SuppressWarnings("rawtypes")
		ResponseEntity<Map> entity = this.restTemplate.withBasicAuth("user", getPassword())
				.getForEntity("/spring/error", Map.class);
		assertThat(entity.getStatusCode()).isEqualTo(HttpStatus.INTERNAL_SERVER_ERROR);
		@SuppressWarnings("unchecked")
		Map<String, Object> body = entity.getBody();
		assertThat(body.get("error")).isEqualTo("None");
		assertThat(body.get("status")).isEqualTo(999);
	}

	@Test
	void testHealth() {
		ResponseEntity<String> entity = this.restTemplate.withBasicAuth("user", getPassword())
				.getForEntity("/spring/actuator/health", String.class);
		assertThat(entity.getStatusCode()).isEqualTo(HttpStatus.OK);
		assertThat(entity.getBody()).contains("\"status\":\"UP\"");
	}

	@Test
	void testHomeIsSecure() {
		@SuppressWarnings("rawtypes")
		ResponseEntity<Map> entity = this.restTemplate.getForEntity("/spring/", Map.class);
		assertThat(entity.getStatusCode()).isEqualTo(HttpStatus.UNAUTHORIZED);
		@SuppressWarnings("unchecked")
		Map<String, Object> body = entity.getBody();
		assertThat(body.get("error")).isEqualTo("Unauthorized");
		assertThat(entity.getHeaders()).doesNotContainKey("Set-Cookie");
	}

	private String getPassword() {
		return "password";
	}

}
=======
/*
 * Copyright 2012-2019 the original author or authors.
 *
 * Licensed under the Apache License, Version 2.0 (the "License");
 * you may not use this file except in compliance with the License.
 * You may obtain a copy of the License at
 *
 *      https://www.apache.org/licenses/LICENSE-2.0
 *
 * Unless required by applicable law or agreed to in writing, software
 * distributed under the License is distributed on an "AS IS" BASIS,
 * WITHOUT WARRANTIES OR CONDITIONS OF ANY KIND, either express or implied.
 * See the License for the specific language governing permissions and
 * limitations under the License.
 */

package smoketest.actuator;

import java.util.Map;

import org.junit.jupiter.api.Test;

import org.springframework.beans.factory.annotation.Autowired;
import org.springframework.boot.test.context.SpringBootTest;
import org.springframework.boot.test.context.SpringBootTest.WebEnvironment;
import org.springframework.boot.test.web.client.TestRestTemplate;
import org.springframework.http.HttpStatus;
import org.springframework.http.ResponseEntity;

import static org.assertj.core.api.Assertions.assertThat;

/**
 * Integration tests for endpoints configuration.
 *
 * @author Dave Syer
 */
@SpringBootTest(webEnvironment = WebEnvironment.RANDOM_PORT, properties = { "spring.mvc.servlet.path=/spring" })
class ServletPathSampleActuatorApplicationTests {

	@Autowired
	private TestRestTemplate restTemplate;

	@Test
	void testErrorPath() {
		ResponseEntity<Map<String, Object>> entity = asMapEntity(
				this.restTemplate.withBasicAuth("user", "password").getForEntity("/spring/error", Map.class));
		assertThat(entity.getStatusCode()).isEqualTo(HttpStatus.INTERNAL_SERVER_ERROR);
		assertThat(entity.getBody().get("error")).isEqualTo("None");
		assertThat(entity.getBody().get("status")).isEqualTo(999);
	}

	@Test
	void testHealth() {
		ResponseEntity<String> entity = this.restTemplate.withBasicAuth("user", "password")
				.getForEntity("/spring/actuator/health", String.class);
		assertThat(entity.getStatusCode()).isEqualTo(HttpStatus.OK);
		assertThat(entity.getBody()).contains("\"status\":\"UP\"");
	}

	@Test
	void testHomeIsSecure() {
		ResponseEntity<Map<String, Object>> entity = asMapEntity(this.restTemplate.getForEntity("/spring/", Map.class));
		assertThat(entity.getStatusCode()).isEqualTo(HttpStatus.UNAUTHORIZED);
		Map<String, Object> body = entity.getBody();
		assertThat(body.get("error")).isEqualTo("Unauthorized");
		assertThat(entity.getHeaders()).doesNotContainKey("Set-Cookie");
	}

	@SuppressWarnings({ "unchecked", "rawtypes" })
	static <K, V> ResponseEntity<Map<K, V>> asMapEntity(ResponseEntity<Map> entity) {
		return (ResponseEntity) entity;
	}

}
>>>>>>> 6755b480
<|MERGE_RESOLUTION|>--- conflicted
+++ resolved
@@ -1,83 +1,3 @@
-<<<<<<< HEAD
-/*
- * Copyright 2012-2019 the original author or authors.
- *
- * Licensed under the Apache License, Version 2.0 (the "License");
- * you may not use this file except in compliance with the License.
- * You may obtain a copy of the License at
- *
- *      https://www.apache.org/licenses/LICENSE-2.0
- *
- * Unless required by applicable law or agreed to in writing, software
- * distributed under the License is distributed on an "AS IS" BASIS,
- * WITHOUT WARRANTIES OR CONDITIONS OF ANY KIND, either express or implied.
- * See the License for the specific language governing permissions and
- * limitations under the License.
- */
-
-package smoketest.actuator;
-
-import java.util.Map;
-
-import org.junit.jupiter.api.Test;
-
-import org.springframework.beans.factory.annotation.Autowired;
-import org.springframework.boot.test.context.SpringBootTest;
-import org.springframework.boot.test.context.SpringBootTest.WebEnvironment;
-import org.springframework.boot.test.web.client.TestRestTemplate;
-import org.springframework.http.HttpStatus;
-import org.springframework.http.ResponseEntity;
-
-import static org.assertj.core.api.Assertions.assertThat;
-
-/**
- * Integration tests for endpoints configuration.
- *
- * @author Dave Syer
- */
-@SpringBootTest(webEnvironment = WebEnvironment.RANDOM_PORT, properties = { "spring.mvc.servlet.path=/spring" })
-class ServletPathSampleActuatorApplicationTests {
-
-	@Autowired
-	private TestRestTemplate restTemplate;
-
-	@Test
-	void testErrorPath() {
-		@SuppressWarnings("rawtypes")
-		ResponseEntity<Map> entity = this.restTemplate.withBasicAuth("user", getPassword())
-				.getForEntity("/spring/error", Map.class);
-		assertThat(entity.getStatusCode()).isEqualTo(HttpStatus.INTERNAL_SERVER_ERROR);
-		@SuppressWarnings("unchecked")
-		Map<String, Object> body = entity.getBody();
-		assertThat(body.get("error")).isEqualTo("None");
-		assertThat(body.get("status")).isEqualTo(999);
-	}
-
-	@Test
-	void testHealth() {
-		ResponseEntity<String> entity = this.restTemplate.withBasicAuth("user", getPassword())
-				.getForEntity("/spring/actuator/health", String.class);
-		assertThat(entity.getStatusCode()).isEqualTo(HttpStatus.OK);
-		assertThat(entity.getBody()).contains("\"status\":\"UP\"");
-	}
-
-	@Test
-	void testHomeIsSecure() {
-		@SuppressWarnings("rawtypes")
-		ResponseEntity<Map> entity = this.restTemplate.getForEntity("/spring/", Map.class);
-		assertThat(entity.getStatusCode()).isEqualTo(HttpStatus.UNAUTHORIZED);
-		@SuppressWarnings("unchecked")
-		Map<String, Object> body = entity.getBody();
-		assertThat(body.get("error")).isEqualTo("Unauthorized");
-		assertThat(entity.getHeaders()).doesNotContainKey("Set-Cookie");
-	}
-
-	private String getPassword() {
-		return "password";
-	}
-
-}
-=======
 /*
  * Copyright 2012-2019 the original author or authors.
  *
@@ -151,5 +71,4 @@
 		return (ResponseEntity) entity;
 	}
 
-}
->>>>>>> 6755b480
+}