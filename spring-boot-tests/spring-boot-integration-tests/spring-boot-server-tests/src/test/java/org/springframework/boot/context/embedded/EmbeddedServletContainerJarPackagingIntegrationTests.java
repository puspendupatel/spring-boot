<<<<<<< HEAD
/*
 * Copyright 2012-2019 the original author or authors.
 *
 * Licensed under the Apache License, Version 2.0 (the "License");
 * you may not use this file except in compliance with the License.
 * You may obtain a copy of the License at
 *
 *      https://www.apache.org/licenses/LICENSE-2.0
 *
 * Unless required by applicable law or agreed to in writing, software
 * distributed under the License is distributed on an "AS IS" BASIS,
 * WITHOUT WARRANTIES OR CONDITIONS OF ANY KIND, either express or implied.
 * See the License for the specific language governing permissions and
 * limitations under the License.
 */

package org.springframework.boot.context.embedded;

import org.junit.jupiter.api.TestTemplate;

import org.springframework.http.HttpStatus;
import org.springframework.http.ResponseEntity;
import org.springframework.web.client.RestTemplate;

import static org.assertj.core.api.Assertions.assertThat;

/**
 * Integration tests for Spring Boot's embedded servlet container support using jar
 * packaging.
 *
 * @author Andy Wilkinson
 */
@EmbeddedServletContainerTest(packaging = "jar",
		launchers = { PackagedApplicationLauncher.class, ExplodedApplicationLauncher.class })
public class EmbeddedServletContainerJarPackagingIntegrationTests {

	@TestTemplate
	public void nestedMetaInfResourceIsAvailableViaHttp(RestTemplate rest) {
		ResponseEntity<String> entity = rest.getForEntity("/nested-meta-inf-resource.txt", String.class);
		assertThat(entity.getStatusCode()).isEqualTo(HttpStatus.OK);
	}

	@TestTemplate
	public void nestedMetaInfResourceIsAvailableViaServletContext(RestTemplate rest) {
		ResponseEntity<String> entity = rest.getForEntity("/servletContext?/nested-meta-inf-resource.txt",
				String.class);
		assertThat(entity.getStatusCode()).isEqualTo(HttpStatus.OK);
	}

	@TestTemplate
	public void nestedJarIsNotAvailableViaHttp(RestTemplate rest) {
		ResponseEntity<String> entity = rest.getForEntity("/BOOT-INF/lib/resources-1.0.jar", String.class);
		assertThat(entity.getStatusCode()).isEqualTo(HttpStatus.NOT_FOUND);
	}

	@TestTemplate
	public void applicationClassesAreNotAvailableViaHttp(RestTemplate rest) {
		ResponseEntity<String> entity = rest
				.getForEntity("/BOOT-INF/classes/com/example/ResourceHandlingApplication.class", String.class);
		assertThat(entity.getStatusCode()).isEqualTo(HttpStatus.NOT_FOUND);
	}

	@TestTemplate
	public void launcherIsNotAvailableViaHttp(RestTemplate rest) {
		ResponseEntity<String> entity = rest.getForEntity("/org/springframework/boot/loader/Launcher.class",
				String.class);
		assertThat(entity.getStatusCode()).isEqualTo(HttpStatus.NOT_FOUND);
	}

}
=======
/*
 * Copyright 2012-2020 the original author or authors.
 *
 * Licensed under the Apache License, Version 2.0 (the "License");
 * you may not use this file except in compliance with the License.
 * You may obtain a copy of the License at
 *
 *      https://www.apache.org/licenses/LICENSE-2.0
 *
 * Unless required by applicable law or agreed to in writing, software
 * distributed under the License is distributed on an "AS IS" BASIS,
 * WITHOUT WARRANTIES OR CONDITIONS OF ANY KIND, either express or implied.
 * See the License for the specific language governing permissions and
 * limitations under the License.
 */

package org.springframework.boot.context.embedded;

import org.junit.jupiter.api.TestTemplate;
import org.junit.jupiter.api.condition.DisabledOnOs;
import org.junit.jupiter.api.condition.OS;

import org.springframework.http.HttpStatus;
import org.springframework.http.ResponseEntity;
import org.springframework.web.client.RestTemplate;

import static org.assertj.core.api.Assertions.assertThat;

/**
 * Integration tests for Spring Boot's embedded servlet container support using jar
 * packaging.
 *
 * @author Andy Wilkinson
 */
@EmbeddedServletContainerTest(packaging = "jar",
		launchers = { PackagedApplicationLauncher.class, ExplodedApplicationLauncher.class })
class EmbeddedServletContainerJarPackagingIntegrationTests {

	@TestTemplate
	void nestedMetaInfResourceIsAvailableViaHttp(RestTemplate rest) {
		ResponseEntity<String> entity = rest.getForEntity("/nested-meta-inf-resource.txt", String.class);
		assertThat(entity.getStatusCode()).isEqualTo(HttpStatus.OK);
	}

	@TestTemplate
	@DisabledOnOs(OS.WINDOWS)
	void nestedMetaInfResourceWithNameThatContainsReservedCharactersIsAvailableViaHttp(RestTemplate rest) {
		ResponseEntity<String> entity = rest.getForEntity(
				"/nested-reserved-%21%23%24%25%26%28%29%2A%2B%2C%3A%3D%3F%40%5B%5D-meta-inf-resource.txt",
				String.class);
		assertThat(entity.getStatusCode()).isEqualTo(HttpStatus.OK);
		assertThat(entity.getBody()).isEqualTo("encoded-name");
	}

	@TestTemplate
	void nestedMetaInfResourceIsAvailableViaServletContext(RestTemplate rest) {
		ResponseEntity<String> entity = rest.getForEntity("/servletContext?/nested-meta-inf-resource.txt",
				String.class);
		assertThat(entity.getStatusCode()).isEqualTo(HttpStatus.OK);
	}

	@TestTemplate
	void nestedJarIsNotAvailableViaHttp(RestTemplate rest) {
		ResponseEntity<String> entity = rest.getForEntity("/BOOT-INF/lib/resources-1.0.jar", String.class);
		assertThat(entity.getStatusCode()).isEqualTo(HttpStatus.NOT_FOUND);
	}

	@TestTemplate
	void applicationClassesAreNotAvailableViaHttp(RestTemplate rest) {
		ResponseEntity<String> entity = rest
				.getForEntity("/BOOT-INF/classes/com/example/ResourceHandlingApplication.class", String.class);
		assertThat(entity.getStatusCode()).isEqualTo(HttpStatus.NOT_FOUND);
	}

	@TestTemplate
	void launcherIsNotAvailableViaHttp(RestTemplate rest) {
		ResponseEntity<String> entity = rest.getForEntity("/org/springframework/boot/loader/Launcher.class",
				String.class);
		assertThat(entity.getStatusCode()).isEqualTo(HttpStatus.NOT_FOUND);
	}

	@TestTemplate
	void conditionalOnWarDeploymentBeanIsNotAvailableForEmbeddedServer(RestTemplate rest) {
		ResponseEntity<String> entity = rest.getForEntity("/actuator/war", String.class);
		assertThat(entity.getStatusCode()).isEqualTo(HttpStatus.NOT_FOUND);
	}

}
>>>>>>> 6755b480
<|MERGE_RESOLUTION|>--- conflicted
+++ resolved
@@ -1,75 +1,3 @@
-<<<<<<< HEAD
-/*
- * Copyright 2012-2019 the original author or authors.
- *
- * Licensed under the Apache License, Version 2.0 (the "License");
- * you may not use this file except in compliance with the License.
- * You may obtain a copy of the License at
- *
- *      https://www.apache.org/licenses/LICENSE-2.0
- *
- * Unless required by applicable law or agreed to in writing, software
- * distributed under the License is distributed on an "AS IS" BASIS,
- * WITHOUT WARRANTIES OR CONDITIONS OF ANY KIND, either express or implied.
- * See the License for the specific language governing permissions and
- * limitations under the License.
- */
-
-package org.springframework.boot.context.embedded;
-
-import org.junit.jupiter.api.TestTemplate;
-
-import org.springframework.http.HttpStatus;
-import org.springframework.http.ResponseEntity;
-import org.springframework.web.client.RestTemplate;
-
-import static org.assertj.core.api.Assertions.assertThat;
-
-/**
- * Integration tests for Spring Boot's embedded servlet container support using jar
- * packaging.
- *
- * @author Andy Wilkinson
- */
-@EmbeddedServletContainerTest(packaging = "jar",
-		launchers = { PackagedApplicationLauncher.class, ExplodedApplicationLauncher.class })
-public class EmbeddedServletContainerJarPackagingIntegrationTests {
-
-	@TestTemplate
-	public void nestedMetaInfResourceIsAvailableViaHttp(RestTemplate rest) {
-		ResponseEntity<String> entity = rest.getForEntity("/nested-meta-inf-resource.txt", String.class);
-		assertThat(entity.getStatusCode()).isEqualTo(HttpStatus.OK);
-	}
-
-	@TestTemplate
-	public void nestedMetaInfResourceIsAvailableViaServletContext(RestTemplate rest) {
-		ResponseEntity<String> entity = rest.getForEntity("/servletContext?/nested-meta-inf-resource.txt",
-				String.class);
-		assertThat(entity.getStatusCode()).isEqualTo(HttpStatus.OK);
-	}
-
-	@TestTemplate
-	public void nestedJarIsNotAvailableViaHttp(RestTemplate rest) {
-		ResponseEntity<String> entity = rest.getForEntity("/BOOT-INF/lib/resources-1.0.jar", String.class);
-		assertThat(entity.getStatusCode()).isEqualTo(HttpStatus.NOT_FOUND);
-	}
-
-	@TestTemplate
-	public void applicationClassesAreNotAvailableViaHttp(RestTemplate rest) {
-		ResponseEntity<String> entity = rest
-				.getForEntity("/BOOT-INF/classes/com/example/ResourceHandlingApplication.class", String.class);
-		assertThat(entity.getStatusCode()).isEqualTo(HttpStatus.NOT_FOUND);
-	}
-
-	@TestTemplate
-	public void launcherIsNotAvailableViaHttp(RestTemplate rest) {
-		ResponseEntity<String> entity = rest.getForEntity("/org/springframework/boot/loader/Launcher.class",
-				String.class);
-		assertThat(entity.getStatusCode()).isEqualTo(HttpStatus.NOT_FOUND);
-	}
-
-}
-=======
 /*
  * Copyright 2012-2020 the original author or authors.
  *
@@ -157,5 +85,4 @@
 		assertThat(entity.getStatusCode()).isEqualTo(HttpStatus.NOT_FOUND);
 	}
 
-}
->>>>>>> 6755b480
+}