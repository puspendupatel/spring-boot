<<<<<<< HEAD
<?xml version="1.0" encoding="UTF-8"?>
<settings xmlns="http://maven.apache.org/SETTINGS/1.0.0" xmlns:xsi="http://www.w3.org/2001/XMLSchema-instance"
	xsi:schemaLocation="http://maven.apache.org/SETTINGS/1.0.0 https://maven.apache.org/xsd/settings-1.0.0.xsd">
	<profiles>
		<profile>
			<id>repository</id>
			<activation>
				<activeByDefault>true</activeByDefault>
			</activation>
			<repositories>
				<repository>
					<id>repository</id>
					<url>{{repository}}</url>
					<snapshots>
						<enabled>true</enabled>
					</snapshots>
				</repository>
			</repositories>
			<pluginRepositories>
				<pluginRepository>
					<id>repository</id>
					<url>{{repository}}</url>
					<snapshots>
						<enabled>true</enabled>
					</snapshots>
				</pluginRepository>
			</pluginRepositories>
		</profile>
	</profiles>
</settings>
=======
<?xml version="1.0" encoding="UTF-8"?>
<settings xmlns="http://maven.apache.org/SETTINGS/1.0.0" xmlns:xsi="http://www.w3.org/2001/XMLSchema-instance"
	xsi:schemaLocation="http://maven.apache.org/SETTINGS/1.0.0 https://maven.apache.org/xsd/settings-1.0.0.xsd">
	<localRepository>{{localRepository}}</localRepository>
	<profiles>
		<profile>
			<id>repository</id>
			<activation>
				<activeByDefault>true</activeByDefault>
			</activation>
			<repositories>
				<repository>
					<id>repository</id>
					<url>{{repository}}</url>
					<snapshots>
						<enabled>true</enabled>
					</snapshots>
				</repository>
			</repositories>
			<pluginRepositories>
				<pluginRepository>
					<id>repository</id>
					<url>{{repository}}</url>
					<snapshots>
						<enabled>true</enabled>
					</snapshots>
				</pluginRepository>
			</pluginRepositories>
		</profile>
	</profiles>
</settings>
>>>>>>> 6755b480
<|MERGE_RESOLUTION|>--- conflicted
+++ resolved
@@ -1,35 +1,3 @@
-<<<<<<< HEAD
-<?xml version="1.0" encoding="UTF-8"?>
-<settings xmlns="http://maven.apache.org/SETTINGS/1.0.0" xmlns:xsi="http://www.w3.org/2001/XMLSchema-instance"
-	xsi:schemaLocation="http://maven.apache.org/SETTINGS/1.0.0 https://maven.apache.org/xsd/settings-1.0.0.xsd">
-	<profiles>
-		<profile>
-			<id>repository</id>
-			<activation>
-				<activeByDefault>true</activeByDefault>
-			</activation>
-			<repositories>
-				<repository>
-					<id>repository</id>
-					<url>{{repository}}</url>
-					<snapshots>
-						<enabled>true</enabled>
-					</snapshots>
-				</repository>
-			</repositories>
-			<pluginRepositories>
-				<pluginRepository>
-					<id>repository</id>
-					<url>{{repository}}</url>
-					<snapshots>
-						<enabled>true</enabled>
-					</snapshots>
-				</pluginRepository>
-			</pluginRepositories>
-		</profile>
-	</profiles>
-</settings>
-=======
 <?xml version="1.0" encoding="UTF-8"?>
 <settings xmlns="http://maven.apache.org/SETTINGS/1.0.0" xmlns:xsi="http://www.w3.org/2001/XMLSchema-instance"
 	xsi:schemaLocation="http://maven.apache.org/SETTINGS/1.0.0 https://maven.apache.org/xsd/settings-1.0.0.xsd">
@@ -60,5 +28,4 @@
 			</pluginRepositories>
 		</profile>
 	</profiles>
-</settings>
->>>>>>> 6755b480
+</settings>