/*
 * Copyright 2022-2024 the original author or authors.
 *
 * Licensed under the Apache License, Version 2.0 (the "License");
 * you may not use this file except in compliance with the License.
 * You may obtain a copy of the License at
 *
 *      https://www.apache.org/licenses/LICENSE-2.0
 *
 * Unless required by applicable law or agreed to in writing, software
 * distributed under the License is distributed on an "AS IS" BASIS,
 * WITHOUT WARRANTIES OR CONDITIONS OF ANY KIND, either express or implied.
 * See the License for the specific language governing permissions and
 * limitations under the License.
 */

package org.springframework.boot.build.architecture;

import java.io.File;
import java.io.IOException;
import java.net.URLDecoder;
import java.net.URLEncoder;
import java.nio.file.Files;
import java.nio.file.StandardOpenOption;
import java.util.Collections;
import java.util.List;
import java.util.Objects;
import java.util.function.Supplier;
import java.util.stream.Collectors;

import com.tngtech.archunit.base.DescribedPredicate;
import com.tngtech.archunit.core.domain.JavaCall;
import com.tngtech.archunit.core.domain.JavaClass;
import com.tngtech.archunit.core.domain.JavaClass.Predicates;
import com.tngtech.archunit.core.domain.JavaClasses;
import com.tngtech.archunit.core.domain.JavaMethod;
import com.tngtech.archunit.core.domain.JavaParameter;
import com.tngtech.archunit.core.domain.properties.CanBeAnnotated;
import com.tngtech.archunit.core.domain.properties.HasName;
import com.tngtech.archunit.core.domain.properties.HasOwner.Predicates.With;
import com.tngtech.archunit.core.domain.properties.HasParameterTypes;
import com.tngtech.archunit.core.importer.ClassFileImporter;
import com.tngtech.archunit.lang.ArchCondition;
import com.tngtech.archunit.lang.ArchRule;
import com.tngtech.archunit.lang.ConditionEvents;
import com.tngtech.archunit.lang.EvaluationResult;
import com.tngtech.archunit.lang.SimpleConditionEvent;
import com.tngtech.archunit.lang.syntax.ArchRuleDefinition;
import com.tngtech.archunit.library.dependencies.SlicesRuleDefinition;
import org.gradle.api.DefaultTask;
import org.gradle.api.GradleException;
import org.gradle.api.Task;
import org.gradle.api.file.DirectoryProperty;
import org.gradle.api.file.FileCollection;
import org.gradle.api.file.FileTree;
import org.gradle.api.provider.ListProperty;
import org.gradle.api.provider.Property;
import org.gradle.api.tasks.IgnoreEmptyDirectories;
import org.gradle.api.tasks.Input;
import org.gradle.api.tasks.InputFiles;
import org.gradle.api.tasks.Internal;
import org.gradle.api.tasks.Optional;
import org.gradle.api.tasks.OutputDirectory;
import org.gradle.api.tasks.PathSensitive;
import org.gradle.api.tasks.PathSensitivity;
import org.gradle.api.tasks.SkipWhenEmpty;
import org.gradle.api.tasks.TaskAction;

import org.springframework.util.ResourceUtils;

/**
 * {@link Task} that checks for architecture problems.
 *
 * @author Andy Wilkinson
 * @author Yanming Zhou
<<<<<<< HEAD
 * @author Scott Frederick
=======
 * @author Ivan Malutin
>>>>>>> 8fb238ea
 */
public abstract class ArchitectureCheck extends DefaultTask {

	private FileCollection classes;

	public ArchitectureCheck() {
		getOutputDirectory().convention(getProject().getLayout().getBuildDirectory().dir(getName()));
		getProhibitObjectsRequireNonNull().convention(true);
		getRules().addAll(allPackagesShouldBeFreeOfTangles(),
				allBeanPostProcessorBeanMethodsShouldBeStaticAndHaveParametersThatWillNotCausePrematureInitialization(),
				allBeanFactoryPostProcessorBeanMethodsShouldBeStaticAndHaveNoParameters(),
				noClassesShouldCallStepVerifierStepVerifyComplete(),
				noClassesShouldConfigureDefaultStepVerifierTimeout(), noClassesShouldCallCollectorsToList(),
<<<<<<< HEAD
				noClassesShouldCallURLEncoderWithStringEncoding(), noClassesShouldCallURLDecoderWithStringEncoding(),
				noClassesShouldLoadResourcesUsingResourceUtils());
=======
				noClassesShouldCallURLEncoderWithStringEncoding(), noClassesShouldCallURLDecoderWithStringEncoding());
		getRules().addAll(getProhibitObjectsRequireNonNull()
			.map((prohibit) -> prohibit ? noClassesShouldCallObjectsRequireNonNull() : Collections.emptyList()));
>>>>>>> 8fb238ea
		getRuleDescriptions().set(getRules().map((rules) -> rules.stream().map(ArchRule::getDescription).toList()));
	}

	@TaskAction
	void checkArchitecture() throws IOException {
		JavaClasses javaClasses = new ClassFileImporter()
			.importPaths(this.classes.getFiles().stream().map(File::toPath).toList());
		List<EvaluationResult> violations = getRules().get()
			.stream()
			.map((rule) -> rule.evaluate(javaClasses))
			.filter(EvaluationResult::hasViolation)
			.toList();
		File outputFile = getOutputDirectory().file("failure-report.txt").get().getAsFile();
		outputFile.getParentFile().mkdirs();
		if (!violations.isEmpty()) {
			StringBuilder report = new StringBuilder();
			for (EvaluationResult violation : violations) {
				report.append(violation.getFailureReport());
				report.append(String.format("%n"));
			}
			Files.writeString(outputFile.toPath(), report.toString(), StandardOpenOption.CREATE,
					StandardOpenOption.TRUNCATE_EXISTING);
			throw new GradleException("Architecture check failed. See '" + outputFile + "' for details.");
		}
		else {
			outputFile.createNewFile();
		}
	}

	private ArchRule allPackagesShouldBeFreeOfTangles() {
		return SlicesRuleDefinition.slices().matching("(**)").should().beFreeOfCycles();
	}

	private ArchRule allBeanPostProcessorBeanMethodsShouldBeStaticAndHaveParametersThatWillNotCausePrematureInitialization() {
		return ArchRuleDefinition.methods()
			.that()
			.areAnnotatedWith("org.springframework.context.annotation.Bean")
			.and()
			.haveRawReturnType(Predicates.assignableTo("org.springframework.beans.factory.config.BeanPostProcessor"))
			.should(onlyHaveParametersThatWillNotCauseEagerInitialization())
			.andShould()
			.beStatic()
			.allowEmptyShould(true);
	}

	private ArchCondition<JavaMethod> onlyHaveParametersThatWillNotCauseEagerInitialization() {
		DescribedPredicate<CanBeAnnotated> notAnnotatedWithLazy = DescribedPredicate
			.not(CanBeAnnotated.Predicates.annotatedWith("org.springframework.context.annotation.Lazy"));
		DescribedPredicate<JavaClass> notOfASafeType = DescribedPredicate
			.not(Predicates.assignableTo("org.springframework.beans.factory.ObjectProvider")
				.or(Predicates.assignableTo("org.springframework.context.ApplicationContext"))
				.or(Predicates.assignableTo("org.springframework.core.env.Environment")));
		return new ArchCondition<>("not have parameters that will cause eager initialization") {

			@Override
			public void check(JavaMethod item, ConditionEvents events) {
				item.getParameters()
					.stream()
					.filter(notAnnotatedWithLazy)
					.filter((parameter) -> notOfASafeType.test(parameter.getRawType()))
					.forEach((parameter) -> events.add(SimpleConditionEvent.violated(parameter,
							parameter.getDescription() + " will cause eager initialization as it is "
									+ notAnnotatedWithLazy.getDescription() + " and is "
									+ notOfASafeType.getDescription())));
			}

		};
	}

	private ArchRule allBeanFactoryPostProcessorBeanMethodsShouldBeStaticAndHaveNoParameters() {
		return ArchRuleDefinition.methods()
			.that()
			.areAnnotatedWith("org.springframework.context.annotation.Bean")
			.and()
			.haveRawReturnType(
					Predicates.assignableTo("org.springframework.beans.factory.config.BeanFactoryPostProcessor"))
			.should(haveNoParameters())
			.andShould()
			.beStatic()
			.allowEmptyShould(true);
	}

	private ArchCondition<JavaMethod> haveNoParameters() {
		return new ArchCondition<>("have no parameters") {

			@Override
			public void check(JavaMethod item, ConditionEvents events) {
				List<JavaParameter> parameters = item.getParameters();
				if (!parameters.isEmpty()) {
					events
						.add(SimpleConditionEvent.violated(item, item.getDescription() + " should have no parameters"));
				}
			}

		};
	}

	private ArchRule noClassesShouldCallStepVerifierStepVerifyComplete() {
		return ArchRuleDefinition.noClasses()
			.should()
			.callMethod("reactor.test.StepVerifier$Step", "verifyComplete")
			.because("it can block indefinitely and expectComplete().verify(Duration) should be used instead");
	}

	private ArchRule noClassesShouldConfigureDefaultStepVerifierTimeout() {
		return ArchRuleDefinition.noClasses()
			.should()
			.callMethod("reactor.test.StepVerifier", "setDefaultTimeout", "java.time.Duration")
			.because("expectComplete().verify(Duration) should be used instead");
	}

	private ArchRule noClassesShouldCallCollectorsToList() {
		return ArchRuleDefinition.noClasses()
			.should()
			.callMethod(Collectors.class, "toList")
			.because("java.util.stream.Stream.toList() should be used instead");
	}

	private ArchRule noClassesShouldCallURLEncoderWithStringEncoding() {
		return ArchRuleDefinition.noClasses()
			.should()
			.callMethod(URLEncoder.class, "encode", String.class, String.class)
			.because("java.net.URLEncoder.encode(String s, Charset charset) should be used instead");
	}

	private ArchRule noClassesShouldCallURLDecoderWithStringEncoding() {
		return ArchRuleDefinition.noClasses()
			.should()
			.callMethod(URLDecoder.class, "decode", String.class, String.class)
			.because("java.net.URLDecoder.decode(String s, Charset charset) should be used instead");
	}

<<<<<<< HEAD
	private ArchRule noClassesShouldLoadResourcesUsingResourceUtils() {
		return ArchRuleDefinition.noClasses()
			.should()
			.callMethodWhere(JavaCall.Predicates.target(With.owner(Predicates.type(ResourceUtils.class)))
				.and(JavaCall.Predicates.target(HasName.Predicates.name("getURL")))
				.and(JavaCall.Predicates.target(HasParameterTypes.Predicates.rawParameterTypes(String.class)))
				.or(JavaCall.Predicates.target(With.owner(Predicates.type(ResourceUtils.class)))
					.and(JavaCall.Predicates.target(HasName.Predicates.name("getFile")))
					.and(JavaCall.Predicates.target(HasParameterTypes.Predicates.rawParameterTypes(String.class)))))
			.because("org.springframework.boot.io.ApplicationResourceLoader should be used instead");
=======
	private List<ArchRule> noClassesShouldCallObjectsRequireNonNull() {
		return List.of(
				ArchRuleDefinition.noClasses()
					.should()
					.callMethod(Objects.class, "requireNonNull", Object.class, String.class)
					.because("org.springframework.utils.Assert.notNull(Object, String) should be used instead"),
				ArchRuleDefinition.noClasses()
					.should()
					.callMethod(Objects.class, "requireNonNull", Object.class, Supplier.class)
					.because("org.springframework.utils.Assert.notNull(Object, Supplier) should be used instead"));
>>>>>>> 8fb238ea
	}

	public void setClasses(FileCollection classes) {
		this.classes = classes;
	}

	@Internal
	public FileCollection getClasses() {
		return this.classes;
	}

	@InputFiles
	@SkipWhenEmpty
	@IgnoreEmptyDirectories
	@PathSensitive(PathSensitivity.RELATIVE)
	final FileTree getInputClasses() {
		return this.classes.getAsFileTree();
	}

	@Optional
	@InputFiles
	@PathSensitive(PathSensitivity.RELATIVE)
	public abstract DirectoryProperty getResourcesDirectory();

	@OutputDirectory
	public abstract DirectoryProperty getOutputDirectory();

	@Internal
	public abstract ListProperty<ArchRule> getRules();

	@Internal
	public abstract Property<Boolean> getProhibitObjectsRequireNonNull();

	@Input
	// The rules themselves can't be an input as they aren't serializable so we use
	// their
	// descriptions instead
	abstract ListProperty<String> getRuleDescriptions();

}<|MERGE_RESOLUTION|>--- conflicted
+++ resolved
@@ -73,11 +73,8 @@
  *
  * @author Andy Wilkinson
  * @author Yanming Zhou
-<<<<<<< HEAD
  * @author Scott Frederick
-=======
  * @author Ivan Malutin
->>>>>>> 8fb238ea
  */
 public abstract class ArchitectureCheck extends DefaultTask {
 
@@ -91,14 +88,10 @@
 				allBeanFactoryPostProcessorBeanMethodsShouldBeStaticAndHaveNoParameters(),
 				noClassesShouldCallStepVerifierStepVerifyComplete(),
 				noClassesShouldConfigureDefaultStepVerifierTimeout(), noClassesShouldCallCollectorsToList(),
-<<<<<<< HEAD
 				noClassesShouldCallURLEncoderWithStringEncoding(), noClassesShouldCallURLDecoderWithStringEncoding(),
 				noClassesShouldLoadResourcesUsingResourceUtils());
-=======
-				noClassesShouldCallURLEncoderWithStringEncoding(), noClassesShouldCallURLDecoderWithStringEncoding());
 		getRules().addAll(getProhibitObjectsRequireNonNull()
 			.map((prohibit) -> prohibit ? noClassesShouldCallObjectsRequireNonNull() : Collections.emptyList()));
->>>>>>> 8fb238ea
 		getRuleDescriptions().set(getRules().map((rules) -> rules.stream().map(ArchRule::getDescription).toList()));
 	}
 
@@ -231,7 +224,6 @@
 			.because("java.net.URLDecoder.decode(String s, Charset charset) should be used instead");
 	}
 
-<<<<<<< HEAD
 	private ArchRule noClassesShouldLoadResourcesUsingResourceUtils() {
 		return ArchRuleDefinition.noClasses()
 			.should()
@@ -242,7 +234,8 @@
 					.and(JavaCall.Predicates.target(HasName.Predicates.name("getFile")))
 					.and(JavaCall.Predicates.target(HasParameterTypes.Predicates.rawParameterTypes(String.class)))))
 			.because("org.springframework.boot.io.ApplicationResourceLoader should be used instead");
-=======
+	}
+
 	private List<ArchRule> noClassesShouldCallObjectsRequireNonNull() {
 		return List.of(
 				ArchRuleDefinition.noClasses()
@@ -253,7 +246,6 @@
 					.should()
 					.callMethod(Objects.class, "requireNonNull", Object.class, Supplier.class)
 					.because("org.springframework.utils.Assert.notNull(Object, Supplier) should be used instead"));
->>>>>>> 8fb238ea
 	}
 
 	public void setClasses(FileCollection classes) {
@@ -289,8 +281,7 @@
 
 	@Input
 	// The rules themselves can't be an input as they aren't serializable so we use
-	// their
-	// descriptions instead
+	// their descriptions instead
 	abstract ListProperty<String> getRuleDescriptions();
 
 }