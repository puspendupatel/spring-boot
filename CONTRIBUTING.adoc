--- conflicted
+++ resolved
@@ -64,15 +64,9 @@
 
 == Working with the code
 If you don't have an IDE preference we would recommend that you use
-<<<<<<< HEAD
 https://spring.io/tools/sts[Spring Tools Suite] or
-http://eclipse.org[Eclipse] when working with the code. We use the
-http://eclipse.org/m2e/[M2Eclipse] eclipse plugin for maven support. Other IDEs and tools
-=======
-https://www.springsource.com/developer/sts[Spring Tools Suite] or
 https://eclipse.org[Eclipse] when working with the code. We use the
 https://eclipse.org/m2e/[M2Eclipse] eclipse plugin for maven support. Other IDEs and tools
->>>>>>> 35572b6a
 should also work without issue.
 
 
