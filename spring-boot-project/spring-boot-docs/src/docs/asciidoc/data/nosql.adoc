[[data.nosql]]
== Working with NoSQL Technologies
Spring Data provides additional projects that help you access a variety of NoSQL technologies, including:

* {spring-data-cassandra}[Cassandra]
* {spring-data-couchbase}[Couchbase]
* {spring-data-elasticsearch}[Elasticsearch]
* {spring-data-gemfire}[GemFire] or {spring-data-geode}[Geode]
* {spring-data-ldap}[LDAP]
* {spring-data-mongodb}[MongoDB]
* {spring-data-neo4j}[Neo4J]
* {spring-data-redis}[Redis]

<<<<<<< HEAD
Spring Boot provides auto-configuration for Redis, MongoDB, Neo4j, Elasticsearch, Cassandra, Couchbase, LDAP.
Auto-configuration for InfluxDB is also provided but it is deprecated in favor of https://github.com/influxdata/influxdb-client-java[the new InfluxDB Java client] that provides its own Spring Boot integration.
=======
Of these, Spring Boot provides auto-configuration for Cassandra, Couchbase, Elasticsearch, LDAP, MongoDB, and Neo4J.
>>>>>>> 786673f9
Additionally, {spring-boot-for-apache-geode}[Spring Boot for Apache Geode] provides {spring-boot-for-apache-geode-docs}#geode-repositories[auto-configuration for Apache Geode].
You can make use of the other projects, but you must configure them yourself.
See the appropriate reference documentation at {spring-data}.

Spring Boot also provides auto-configuration for the InfluxDB client.



[[data.nosql.redis]]
=== Redis
https://redis.io/[Redis] is a cache, message broker, and richly-featured key-value store.
Spring Boot offers basic auto-configuration for the https://github.com/lettuce-io/lettuce-core/[Lettuce] and https://github.com/xetorthio/jedis/[Jedis] client libraries and the abstractions on top of them provided by https://github.com/spring-projects/spring-data-redis[Spring Data Redis].

There is a `spring-boot-starter-data-redis` "`Starter`" for collecting the dependencies in a convenient way.
By default, it uses https://github.com/lettuce-io/lettuce-core/[Lettuce].
That starter handles both traditional and reactive applications.

TIP: We also provide a `spring-boot-starter-data-redis-reactive` "`Starter`" for consistency with the other stores with reactive support.



[[data.nosql.redis.connecting]]
==== Connecting to Redis
You can inject an auto-configured `RedisConnectionFactory`, `StringRedisTemplate`, or vanilla `RedisTemplate` instance as you would any other Spring Bean.
The following listing shows an example of such a bean:

include::code:MyBean[]

By default, the instance tries to connect to a Redis server at `localhost:6379`.
You can specify custom connection details using `spring.data.redis.*` properties, as shown in the following example:

[source,yaml,indent=0,subs="verbatim",configprops,configblocks]
----
	spring:
	  data:
	    redis:
	      host: "localhost"
	      port: 6379
	      database: 0
	      username: "user"
	      password: "secret"
----

TIP: You can also register an arbitrary number of beans that implement `LettuceClientConfigurationBuilderCustomizer` for more advanced customizations.
`ClientResources` can also be customized using `ClientResourcesBuilderCustomizer`.
If you use Jedis, `JedisClientConfigurationBuilderCustomizer` is also available.
Alternatively, you can register a bean of type `RedisStandaloneConfiguration`, `RedisSentinelConfiguration`, or `RedisClusterConfiguration` to take full control over the configuration.

If you add your own `@Bean` of any of the auto-configured types, it replaces the default (except in the case of `RedisTemplate`, when the exclusion is based on the bean name, `redisTemplate`, not its type).

By default, a pooled connection factory is auto-configured if `commons-pool2` is on the classpath.

The auto-configured `RedisConnectionFactory` can be configured to use SSL for communication with the server by setting the properties as shown in this example:

[source,yaml,indent=0,subs="verbatim",configprops,configblocks]
----
	spring:
	  data:
	    redis:
	      ssl:
	        enabled: true
----

Custom SSL trust material can be configured in an <<features#features.ssl,SSL bundle>> and applied to the `RedisConnectionFactory` as shown in this example:

[source,yaml,indent=0,subs="verbatim",configprops,configblocks]
----
	spring:
	  data:
	    redis:
	      ssl:
	        bundle: "example"
----


[[data.nosql.mongodb]]
=== MongoDB
https://www.mongodb.com/[MongoDB] is an open-source NoSQL document database that uses a JSON-like schema instead of traditional table-based relational data.
Spring Boot offers several conveniences for working with MongoDB, including the `spring-boot-starter-data-mongodb` and `spring-boot-starter-data-mongodb-reactive` "`Starters`".



[[data.nosql.mongodb.connecting]]
==== Connecting to a MongoDB Database
To access MongoDB databases, you can inject an auto-configured `org.springframework.data.mongodb.MongoDatabaseFactory`.
By default, the instance tries to connect to a MongoDB server at `mongodb://localhost/test`.
The following example shows how to connect to a MongoDB database:

include::code:MyBean[]

If you have defined your own `MongoClient`, it will be used to auto-configure a suitable `MongoDatabaseFactory`.

The auto-configured `MongoClient` is created using a `MongoClientSettings` bean.
If you have defined your own `MongoClientSettings`, it will be used without modification and the `spring.data.mongodb` properties will be ignored.
Otherwise a `MongoClientSettings` will be auto-configured and will have the `spring.data.mongodb` properties applied to it.
In either case, you can declare one or more `MongoClientSettingsBuilderCustomizer` beans to fine-tune the `MongoClientSettings` configuration.
Each will be called in order with the `MongoClientSettings.Builder` that is used to build the `MongoClientSettings`.

You can set the configprop:spring.data.mongodb.uri[] property to change the URL and configure additional settings such as the _replica set_, as shown in the following example:

[source,yaml,indent=0,subs="verbatim",configprops,configblocks]
----
	spring:
	  data:
	    mongodb:
	      uri: "mongodb://user:secret@mongoserver1.example.com:27017,mongoserver2.example.com:23456/test"
----

Alternatively, you can specify connection details using discrete properties.
For example, you might declare the following settings in your `application.properties`:

[source,yaml,indent=0,subs="verbatim",configprops,configblocks]
----
	spring:
	  data:
	    mongodb:
	      host: "mongoserver1.example.com"
	      port: 27017
	      additional-hosts:
	      - "mongoserver2.example.com:23456"
	      database: "test"
	      username: "user"
	      password: "secret"
----

The auto-configured `MongoClient` can be configured to use SSL for communication with the server by setting the properties as shown in this example:

[source,yaml,indent=0,subs="verbatim",configprops,configblocks]
----
	spring:
	  data:
	    mongodb:
	      uri: "mongodb://user:secret@mongoserver1.example.com:27017,mongoserver2.example.com:23456/test"
	      ssl:
	        enabled: true
----

Custom SSL trust material can be configured in an <<features#features.ssl,SSL bundle>> and applied to the `MongoClient` as shown in this example:

[source,yaml,indent=0,subs="verbatim",configprops,configblocks]
----
	spring:
	  data:
	    mongodb:
	      uri: "mongodb://user:secret@mongoserver1.example.com:27017,mongoserver2.example.com:23456/test"
	      ssl:
	        bundle: "example"
----


[TIP]
====
If `spring.data.mongodb.port` is not specified, the default of `27017` is used.
You could delete this line from the example shown earlier.

You can also specify the port as part of the host address by using the `host:port` syntax.
This format should be used if you need to change the port of an `additional-hosts` entry.
====

TIP: If you do not use Spring Data MongoDB, you can inject a `MongoClient` bean instead of using `MongoDatabaseFactory`.
If you want to take complete control of establishing the MongoDB connection, you can also declare your own `MongoDatabaseFactory` or `MongoClient` bean.

NOTE: If you are using the reactive driver, Netty is required for SSL.
The auto-configuration configures this factory automatically if Netty is available and the factory to use has not been customized already.



[[data.nosql.mongodb.template]]
==== MongoTemplate
{spring-data-mongodb}[Spring Data MongoDB] provides a {spring-data-mongodb-api}/core/MongoTemplate.html[`MongoTemplate`] class that is very similar in its design to Spring's `JdbcTemplate`.
As with `JdbcTemplate`, Spring Boot auto-configures a bean for you to inject the template, as follows:

include::code:MyBean[]

See the {spring-data-mongodb-api}/core/MongoOperations.html[`MongoOperations` Javadoc] for complete details.



[[data.nosql.mongodb.repositories]]
==== Spring Data MongoDB Repositories
Spring Data includes repository support for MongoDB.
As with the JPA repositories discussed earlier, the basic principle is that queries are constructed automatically, based on method names.

In fact, both Spring Data JPA and Spring Data MongoDB share the same common infrastructure.
You could take the JPA example from earlier and, assuming that `City` is now a MongoDB data class rather than a JPA `@Entity`, it works in the same way, as shown in the following example:

include::code:CityRepository[]

TIP: You can customize document scanning locations by using the `@EntityScan` annotation.

TIP: For complete details of Spring Data MongoDB, including its rich object mapping technologies, see its {spring-data-mongodb}[reference documentation].



[[data.nosql.neo4j]]
=== Neo4j
https://neo4j.com/[Neo4j] is an open-source NoSQL graph database that uses a rich data model of nodes connected by first class relationships, which is better suited for connected big data than traditional RDBMS approaches.
Spring Boot offers several conveniences for working with Neo4j, including the `spring-boot-starter-data-neo4j` "`Starter`".



[[data.nosql.neo4j.connecting]]
==== Connecting to a Neo4j Database
To access a Neo4j server, you can inject an auto-configured `org.neo4j.driver.Driver`.
By default, the instance tries to connect to a Neo4j server at `localhost:7687` using the Bolt protocol.
The following example shows how to inject a Neo4j `Driver` that gives you access, amongst other things, to a `Session`:

include::code:MyBean[]

You can configure various aspects of the driver using `spring.neo4j.*` properties.
The following example shows how to configure the uri and credentials to use:

[source,yaml,indent=0,subs="verbatim",configprops,configblocks]
----
	spring:
	  neo4j:
	    uri: "bolt://my-server:7687"
	    authentication:
	      username: "neo4j"
	      password: "secret"
----

The auto-configured `Driver` is created using `ConfigBuilder`.
To fine-tune its configuration, declare one or more `ConfigBuilderCustomizer` beans.
Each will be called in order with the `ConfigBuilder` that is used to build the `Driver`.



[[data.nosql.neo4j.repositories]]
==== Spring Data Neo4j Repositories
Spring Data includes repository support for Neo4j.
For complete details of Spring Data Neo4j, see the {spring-data-neo4j-docs}[reference documentation].

Spring Data Neo4j shares the common infrastructure with Spring Data JPA as many other Spring Data modules do.
You could take the JPA example from earlier and define `City` as Spring Data Neo4j `@Node` rather than JPA `@Entity` and the repository abstraction works in the same way, as shown in the following example:

include::code:CityRepository[]

The `spring-boot-starter-data-neo4j` "`Starter`" enables the repository support as well as transaction management.
Spring Boot supports both classic and reactive Neo4j repositories, using the `Neo4jTemplate` or `ReactiveNeo4jTemplate` beans.
When Project Reactor is available on the classpath, the reactive style is also auto-configured.

You can customize the locations to look for repositories and entities by using `@EnableNeo4jRepositories` and `@EntityScan` respectively on a `@Configuration`-bean.

[NOTE]
====
In an application using the reactive style, a `ReactiveTransactionManager` is not auto-configured.
To enable transaction management, the following bean must be defined in your configuration:

include::code:MyNeo4jConfiguration[]
====



[[data.nosql.elasticsearch]]
=== Elasticsearch
https://www.elastic.co/products/elasticsearch[Elasticsearch] is an open source, distributed, RESTful search and analytics engine.
Spring Boot offers basic auto-configuration for Elasticsearch clients.

Spring Boot supports several clients:

* The official low-level REST client
* The official Java API client
* The `ReactiveElasticsearchClient` provided by Spring Data Elasticsearch

Spring Boot provides a dedicated "`Starter`", `spring-boot-starter-data-elasticsearch`.



[[data.nosql.elasticsearch.connecting-using-rest]]
==== Connecting to Elasticsearch Using REST clients
Elasticsearch ships two different REST clients that you can use to query a cluster: the https://www.elastic.co/guide/en/elasticsearch/client/java-api-client/current/java-rest-low.html[low-level client] from the `org.elasticsearch.client:elasticsearch-rest-client` module and the https://www.elastic.co/guide/en/elasticsearch/client/java-api-client/current/index.html[Java API client] from the `co.elastic.clients:elasticsearch-java` module.
Additionally, Spring Boot provides support for a reactive client from the `org.springframework.data:spring-data-elasticsearch` module.
By default, the clients will target `http://localhost:9200`.
You can use `spring.elasticsearch.*` properties to further tune how the clients are configured, as shown in the following example:

[source,yaml,indent=0,subs="verbatim",configprops,configblocks]
----
	spring:
	  elasticsearch:
	    uris: "https://search.example.com:9200"
	    socket-timeout: "10s"
	    username: "user"
	    password: "secret"
----

[[data.nosql.elasticsearch.connecting-using-rest.restclient]]
===== Connecting to Elasticsearch Using RestClient
If you have `elasticsearch-rest-client` on the classpath, Spring Boot will auto-configure and register a `RestClient` bean.
In addition to the properties described previously, to fine-tune the `RestClient` you can register an arbitrary number of beans that implement `RestClientBuilderCustomizer` for more advanced customizations.
To take full control over the clients' configuration, define a `RestClientBuilder` bean.



Additionally, if `elasticsearch-rest-client-sniffer` is on the classpath, a `Sniffer` is auto-configured to automatically discover nodes from a running Elasticsearch cluster and set them on the `RestClient` bean.
You can further tune how `Sniffer` is configured, as shown in the following example:

[source,yaml,indent=0,subs="verbatim",configprops,configblocks]
----
	spring:
	  elasticsearch:
	    restclient:
	      sniffer:
	        interval: "10m"
	        delay-after-failure: "30s"
----


[[data.nosql.elasticsearch.connecting-using-rest.javaapiclient]]
===== Connecting to Elasticsearch Using ElasticsearchClient
If you have `co.elastic.clients:elasticsearch-java` on the classpath, Spring Boot will auto-configure and register an `ElasticsearchClient` bean.

The `ElasticsearchClient` uses a transport that depends upon the previously described `RestClient`.
Therefore, the properties described previously can be used to configure the `ElasticsearchClient`.
Furthermore, you can define a `TransportOptions` bean to take further control of the behavior of the transport.



[[data.nosql.elasticsearch.connecting-using-rest.reactiveclient]]
===== Connecting to Elasticsearch using ReactiveElasticsearchClient
{spring-data-elasticsearch}[Spring Data Elasticsearch] ships `ReactiveElasticsearchClient` for querying Elasticsearch instances in a reactive fashion.
If you have Spring Data Elasticsearch and Reactor on the classpath, Spring Boot will auto-configure and register a `ReactiveElasticsearchClient`.

The `ReactiveElasticsearchclient` uses a transport that depends upon the previously described `RestClient`.
Therefore, the properties described previously can be used to configure the `ReactiveElasticsearchClient`.
Furthermore, you can define a `TransportOptions` bean to take further control of the behavior of the transport.



[[data.nosql.elasticsearch.connecting-using-spring-data]]
==== Connecting to Elasticsearch by Using Spring Data
To connect to Elasticsearch, an `ElasticsearchClient` bean must be defined,
auto-configured by Spring Boot or manually provided by the application (see previous sections).
With this configuration in place, an
`ElasticsearchTemplate` can be injected like any other Spring bean,
as shown in the following example:

include::code:MyBean[]

In the presence of `spring-data-elasticsearch` and Reactor, Spring Boot can also auto-configure a <<features#data.nosql.elasticsearch.connecting-using-rest.reactiveclient,ReactiveElasticsearchClient>> and a `ReactiveElasticsearchTemplate` as beans.
They are the reactive equivalent of the other REST clients.



[[data.nosql.elasticsearch.repositories]]
==== Spring Data Elasticsearch Repositories
Spring Data includes repository support for Elasticsearch.
As with the JPA repositories discussed earlier, the basic principle is that queries are constructed for you automatically based on method names.

In fact, both Spring Data JPA and Spring Data Elasticsearch share the same common infrastructure.
You could take the JPA example from earlier and, assuming that `City` is now an Elasticsearch `@Document` class rather than a JPA `@Entity`, it works in the same way.

TIP: For complete details of Spring Data Elasticsearch, see the {spring-data-elasticsearch-docs}[reference documentation].

Spring Boot supports both classic and reactive Elasticsearch repositories, using the `ElasticsearchRestTemplate` or `ReactiveElasticsearchTemplate` beans.
Most likely those beans are auto-configured by Spring Boot given the required dependencies are present.

If you wish to use your own template for backing the Elasticsearch repositories, you can add your own `ElasticsearchRestTemplate` or `ElasticsearchOperations` `@Bean`, as long as it is named `"elasticsearchTemplate"`.
Same applies to `ReactiveElasticsearchTemplate` and `ReactiveElasticsearchOperations`, with the bean name `"reactiveElasticsearchTemplate"`.

You can choose to disable the repositories support with the following property:

[source,yaml,indent=0,subs="verbatim",configprops,configblocks]
----
    spring:
      data:
        elasticsearch:
          repositories:
            enabled: false
----



[[data.nosql.cassandra]]
=== Cassandra
https://cassandra.apache.org/[Cassandra] is an open source, distributed database management system designed to handle large amounts of data across many commodity servers.
Spring Boot offers auto-configuration for Cassandra and the abstractions on top of it provided by https://github.com/spring-projects/spring-data-cassandra[Spring Data Cassandra].
There is a `spring-boot-starter-data-cassandra` "`Starter`" for collecting the dependencies in a convenient way.



[[data.nosql.cassandra.connecting]]
==== Connecting to Cassandra
You can inject an auto-configured `CassandraTemplate` or a Cassandra `CqlSession` instance as you would with any other Spring Bean.
The `spring.cassandra.*` properties can be used to customize the connection.
Generally, you provide `keyspace-name` and `contact-points` as well the local datacenter name, as shown in the following example:

[source,yaml,indent=0,subs="verbatim",configprops,configblocks]
----
	spring:
	  cassandra:
	    keyspace-name: "mykeyspace"
	    contact-points: "cassandrahost1:9042,cassandrahost2:9042"
	    local-datacenter: "datacenter1"
----

If the port is the same for all your contact points you can use a shortcut and only specify the host names, as shown in the following example:

[source,yaml,indent=0,subs="verbatim",configprops,configblocks]
----
	spring:
	  cassandra:
	    keyspace-name: "mykeyspace"
	    contact-points: "cassandrahost1,cassandrahost2"
	    local-datacenter: "datacenter1"
----

TIP: Those two examples are identical as the port default to `9042`.
If you need to configure the port, use `spring.cassandra.port`.

The auto-configured `CqlSession` can be configured to use SSL for communication with the server by setting the properties as shown in this example:

[source,yaml,indent=0,subs="verbatim",configprops,configblocks]
----
	spring:
	  cassandra:
	    keyspace-name: "mykeyspace"
	    contact-points: "cassandrahost1,cassandrahost2"
	    local-datacenter: "datacenter1"
	    ssl:
	      enabled: true
----

Custom SSL trust material can be configured in an <<features#features.ssl,SSL bundle>> and applied to the `CqlSession` as shown in this example:

[source,yaml,indent=0,subs="verbatim",configprops,configblocks]
----
	spring:
	  cassandra:
	    keyspace-name: "mykeyspace"
	    contact-points: "cassandrahost1,cassandrahost2"
	    local-datacenter: "datacenter1"
	    ssl:
	      bundle: "example"
----


[NOTE]
====
The Cassandra driver has its own configuration infrastructure that loads an `application.conf` at the root of the classpath.

Spring Boot does not look for such a file by default but can load one using `spring.cassandra.config`.
If a property is both present in `+spring.cassandra.*+` and the configuration file, the value in `+spring.cassandra.*+` takes precedence.

For more advanced driver customizations, you can register an arbitrary number of beans that implement `DriverConfigLoaderBuilderCustomizer`.
The `CqlSession` can be customized with a bean of type `CqlSessionBuilderCustomizer`.
====

NOTE: If you use `CqlSessionBuilder` to create multiple `CqlSession` beans, keep in mind the builder is mutable so make sure to inject a fresh copy for each session.

The following code listing shows how to inject a Cassandra bean:

include::code:MyBean[]

If you add your own `@Bean` of type `CassandraTemplate`, it replaces the default.



[[data.nosql.cassandra.repositories]]
==== Spring Data Cassandra Repositories
Spring Data includes basic repository support for Cassandra.
Currently, this is more limited than the JPA repositories discussed earlier and needs `@Query` annotated finder methods.

TIP: For complete details of Spring Data Cassandra, see the https://docs.spring.io/spring-data/cassandra/docs/[reference documentation].



[[data.nosql.couchbase]]
=== Couchbase
https://www.couchbase.com/[Couchbase] is an open-source, distributed, multi-model NoSQL document-oriented database that is optimized for interactive applications.
Spring Boot offers auto-configuration for Couchbase and the abstractions on top of it provided by https://github.com/spring-projects/spring-data-couchbase[Spring Data Couchbase].
There are `spring-boot-starter-data-couchbase` and `spring-boot-starter-data-couchbase-reactive` "`Starters`" for collecting the dependencies in a convenient way.



[[data.nosql.couchbase.connecting]]
==== Connecting to Couchbase
You can get a `Cluster` by adding the Couchbase SDK and some configuration.
The `spring.couchbase.*` properties can be used to customize the connection.
Generally, you provide the https://github.com/couchbaselabs/sdk-rfcs/blob/master/rfc/0011-connection-string.md[connection string], username, and password, as shown in the following example:

[source,yaml,indent=0,subs="verbatim",configprops,configblocks]
----
	spring:
	  couchbase:
	    connection-string: "couchbase://192.168.1.123"
	    username: "user"
	    password: "secret"
----

It is also possible to customize some of the `ClusterEnvironment` settings.
For instance, the following configuration changes the timeout to open a new `Bucket` and enables SSL support with a reference to a configured <<features#features.ssl,SSL bundle>>:

[source,yaml,indent=0,subs="verbatim",configprops,configblocks]
----
	spring:
	  couchbase:
	    env:
	      timeouts:
	        connect: "3s"
	      ssl:
	        bundle: "example"
----

TIP: Check the `spring.couchbase.env.*` properties for more details.
To take more control, one or more `ClusterEnvironmentBuilderCustomizer` beans can be used.



[[data.nosql.couchbase.repositories]]
==== Spring Data Couchbase Repositories
Spring Data includes repository support for Couchbase.
For complete details of Spring Data Couchbase, see the {spring-data-couchbase-docs}[reference documentation].

You can inject an auto-configured `CouchbaseTemplate` instance as you would with any other Spring Bean, provided a `CouchbaseClientFactory` bean is available.
This happens when a `Cluster` is available, as described above, and a bucket name has been specified:

[source,yaml,indent=0,subs="verbatim",configprops,configblocks]
----
	spring:
	  data:
	    couchbase:
	      bucket-name: "my-bucket"
----

The following examples shows how to inject a `CouchbaseTemplate` bean:

include::code:MyBean[]

There are a few beans that you can define in your own configuration to override those provided by the auto-configuration:

* A `CouchbaseMappingContext` `@Bean` with a name of `couchbaseMappingContext`.
* A `CustomConversions` `@Bean` with a name of `couchbaseCustomConversions`.
* A `CouchbaseTemplate` `@Bean` with a name of `couchbaseTemplate`.

To avoid hard-coding those names in your own config, you can reuse `BeanNames` provided by Spring Data Couchbase.
For instance, you can customize the converters to use, as follows:

include::code:MyCouchbaseConfiguration[]



[[data.nosql.ldap]]
=== LDAP
https://en.wikipedia.org/wiki/Lightweight_Directory_Access_Protocol[LDAP] (Lightweight Directory Access Protocol) is an open, vendor-neutral, industry standard application protocol for accessing and maintaining distributed directory information services over an IP network.
Spring Boot offers auto-configuration for any compliant LDAP server as well as support for the embedded in-memory LDAP server from https://ldap.com/unboundid-ldap-sdk-for-java/[UnboundID].

LDAP abstractions are provided by https://github.com/spring-projects/spring-data-ldap[Spring Data LDAP].
There is a `spring-boot-starter-data-ldap` "`Starter`" for collecting the dependencies in a convenient way.



[[data.nosql.ldap.connecting]]
==== Connecting to an LDAP Server
To connect to an LDAP server, make sure you declare a dependency on the `spring-boot-starter-data-ldap` "`Starter`" or `spring-ldap-core` and then declare the URLs of your server in your application.properties, as shown in the following example:

[source,yaml,indent=0,subs="verbatim",configprops,configblocks]
----
	spring:
	  ldap:
	    urls: "ldap://myserver:1235"
	    username: "admin"
	    password: "secret"
----

If you need to customize connection settings, you can use the `spring.ldap.base` and `spring.ldap.base-environment` properties.

An `LdapContextSource` is auto-configured based on these settings.
If a `DirContextAuthenticationStrategy` bean is available, it is associated to the auto-configured `LdapContextSource`.
If you need to customize it, for instance to use a `PooledContextSource`, you can still inject the auto-configured `LdapContextSource`.
Make sure to flag your customized `ContextSource` as `@Primary` so that the auto-configured `LdapTemplate` uses it.



[[data.nosql.ldap.repositories]]
==== Spring Data LDAP Repositories
Spring Data includes repository support for LDAP.
For complete details of Spring Data LDAP, see the https://docs.spring.io/spring-data/ldap/docs/1.0.x/reference/html/[reference documentation].

You can also inject an auto-configured `LdapTemplate` instance as you would with any other Spring Bean, as shown in the following example:


include::code:MyBean[]



[[data.nosql.ldap.embedded]]
==== Embedded In-memory LDAP Server
For testing purposes, Spring Boot supports auto-configuration of an in-memory LDAP server from https://ldap.com/unboundid-ldap-sdk-for-java/[UnboundID].
To configure the server, add a dependency to `com.unboundid:unboundid-ldapsdk` and declare a configprop:spring.ldap.embedded.base-dn[] property, as follows:

[source,yaml,indent=0,subs="verbatim",configprops,configblocks]
----
	spring:
	  ldap:
	    embedded:
	      base-dn: "dc=spring,dc=io"
----

[NOTE]
====
It is possible to define multiple base-dn values, however, since distinguished names usually contain commas, they must be defined using the correct notation.

In yaml files, you can use the yaml list notation. In properties files, you must include the index as part of the property name:

[source,yaml,indent=0,subs="verbatim",configprops,configblocks]
----
	spring.ldap.embedded.base-dn:
	  - "dc=spring,dc=io"
	  - "dc=vmware,dc=com"
----
====

By default, the server starts on a random port and triggers the regular LDAP support.
There is no need to specify a configprop:spring.ldap.urls[] property.

If there is a `schema.ldif` file on your classpath, it is used to initialize the server.
If you want to load the initialization script from a different resource, you can also use the configprop:spring.ldap.embedded.ldif[] property.

By default, a standard schema is used to validate `LDIF` files.
You can turn off validation altogether by setting the configprop:spring.ldap.embedded.validation.enabled[] property.
If you have custom attributes, you can use configprop:spring.ldap.embedded.validation.schema[] to define your custom attribute types or object classes.



[[data.nosql.influxdb]]
=== InfluxDB
WARNING: Auto-configuration for InfluxDB is deprecated and scheduled for removal in Spring Boot 3.4 in favor of https://github.com/influxdata/influxdb-client-java[the new InfluxDB Java client] that provides its own Spring Boot integration.

https://www.influxdata.com/[InfluxDB] is an open-source time series database optimized for fast, high-availability storage and retrieval of time series data in fields such as operations monitoring, application metrics, Internet-of-Things sensor data, and real-time analytics.



[[data.nosql.influxdb.connecting]]
==== Connecting to InfluxDB
Spring Boot auto-configures an `InfluxDB` instance, provided the `influxdb-java` client is on the classpath and the URL of the database is set using configprop:spring.influx.url[deprecated].

If the connection to InfluxDB requires a user and password, you can set the configprop:spring.influx.user[deprecated] and configprop:spring.influx.password[deprecated] properties accordingly.

InfluxDB relies on OkHttp.
If you need to tune the http client `InfluxDB` uses behind the scenes, you can register an `InfluxDbOkHttpClientBuilderProvider` bean.

If you need more control over the configuration, consider registering an `InfluxDbCustomizer` bean.<|MERGE_RESOLUTION|>--- conflicted
+++ resolved
@@ -11,17 +11,12 @@
 * {spring-data-neo4j}[Neo4J]
 * {spring-data-redis}[Redis]
 
-<<<<<<< HEAD
-Spring Boot provides auto-configuration for Redis, MongoDB, Neo4j, Elasticsearch, Cassandra, Couchbase, LDAP.
-Auto-configuration for InfluxDB is also provided but it is deprecated in favor of https://github.com/influxdata/influxdb-client-java[the new InfluxDB Java client] that provides its own Spring Boot integration.
-=======
 Of these, Spring Boot provides auto-configuration for Cassandra, Couchbase, Elasticsearch, LDAP, MongoDB, and Neo4J.
->>>>>>> 786673f9
 Additionally, {spring-boot-for-apache-geode}[Spring Boot for Apache Geode] provides {spring-boot-for-apache-geode-docs}#geode-repositories[auto-configuration for Apache Geode].
 You can make use of the other projects, but you must configure them yourself.
 See the appropriate reference documentation at {spring-data}.
 
-Spring Boot also provides auto-configuration for the InfluxDB client.
+Spring Boot also provides auto-configuration for the InfluxDB client but it is deprecated in favor of https://github.com/influxdata/influxdb-client-java[the new InfluxDB Java client] that provides its own Spring Boot integration.
 
 
 
