<<<<<<< HEAD
/*
 * Copyright 2012-2019 the original author or authors.
 *
 * Licensed under the Apache License, Version 2.0 (the "License");
 * you may not use this file except in compliance with the License.
 * You may obtain a copy of the License at
 *
 *      https://www.apache.org/licenses/LICENSE-2.0
 *
 * Unless required by applicable law or agreed to in writing, software
 * distributed under the License is distributed on an "AS IS" BASIS,
 * WITHOUT WARRANTIES OR CONDITIONS OF ANY KIND, either express or implied.
 * See the License for the specific language governing permissions and
 * limitations under the License.
 */

package org.springframework.boot.cli.command.init;

import java.net.URI;
import java.net.URISyntaxException;
import java.util.ArrayList;
import java.util.HashMap;
import java.util.List;
import java.util.Map;

import org.apache.http.client.utils.URIBuilder;

import org.springframework.util.StringUtils;

/**
 * Represent the settings to apply to generating the project.
 *
 * @author Stephane Nicoll
 * @author Eddú Meléndez
 */
class ProjectGenerationRequest {

	public static final String DEFAULT_SERVICE_URL = "https://start.spring.io";

	private String serviceUrl = DEFAULT_SERVICE_URL;

	private String output;

	private boolean extract;

	private String groupId;

	private String artifactId;

	private String version;

	private String name;

	private String description;

	private String packageName;

	private String type;

	private String packaging;

	private String build;

	private String format;

	private boolean detectType;

	private String javaVersion;

	private String language;

	private String bootVersion;

	private List<String> dependencies = new ArrayList<>();

	/**
	 * The URL of the service to use.
	 * @return the service URL
	 * @see #DEFAULT_SERVICE_URL
	 */
	String getServiceUrl() {
		return this.serviceUrl;
	}

	void setServiceUrl(String serviceUrl) {
		this.serviceUrl = serviceUrl;
	}

	/**
	 * The location of the generated project.
	 * @return the location of the generated project
	 */
	String getOutput() {
		return this.output;
	}

	void setOutput(String output) {
		if (output != null && output.endsWith("/")) {
			this.output = output.substring(0, output.length() - 1);
			this.extract = true;
		}
		else {
			this.output = output;
		}
	}

	/**
	 * Whether or not the project archive should be extracted in the output location. If
	 * the {@link #getOutput() output} ends with "/", the project is extracted
	 * automatically.
	 * @return {@code true} if the archive should be extracted, otherwise {@code false}
	 */
	boolean isExtract() {
		return this.extract;
	}

	void setExtract(boolean extract) {
		this.extract = extract;
	}

	/**
	 * The groupId to use or {@code null} if it should not be customized.
	 * @return the groupId or {@code null}
	 */
	String getGroupId() {
		return this.groupId;
	}

	void setGroupId(String groupId) {
		this.groupId = groupId;
	}

	/**
	 * The artifactId to use or {@code null} if it should not be customized.
	 * @return the artifactId or {@code null}
	 */
	String getArtifactId() {
		return this.artifactId;
	}

	void setArtifactId(String artifactId) {
		this.artifactId = artifactId;
	}

	/**
	 * The artifact version to use or {@code null} if it should not be customized.
	 * @return the artifact version or {@code null}
	 */
	String getVersion() {
		return this.version;
	}

	void setVersion(String version) {
		this.version = version;
	}

	/**
	 * The name to use or {@code null} if it should not be customized.
	 * @return the name or {@code null}
	 */
	String getName() {
		return this.name;
	}

	void setName(String name) {
		this.name = name;
	}

	/**
	 * The description to use or {@code null} if it should not be customized.
	 * @return the description or {@code null}
	 */
	String getDescription() {
		return this.description;
	}

	void setDescription(String description) {
		this.description = description;
	}

	/**
	 * Return the package name or {@code null} if it should not be customized.
	 * @return the package name or {@code null}
	 */
	String getPackageName() {
		return this.packageName;
	}

	void setPackageName(String packageName) {
		this.packageName = packageName;
	}

	/**
	 * The type of project to generate. Should match one of the advertized type that the
	 * service supports. If not set, the default is retrieved from the service metadata.
	 * @return the project type
	 */
	String getType() {
		return this.type;
	}

	void setType(String type) {
		this.type = type;
	}

	/**
	 * The packaging type or {@code null} if it should not be customized.
	 * @return the packaging type or {@code null}
	 */
	String getPackaging() {
		return this.packaging;
	}

	void setPackaging(String packaging) {
		this.packaging = packaging;
	}

	/**
	 * The build type to use. Ignored if a type is set. Can be used alongside the
	 * {@link #getFormat() format} to identify the type to use.
	 * @return the build type
	 */
	String getBuild() {
		return this.build;
	}

	void setBuild(String build) {
		this.build = build;
	}

	/**
	 * The project format to use. Ignored if a type is set. Can be used alongside the
	 * {@link #getBuild() build} to identify the type to use.
	 * @return the project format
	 */
	String getFormat() {
		return this.format;
	}

	void setFormat(String format) {
		this.format = format;
	}

	/**
	 * Whether or not the type should be detected based on the build and format value.
	 * @return {@code true} if type detection will be performed, otherwise {@code false}
	 */
	boolean isDetectType() {
		return this.detectType;
	}

	void setDetectType(boolean detectType) {
		this.detectType = detectType;
	}

	/**
	 * The Java version to use or {@code null} if it should not be customized.
	 * @return the Java version or {@code null}
	 */
	String getJavaVersion() {
		return this.javaVersion;
	}

	void setJavaVersion(String javaVersion) {
		this.javaVersion = javaVersion;
	}

	/**
	 * The programming language to use or {@code null} if it should not be customized.
	 * @return the programming language or {@code null}
	 */
	String getLanguage() {
		return this.language;
	}

	void setLanguage(String language) {
		this.language = language;
	}

	/**
	 * The Spring Boot version to use or {@code null} if it should not be customized.
	 * @return the Spring Boot version or {@code null}
	 */
	String getBootVersion() {
		return this.bootVersion;
	}

	void setBootVersion(String bootVersion) {
		this.bootVersion = bootVersion;
	}

	/**
	 * The identifiers of the dependencies to include in the project.
	 * @return the dependency identifiers
	 */
	List<String> getDependencies() {
		return this.dependencies;
	}

	/**
	 * Generates the URI to use to generate a project represented by this request.
	 * @param metadata the metadata that describes the service
	 * @return the project generation URI
	 */
	URI generateUrl(InitializrServiceMetadata metadata) {
		try {
			URIBuilder builder = new URIBuilder(this.serviceUrl);
			StringBuilder sb = new StringBuilder();
			if (builder.getPath() != null) {
				sb.append(builder.getPath());
			}

			ProjectType projectType = determineProjectType(metadata);
			this.type = projectType.getId();
			sb.append(projectType.getAction());
			builder.setPath(sb.toString());

			if (!this.dependencies.isEmpty()) {
				builder.setParameter("dependencies", StringUtils.collectionToCommaDelimitedString(this.dependencies));
			}

			if (this.groupId != null) {
				builder.setParameter("groupId", this.groupId);
			}
			String resolvedArtifactId = resolveArtifactId();
			if (resolvedArtifactId != null) {
				builder.setParameter("artifactId", resolvedArtifactId);
			}
			if (this.version != null) {
				builder.setParameter("version", this.version);
			}
			if (this.name != null) {
				builder.setParameter("name", this.name);
			}
			if (this.description != null) {
				builder.setParameter("description", this.description);
			}
			if (this.packageName != null) {
				builder.setParameter("packageName", this.packageName);
			}
			if (this.type != null) {
				builder.setParameter("type", projectType.getId());
			}
			if (this.packaging != null) {
				builder.setParameter("packaging", this.packaging);
			}
			if (this.javaVersion != null) {
				builder.setParameter("javaVersion", this.javaVersion);
			}
			if (this.language != null) {
				builder.setParameter("language", this.language);
			}
			if (this.bootVersion != null) {
				builder.setParameter("bootVersion", this.bootVersion);
			}

			return builder.build();
		}
		catch (URISyntaxException ex) {
			throw new ReportableException("Invalid service URL (" + ex.getMessage() + ")");
		}
	}

	protected ProjectType determineProjectType(InitializrServiceMetadata metadata) {
		if (this.type != null) {
			ProjectType result = metadata.getProjectTypes().get(this.type);
			if (result == null) {
				throw new ReportableException(
						("No project type with id '" + this.type + "' - check the service capabilities (--list)"));
			}
			return result;
		}
		else if (isDetectType()) {
			Map<String, ProjectType> types = new HashMap<>(metadata.getProjectTypes());
			if (this.build != null) {
				filter(types, "build", this.build);
			}
			if (this.format != null) {
				filter(types, "format", this.format);
			}
			if (types.size() == 1) {
				return types.values().iterator().next();
			}
			else if (types.isEmpty()) {
				throw new ReportableException("No type found with build '" + this.build + "' and format '" + this.format
						+ "' check the service capabilities (--list)");
			}
			else {
				throw new ReportableException("Multiple types found with build '" + this.build + "' and format '"
						+ this.format + "' use --type with a more specific value " + types.keySet());
			}
		}
		else {
			ProjectType defaultType = metadata.getDefaultType();
			if (defaultType == null) {
				throw new ReportableException(("No project type is set and no default is defined. "
						+ "Check the service capabilities (--list)"));
			}
			return defaultType;
		}
	}

	/**
	 * Resolve the artifactId to use or {@code null} if it should not be customized.
	 * @return the artifactId
	 */
	protected String resolveArtifactId() {
		if (this.artifactId != null) {
			return this.artifactId;
		}
		if (this.output != null) {
			int i = this.output.lastIndexOf('.');
			return (i != -1) ? this.output.substring(0, i) : this.output;
		}
		return null;
	}

	private static void filter(Map<String, ProjectType> projects, String tag, String tagValue) {
		projects.entrySet().removeIf((entry) -> !tagValue.equals(entry.getValue().getTags().get(tag)));
	}

}
=======
/*
 * Copyright 2012-2020 the original author or authors.
 *
 * Licensed under the Apache License, Version 2.0 (the "License");
 * you may not use this file except in compliance with the License.
 * You may obtain a copy of the License at
 *
 *      https://www.apache.org/licenses/LICENSE-2.0
 *
 * Unless required by applicable law or agreed to in writing, software
 * distributed under the License is distributed on an "AS IS" BASIS,
 * WITHOUT WARRANTIES OR CONDITIONS OF ANY KIND, either express or implied.
 * See the License for the specific language governing permissions and
 * limitations under the License.
 */

package org.springframework.boot.cli.command.init;

import java.net.URI;
import java.net.URISyntaxException;
import java.util.ArrayList;
import java.util.HashMap;
import java.util.List;
import java.util.Map;

import org.apache.http.client.utils.URIBuilder;

import org.springframework.util.StringUtils;

/**
 * Represent the settings to apply to generating the project.
 *
 * @author Stephane Nicoll
 * @author Eddú Meléndez
 */
class ProjectGenerationRequest {

	public static final String DEFAULT_SERVICE_URL = "https://start.spring.io";

	private String serviceUrl = DEFAULT_SERVICE_URL;

	private String output;

	private boolean extract;

	private String groupId;

	private String artifactId;

	private String version;

	private String name;

	private String description;

	private String packageName;

	private String type;

	private String packaging;

	private String build;

	private String format;

	private boolean detectType;

	private String javaVersion;

	private String language;

	private String bootVersion;

	private final List<String> dependencies = new ArrayList<>();

	/**
	 * The URL of the service to use.
	 * @return the service URL
	 * @see #DEFAULT_SERVICE_URL
	 */
	String getServiceUrl() {
		return this.serviceUrl;
	}

	void setServiceUrl(String serviceUrl) {
		this.serviceUrl = serviceUrl;
	}

	/**
	 * The location of the generated project.
	 * @return the location of the generated project
	 */
	String getOutput() {
		return this.output;
	}

	void setOutput(String output) {
		if (output != null && output.endsWith("/")) {
			this.output = output.substring(0, output.length() - 1);
			this.extract = true;
		}
		else {
			this.output = output;
		}
	}

	/**
	 * Whether or not the project archive should be extracted in the output location. If
	 * the {@link #getOutput() output} ends with "/", the project is extracted
	 * automatically.
	 * @return {@code true} if the archive should be extracted, otherwise {@code false}
	 */
	boolean isExtract() {
		return this.extract;
	}

	void setExtract(boolean extract) {
		this.extract = extract;
	}

	/**
	 * The groupId to use or {@code null} if it should not be customized.
	 * @return the groupId or {@code null}
	 */
	String getGroupId() {
		return this.groupId;
	}

	void setGroupId(String groupId) {
		this.groupId = groupId;
	}

	/**
	 * The artifactId to use or {@code null} if it should not be customized.
	 * @return the artifactId or {@code null}
	 */
	String getArtifactId() {
		return this.artifactId;
	}

	void setArtifactId(String artifactId) {
		this.artifactId = artifactId;
	}

	/**
	 * The artifact version to use or {@code null} if it should not be customized.
	 * @return the artifact version or {@code null}
	 */
	String getVersion() {
		return this.version;
	}

	void setVersion(String version) {
		this.version = version;
	}

	/**
	 * The name to use or {@code null} if it should not be customized.
	 * @return the name or {@code null}
	 */
	String getName() {
		return this.name;
	}

	void setName(String name) {
		this.name = name;
	}

	/**
	 * The description to use or {@code null} if it should not be customized.
	 * @return the description or {@code null}
	 */
	String getDescription() {
		return this.description;
	}

	void setDescription(String description) {
		this.description = description;
	}

	/**
	 * Return the package name or {@code null} if it should not be customized.
	 * @return the package name or {@code null}
	 */
	String getPackageName() {
		return this.packageName;
	}

	void setPackageName(String packageName) {
		this.packageName = packageName;
	}

	/**
	 * The type of project to generate. Should match one of the advertized type that the
	 * service supports. If not set, the default is retrieved from the service metadata.
	 * @return the project type
	 */
	String getType() {
		return this.type;
	}

	void setType(String type) {
		this.type = type;
	}

	/**
	 * The packaging type or {@code null} if it should not be customized.
	 * @return the packaging type or {@code null}
	 */
	String getPackaging() {
		return this.packaging;
	}

	void setPackaging(String packaging) {
		this.packaging = packaging;
	}

	/**
	 * The build type to use. Ignored if a type is set. Can be used alongside the
	 * {@link #getFormat() format} to identify the type to use.
	 * @return the build type
	 */
	String getBuild() {
		return this.build;
	}

	void setBuild(String build) {
		this.build = build;
	}

	/**
	 * The project format to use. Ignored if a type is set. Can be used alongside the
	 * {@link #getBuild() build} to identify the type to use.
	 * @return the project format
	 */
	String getFormat() {
		return this.format;
	}

	void setFormat(String format) {
		this.format = format;
	}

	/**
	 * Whether or not the type should be detected based on the build and format value.
	 * @return {@code true} if type detection will be performed, otherwise {@code false}
	 */
	boolean isDetectType() {
		return this.detectType;
	}

	void setDetectType(boolean detectType) {
		this.detectType = detectType;
	}

	/**
	 * The Java version to use or {@code null} if it should not be customized.
	 * @return the Java version or {@code null}
	 */
	String getJavaVersion() {
		return this.javaVersion;
	}

	void setJavaVersion(String javaVersion) {
		this.javaVersion = javaVersion;
	}

	/**
	 * The programming language to use or {@code null} if it should not be customized.
	 * @return the programming language or {@code null}
	 */
	String getLanguage() {
		return this.language;
	}

	void setLanguage(String language) {
		this.language = language;
	}

	/**
	 * The Spring Boot version to use or {@code null} if it should not be customized.
	 * @return the Spring Boot version or {@code null}
	 */
	String getBootVersion() {
		return this.bootVersion;
	}

	void setBootVersion(String bootVersion) {
		this.bootVersion = bootVersion;
	}

	/**
	 * The identifiers of the dependencies to include in the project.
	 * @return the dependency identifiers
	 */
	List<String> getDependencies() {
		return this.dependencies;
	}

	/**
	 * Generates the URI to use to generate a project represented by this request.
	 * @param metadata the metadata that describes the service
	 * @return the project generation URI
	 */
	URI generateUrl(InitializrServiceMetadata metadata) {
		try {
			URIBuilder builder = new URIBuilder(this.serviceUrl);
			StringBuilder sb = new StringBuilder();
			if (builder.getPath() != null) {
				sb.append(builder.getPath());
			}

			ProjectType projectType = determineProjectType(metadata);
			this.type = projectType.getId();
			sb.append(projectType.getAction());
			builder.setPath(sb.toString());

			if (!this.dependencies.isEmpty()) {
				builder.setParameter("dependencies", StringUtils.collectionToCommaDelimitedString(this.dependencies));
			}

			if (this.groupId != null) {
				builder.setParameter("groupId", this.groupId);
			}
			String resolvedArtifactId = resolveArtifactId();
			if (resolvedArtifactId != null) {
				builder.setParameter("artifactId", resolvedArtifactId);
			}
			if (this.version != null) {
				builder.setParameter("version", this.version);
			}
			if (this.name != null) {
				builder.setParameter("name", this.name);
			}
			if (this.description != null) {
				builder.setParameter("description", this.description);
			}
			if (this.packageName != null) {
				builder.setParameter("packageName", this.packageName);
			}
			if (this.type != null) {
				builder.setParameter("type", projectType.getId());
			}
			if (this.packaging != null) {
				builder.setParameter("packaging", this.packaging);
			}
			if (this.javaVersion != null) {
				builder.setParameter("javaVersion", this.javaVersion);
			}
			if (this.language != null) {
				builder.setParameter("language", this.language);
			}
			if (this.bootVersion != null) {
				builder.setParameter("bootVersion", this.bootVersion);
			}

			return builder.build();
		}
		catch (URISyntaxException ex) {
			throw new ReportableException("Invalid service URL (" + ex.getMessage() + ")");
		}
	}

	protected ProjectType determineProjectType(InitializrServiceMetadata metadata) {
		if (this.type != null) {
			ProjectType result = metadata.getProjectTypes().get(this.type);
			if (result == null) {
				throw new ReportableException(
						("No project type with id '" + this.type + "' - check the service capabilities (--list)"));
			}
			return result;
		}
		else if (isDetectType()) {
			Map<String, ProjectType> types = new HashMap<>(metadata.getProjectTypes());
			if (this.build != null) {
				filter(types, "build", this.build);
			}
			if (this.format != null) {
				filter(types, "format", this.format);
			}
			if (types.size() == 1) {
				return types.values().iterator().next();
			}
			else if (types.isEmpty()) {
				throw new ReportableException("No type found with build '" + this.build + "' and format '" + this.format
						+ "' check the service capabilities (--list)");
			}
			else {
				throw new ReportableException("Multiple types found with build '" + this.build + "' and format '"
						+ this.format + "' use --type with a more specific value " + types.keySet());
			}
		}
		else {
			ProjectType defaultType = metadata.getDefaultType();
			if (defaultType == null) {
				throw new ReportableException(("No project type is set and no default is defined. "
						+ "Check the service capabilities (--list)"));
			}
			return defaultType;
		}
	}

	/**
	 * Resolve the artifactId to use or {@code null} if it should not be customized.
	 * @return the artifactId
	 */
	protected String resolveArtifactId() {
		if (this.artifactId != null) {
			return this.artifactId;
		}
		if (this.output != null) {
			int i = this.output.lastIndexOf('.');
			return (i != -1) ? this.output.substring(0, i) : this.output;
		}
		return null;
	}

	private static void filter(Map<String, ProjectType> projects, String tag, String tagValue) {
		projects.entrySet().removeIf((entry) -> !tagValue.equals(entry.getValue().getTags().get(tag)));
	}

}
>>>>>>> 6755b480
<|MERGE_RESOLUTION|>--- conflicted
+++ resolved
@@ -1,427 +1,3 @@
-<<<<<<< HEAD
-/*
- * Copyright 2012-2019 the original author or authors.
- *
- * Licensed under the Apache License, Version 2.0 (the "License");
- * you may not use this file except in compliance with the License.
- * You may obtain a copy of the License at
- *
- *      https://www.apache.org/licenses/LICENSE-2.0
- *
- * Unless required by applicable law or agreed to in writing, software
- * distributed under the License is distributed on an "AS IS" BASIS,
- * WITHOUT WARRANTIES OR CONDITIONS OF ANY KIND, either express or implied.
- * See the License for the specific language governing permissions and
- * limitations under the License.
- */
-
-package org.springframework.boot.cli.command.init;
-
-import java.net.URI;
-import java.net.URISyntaxException;
-import java.util.ArrayList;
-import java.util.HashMap;
-import java.util.List;
-import java.util.Map;
-
-import org.apache.http.client.utils.URIBuilder;
-
-import org.springframework.util.StringUtils;
-
-/**
- * Represent the settings to apply to generating the project.
- *
- * @author Stephane Nicoll
- * @author Eddú Meléndez
- */
-class ProjectGenerationRequest {
-
-	public static final String DEFAULT_SERVICE_URL = "https://start.spring.io";
-
-	private String serviceUrl = DEFAULT_SERVICE_URL;
-
-	private String output;
-
-	private boolean extract;
-
-	private String groupId;
-
-	private String artifactId;
-
-	private String version;
-
-	private String name;
-
-	private String description;
-
-	private String packageName;
-
-	private String type;
-
-	private String packaging;
-
-	private String build;
-
-	private String format;
-
-	private boolean detectType;
-
-	private String javaVersion;
-
-	private String language;
-
-	private String bootVersion;
-
-	private List<String> dependencies = new ArrayList<>();
-
-	/**
-	 * The URL of the service to use.
-	 * @return the service URL
-	 * @see #DEFAULT_SERVICE_URL
-	 */
-	String getServiceUrl() {
-		return this.serviceUrl;
-	}
-
-	void setServiceUrl(String serviceUrl) {
-		this.serviceUrl = serviceUrl;
-	}
-
-	/**
-	 * The location of the generated project.
-	 * @return the location of the generated project
-	 */
-	String getOutput() {
-		return this.output;
-	}
-
-	void setOutput(String output) {
-		if (output != null && output.endsWith("/")) {
-			this.output = output.substring(0, output.length() - 1);
-			this.extract = true;
-		}
-		else {
-			this.output = output;
-		}
-	}
-
-	/**
-	 * Whether or not the project archive should be extracted in the output location. If
-	 * the {@link #getOutput() output} ends with "/", the project is extracted
-	 * automatically.
-	 * @return {@code true} if the archive should be extracted, otherwise {@code false}
-	 */
-	boolean isExtract() {
-		return this.extract;
-	}
-
-	void setExtract(boolean extract) {
-		this.extract = extract;
-	}
-
-	/**
-	 * The groupId to use or {@code null} if it should not be customized.
-	 * @return the groupId or {@code null}
-	 */
-	String getGroupId() {
-		return this.groupId;
-	}
-
-	void setGroupId(String groupId) {
-		this.groupId = groupId;
-	}
-
-	/**
-	 * The artifactId to use or {@code null} if it should not be customized.
-	 * @return the artifactId or {@code null}
-	 */
-	String getArtifactId() {
-		return this.artifactId;
-	}
-
-	void setArtifactId(String artifactId) {
-		this.artifactId = artifactId;
-	}
-
-	/**
-	 * The artifact version to use or {@code null} if it should not be customized.
-	 * @return the artifact version or {@code null}
-	 */
-	String getVersion() {
-		return this.version;
-	}
-
-	void setVersion(String version) {
-		this.version = version;
-	}
-
-	/**
-	 * The name to use or {@code null} if it should not be customized.
-	 * @return the name or {@code null}
-	 */
-	String getName() {
-		return this.name;
-	}
-
-	void setName(String name) {
-		this.name = name;
-	}
-
-	/**
-	 * The description to use or {@code null} if it should not be customized.
-	 * @return the description or {@code null}
-	 */
-	String getDescription() {
-		return this.description;
-	}
-
-	void setDescription(String description) {
-		this.description = description;
-	}
-
-	/**
-	 * Return the package name or {@code null} if it should not be customized.
-	 * @return the package name or {@code null}
-	 */
-	String getPackageName() {
-		return this.packageName;
-	}
-
-	void setPackageName(String packageName) {
-		this.packageName = packageName;
-	}
-
-	/**
-	 * The type of project to generate. Should match one of the advertized type that the
-	 * service supports. If not set, the default is retrieved from the service metadata.
-	 * @return the project type
-	 */
-	String getType() {
-		return this.type;
-	}
-
-	void setType(String type) {
-		this.type = type;
-	}
-
-	/**
-	 * The packaging type or {@code null} if it should not be customized.
-	 * @return the packaging type or {@code null}
-	 */
-	String getPackaging() {
-		return this.packaging;
-	}
-
-	void setPackaging(String packaging) {
-		this.packaging = packaging;
-	}
-
-	/**
-	 * The build type to use. Ignored if a type is set. Can be used alongside the
-	 * {@link #getFormat() format} to identify the type to use.
-	 * @return the build type
-	 */
-	String getBuild() {
-		return this.build;
-	}
-
-	void setBuild(String build) {
-		this.build = build;
-	}
-
-	/**
-	 * The project format to use. Ignored if a type is set. Can be used alongside the
-	 * {@link #getBuild() build} to identify the type to use.
-	 * @return the project format
-	 */
-	String getFormat() {
-		return this.format;
-	}
-
-	void setFormat(String format) {
-		this.format = format;
-	}
-
-	/**
-	 * Whether or not the type should be detected based on the build and format value.
-	 * @return {@code true} if type detection will be performed, otherwise {@code false}
-	 */
-	boolean isDetectType() {
-		return this.detectType;
-	}
-
-	void setDetectType(boolean detectType) {
-		this.detectType = detectType;
-	}
-
-	/**
-	 * The Java version to use or {@code null} if it should not be customized.
-	 * @return the Java version or {@code null}
-	 */
-	String getJavaVersion() {
-		return this.javaVersion;
-	}
-
-	void setJavaVersion(String javaVersion) {
-		this.javaVersion = javaVersion;
-	}
-
-	/**
-	 * The programming language to use or {@code null} if it should not be customized.
-	 * @return the programming language or {@code null}
-	 */
-	String getLanguage() {
-		return this.language;
-	}
-
-	void setLanguage(String language) {
-		this.language = language;
-	}
-
-	/**
-	 * The Spring Boot version to use or {@code null} if it should not be customized.
-	 * @return the Spring Boot version or {@code null}
-	 */
-	String getBootVersion() {
-		return this.bootVersion;
-	}
-
-	void setBootVersion(String bootVersion) {
-		this.bootVersion = bootVersion;
-	}
-
-	/**
-	 * The identifiers of the dependencies to include in the project.
-	 * @return the dependency identifiers
-	 */
-	List<String> getDependencies() {
-		return this.dependencies;
-	}
-
-	/**
-	 * Generates the URI to use to generate a project represented by this request.
-	 * @param metadata the metadata that describes the service
-	 * @return the project generation URI
-	 */
-	URI generateUrl(InitializrServiceMetadata metadata) {
-		try {
-			URIBuilder builder = new URIBuilder(this.serviceUrl);
-			StringBuilder sb = new StringBuilder();
-			if (builder.getPath() != null) {
-				sb.append(builder.getPath());
-			}
-
-			ProjectType projectType = determineProjectType(metadata);
-			this.type = projectType.getId();
-			sb.append(projectType.getAction());
-			builder.setPath(sb.toString());
-
-			if (!this.dependencies.isEmpty()) {
-				builder.setParameter("dependencies", StringUtils.collectionToCommaDelimitedString(this.dependencies));
-			}
-
-			if (this.groupId != null) {
-				builder.setParameter("groupId", this.groupId);
-			}
-			String resolvedArtifactId = resolveArtifactId();
-			if (resolvedArtifactId != null) {
-				builder.setParameter("artifactId", resolvedArtifactId);
-			}
-			if (this.version != null) {
-				builder.setParameter("version", this.version);
-			}
-			if (this.name != null) {
-				builder.setParameter("name", this.name);
-			}
-			if (this.description != null) {
-				builder.setParameter("description", this.description);
-			}
-			if (this.packageName != null) {
-				builder.setParameter("packageName", this.packageName);
-			}
-			if (this.type != null) {
-				builder.setParameter("type", projectType.getId());
-			}
-			if (this.packaging != null) {
-				builder.setParameter("packaging", this.packaging);
-			}
-			if (this.javaVersion != null) {
-				builder.setParameter("javaVersion", this.javaVersion);
-			}
-			if (this.language != null) {
-				builder.setParameter("language", this.language);
-			}
-			if (this.bootVersion != null) {
-				builder.setParameter("bootVersion", this.bootVersion);
-			}
-
-			return builder.build();
-		}
-		catch (URISyntaxException ex) {
-			throw new ReportableException("Invalid service URL (" + ex.getMessage() + ")");
-		}
-	}
-
-	protected ProjectType determineProjectType(InitializrServiceMetadata metadata) {
-		if (this.type != null) {
-			ProjectType result = metadata.getProjectTypes().get(this.type);
-			if (result == null) {
-				throw new ReportableException(
-						("No project type with id '" + this.type + "' - check the service capabilities (--list)"));
-			}
-			return result;
-		}
-		else if (isDetectType()) {
-			Map<String, ProjectType> types = new HashMap<>(metadata.getProjectTypes());
-			if (this.build != null) {
-				filter(types, "build", this.build);
-			}
-			if (this.format != null) {
-				filter(types, "format", this.format);
-			}
-			if (types.size() == 1) {
-				return types.values().iterator().next();
-			}
-			else if (types.isEmpty()) {
-				throw new ReportableException("No type found with build '" + this.build + "' and format '" + this.format
-						+ "' check the service capabilities (--list)");
-			}
-			else {
-				throw new ReportableException("Multiple types found with build '" + this.build + "' and format '"
-						+ this.format + "' use --type with a more specific value " + types.keySet());
-			}
-		}
-		else {
-			ProjectType defaultType = metadata.getDefaultType();
-			if (defaultType == null) {
-				throw new ReportableException(("No project type is set and no default is defined. "
-						+ "Check the service capabilities (--list)"));
-			}
-			return defaultType;
-		}
-	}
-
-	/**
-	 * Resolve the artifactId to use or {@code null} if it should not be customized.
-	 * @return the artifactId
-	 */
-	protected String resolveArtifactId() {
-		if (this.artifactId != null) {
-			return this.artifactId;
-		}
-		if (this.output != null) {
-			int i = this.output.lastIndexOf('.');
-			return (i != -1) ? this.output.substring(0, i) : this.output;
-		}
-		return null;
-	}
-
-	private static void filter(Map<String, ProjectType> projects, String tag, String tagValue) {
-		projects.entrySet().removeIf((entry) -> !tagValue.equals(entry.getValue().getTags().get(tag)));
-	}
-
-}
-=======
 /*
  * Copyright 2012-2020 the original author or authors.
  *
@@ -843,5 +419,4 @@
 		projects.entrySet().removeIf((entry) -> !tagValue.equals(entry.getValue().getTags().get(tag)));
 	}
 
-}
->>>>>>> 6755b480
+}