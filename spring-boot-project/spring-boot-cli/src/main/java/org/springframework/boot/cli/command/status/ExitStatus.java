<<<<<<< HEAD
/*
 * Copyright 2012-2018 the original author or authors.
 *
 * Licensed under the Apache License, Version 2.0 (the "License");
 * you may not use this file except in compliance with the License.
 * You may obtain a copy of the License at
 *
 *      https://www.apache.org/licenses/LICENSE-2.0
 *
 * Unless required by applicable law or agreed to in writing, software
 * distributed under the License is distributed on an "AS IS" BASIS,
 * WITHOUT WARRANTIES OR CONDITIONS OF ANY KIND, either express or implied.
 * See the License for the specific language governing permissions and
 * limitations under the License.
 */

package org.springframework.boot.cli.command.status;

/**
 * Encapsulation of the outcome of a command.
 *
 * @author Dave Syer
 * @since 1.0.0
 * @see ExitStatus#OK
 * @see ExitStatus#ERROR
 */
public final class ExitStatus {

	/**
	 * Generic "OK" exit status with zero exit code and {@literal hangup=false}.
	 */
	public static final ExitStatus OK = new ExitStatus(0, "OK");

	/**
	 * Generic "not OK" exit status with non-zero exit code and {@literal hangup=true}.
	 */
	public static final ExitStatus ERROR = new ExitStatus(-1, "ERROR", true);

	private final int code;

	private final String name;

	private final boolean hangup;

	/**
	 * Create a new {@link ExitStatus} instance.
	 * @param code the exit code
	 * @param name the name
	 */
	public ExitStatus(int code, String name) {
		this(code, name, false);
	}

	/**
	 * Create a new {@link ExitStatus} instance.
	 * @param code the exit code
	 * @param name the name
	 * @param hangup true if it is OK for the caller to hangup
	 */
	public ExitStatus(int code, String name, boolean hangup) {
		this.code = code;
		this.name = name;
		this.hangup = hangup;
	}

	/**
	 * An exit code appropriate for use in {@code System.exit()}.
	 * @return an exit code
	 */
	public int getCode() {
		return this.code;
	}

	/**
	 * A name describing the outcome.
	 * @return a name
	 */
	public String getName() {
		return this.name;
	}

	/**
	 * Flag to signal that the caller can (or should) hangup. A server process with
	 * non-daemon threads should set this to false.
	 * @return the flag
	 */
	public boolean isHangup() {
		return this.hangup;
	}

	/**
	 * Convert the existing code to a hangup.
	 * @return a new ExitStatus with hangup=true
	 */
	public ExitStatus hangup() {
		return new ExitStatus(this.code, this.name, true);
	}

	@Override
	public String toString() {
		return getName() + ":" + getCode();
	}

}
=======
/*
 * Copyright 2012-2019 the original author or authors.
 *
 * Licensed under the Apache License, Version 2.0 (the "License");
 * you may not use this file except in compliance with the License.
 * You may obtain a copy of the License at
 *
 *      https://www.apache.org/licenses/LICENSE-2.0
 *
 * Unless required by applicable law or agreed to in writing, software
 * distributed under the License is distributed on an "AS IS" BASIS,
 * WITHOUT WARRANTIES OR CONDITIONS OF ANY KIND, either express or implied.
 * See the License for the specific language governing permissions and
 * limitations under the License.
 */

package org.springframework.boot.cli.command.status;

/**
 * Encapsulation of the outcome of a command.
 *
 * @author Dave Syer
 * @since 1.0.0
 * @see ExitStatus#OK
 * @see ExitStatus#ERROR
 */
public final class ExitStatus {

	/**
	 * Generic "OK" exit status with zero exit code and {@literal hangup=false}.
	 */
	public static final ExitStatus OK = new ExitStatus(0, "OK");

	/**
	 * Generic "not OK" exit status with non-zero exit code and {@literal hangup=true}.
	 */
	public static final ExitStatus ERROR = new ExitStatus(-1, "ERROR", true);

	private final int code;

	private final String name;

	private final boolean hangup;

	/**
	 * Create a new {@link ExitStatus} instance.
	 * @param code the exit code
	 * @param name the name
	 */
	public ExitStatus(int code, String name) {
		this(code, name, false);
	}

	/**
	 * Create a new {@link ExitStatus} instance.
	 * @param code the exit code
	 * @param name the name
	 * @param hangup true if it is OK for the caller to hangup
	 */
	public ExitStatus(int code, String name, boolean hangup) {
		this.code = code;
		this.name = name;
		this.hangup = hangup;
	}

	/**
	 * An exit code appropriate for use in {@code System.exit()}.
	 * @return an exit code
	 */
	public int getCode() {
		return this.code;
	}

	/**
	 * A name describing the outcome.
	 * @return a name
	 */
	public String getName() {
		return this.name;
	}

	/**
	 * Flag to signal that the caller can (or should) hangup. A server process with
	 * non-daemon threads should set this to false.
	 * @return the flag
	 */
	public boolean isHangup() {
		return this.hangup;
	}

	/**
	 * Convert the existing code to a hangup.
	 * @return a new ExitStatus with hangup=true
	 */
	public ExitStatus hangup() {
		return new ExitStatus(this.code, this.name, true);
	}

	@Override
	public String toString() {
		return getName() + ":" + getCode();
	}

}
>>>>>>> 6755b480
<|MERGE_RESOLUTION|>--- conflicted
+++ resolved
@@ -1,109 +1,3 @@
-<<<<<<< HEAD
-/*
- * Copyright 2012-2018 the original author or authors.
- *
- * Licensed under the Apache License, Version 2.0 (the "License");
- * you may not use this file except in compliance with the License.
- * You may obtain a copy of the License at
- *
- *      https://www.apache.org/licenses/LICENSE-2.0
- *
- * Unless required by applicable law or agreed to in writing, software
- * distributed under the License is distributed on an "AS IS" BASIS,
- * WITHOUT WARRANTIES OR CONDITIONS OF ANY KIND, either express or implied.
- * See the License for the specific language governing permissions and
- * limitations under the License.
- */
-
-package org.springframework.boot.cli.command.status;
-
-/**
- * Encapsulation of the outcome of a command.
- *
- * @author Dave Syer
- * @since 1.0.0
- * @see ExitStatus#OK
- * @see ExitStatus#ERROR
- */
-public final class ExitStatus {
-
-	/**
-	 * Generic "OK" exit status with zero exit code and {@literal hangup=false}.
-	 */
-	public static final ExitStatus OK = new ExitStatus(0, "OK");
-
-	/**
-	 * Generic "not OK" exit status with non-zero exit code and {@literal hangup=true}.
-	 */
-	public static final ExitStatus ERROR = new ExitStatus(-1, "ERROR", true);
-
-	private final int code;
-
-	private final String name;
-
-	private final boolean hangup;
-
-	/**
-	 * Create a new {@link ExitStatus} instance.
-	 * @param code the exit code
-	 * @param name the name
-	 */
-	public ExitStatus(int code, String name) {
-		this(code, name, false);
-	}
-
-	/**
-	 * Create a new {@link ExitStatus} instance.
-	 * @param code the exit code
-	 * @param name the name
-	 * @param hangup true if it is OK for the caller to hangup
-	 */
-	public ExitStatus(int code, String name, boolean hangup) {
-		this.code = code;
-		this.name = name;
-		this.hangup = hangup;
-	}
-
-	/**
-	 * An exit code appropriate for use in {@code System.exit()}.
-	 * @return an exit code
-	 */
-	public int getCode() {
-		return this.code;
-	}
-
-	/**
-	 * A name describing the outcome.
-	 * @return a name
-	 */
-	public String getName() {
-		return this.name;
-	}
-
-	/**
-	 * Flag to signal that the caller can (or should) hangup. A server process with
-	 * non-daemon threads should set this to false.
-	 * @return the flag
-	 */
-	public boolean isHangup() {
-		return this.hangup;
-	}
-
-	/**
-	 * Convert the existing code to a hangup.
-	 * @return a new ExitStatus with hangup=true
-	 */
-	public ExitStatus hangup() {
-		return new ExitStatus(this.code, this.name, true);
-	}
-
-	@Override
-	public String toString() {
-		return getName() + ":" + getCode();
-	}
-
-}
-=======
 /*
  * Copyright 2012-2019 the original author or authors.
  *
@@ -207,5 +101,4 @@
 		return getName() + ":" + getCode();
 	}
 
-}
->>>>>>> 6755b480
+}