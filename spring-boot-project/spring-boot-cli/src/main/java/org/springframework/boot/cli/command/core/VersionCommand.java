--- conflicted
+++ resolved
@@ -1,47 +1,3 @@
-<<<<<<< HEAD
-/*
- * Copyright 2012-2017 the original author or authors.
- *
- * Licensed under the Apache License, Version 2.0 (the "License");
- * you may not use this file except in compliance with the License.
- * You may obtain a copy of the License at
- *
- *      https://www.apache.org/licenses/LICENSE-2.0
- *
- * Unless required by applicable law or agreed to in writing, software
- * distributed under the License is distributed on an "AS IS" BASIS,
- * WITHOUT WARRANTIES OR CONDITIONS OF ANY KIND, either express or implied.
- * See the License for the specific language governing permissions and
- * limitations under the License.
- */
-
-package org.springframework.boot.cli.command.core;
-
-import org.springframework.boot.cli.command.AbstractCommand;
-import org.springframework.boot.cli.command.Command;
-import org.springframework.boot.cli.command.status.ExitStatus;
-import org.springframework.boot.cli.util.Log;
-
-/**
- * {@link Command} to display the 'version' number.
- *
- * @author Phillip Webb
- * @since 1.0.0
- */
-public class VersionCommand extends AbstractCommand {
-
-	public VersionCommand() {
-		super("version", "Show the version");
-	}
-
-	@Override
-	public ExitStatus run(String... args) {
-		Log.info("Spring CLI v" + getClass().getPackage().getImplementationVersion());
-		return ExitStatus.OK;
-	}
-
-}
-=======
 /*
  * Copyright 2012-2019 the original author or authors.
  *
@@ -83,5 +39,4 @@
 		return ExitStatus.OK;
 	}
 
-}
->>>>>>> 6755b480
+}