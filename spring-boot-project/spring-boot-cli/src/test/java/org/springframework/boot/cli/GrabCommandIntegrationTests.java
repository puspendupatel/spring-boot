--- conflicted
+++ resolved
@@ -1,92 +1,3 @@
-<<<<<<< HEAD
-/*
- * Copyright 2012-2019 the original author or authors.
- *
- * Licensed under the Apache License, Version 2.0 (the "License");
- * you may not use this file except in compliance with the License.
- * You may obtain a copy of the License at
- *
- *      https://www.apache.org/licenses/LICENSE-2.0
- *
- * Unless required by applicable law or agreed to in writing, software
- * distributed under the License is distributed on an "AS IS" BASIS,
- * WITHOUT WARRANTIES OR CONDITIONS OF ANY KIND, either express or implied.
- * See the License for the specific language governing permissions and
- * limitations under the License.
- */
-
-package org.springframework.boot.cli;
-
-import java.io.File;
-
-import org.junit.jupiter.api.AfterEach;
-import org.junit.jupiter.api.BeforeEach;
-import org.junit.jupiter.api.Test;
-import org.junit.jupiter.api.extension.ExtendWith;
-import org.junit.jupiter.api.extension.RegisterExtension;
-
-import org.springframework.boot.cli.command.grab.GrabCommand;
-import org.springframework.boot.test.system.CapturedOutput;
-import org.springframework.boot.test.system.OutputCaptureExtension;
-import org.springframework.util.FileSystemUtils;
-
-import static org.assertj.core.api.Assertions.assertThat;
-import static org.assertj.core.api.Assertions.assertThatExceptionOfType;
-
-/**
- * Integration tests for {@link GrabCommand}
- *
- * @author Andy Wilkinson
- * @author Dave Syer
- */
-@ExtendWith(OutputCaptureExtension.class)
-class GrabCommandIntegrationTests {
-
-	@RegisterExtension
-	CliTester cli;
-
-	GrabCommandIntegrationTests(CapturedOutput capturedOutput) {
-		this.cli = new CliTester("src/test/resources/grab-samples/", capturedOutput);
-	}
-
-	@BeforeEach
-	@AfterEach
-	void deleteLocalRepository() {
-		System.clearProperty("grape.root");
-		System.clearProperty("groovy.grape.report.downloads");
-	}
-
-	@Test
-	void grab() throws Exception {
-
-		System.setProperty("grape.root", this.cli.getTemp().getAbsolutePath());
-		System.setProperty("groovy.grape.report.downloads", "true");
-
-		// Use --autoconfigure=false to limit the amount of downloaded dependencies
-		String output = this.cli.grab("grab.groovy", "--autoconfigure=false");
-		assertThat(new File(this.cli.getTemp(), "repository/joda-time/joda-time")).isDirectory();
-		// Should be resolved from local repository cache
-		assertThat(output.contains("Downloading: file:")).isTrue();
-	}
-
-	@Test
-	void duplicateDependencyManagementBomAnnotationsProducesAnError() {
-		assertThatExceptionOfType(Exception.class)
-				.isThrownBy(() -> this.cli.grab("duplicateDependencyManagementBom.groovy"))
-				.withMessageContaining("Duplicate @DependencyManagementBom annotation");
-	}
-
-	@Test
-	void customMetadata() throws Exception {
-		System.setProperty("grape.root", this.cli.getTemp().getAbsolutePath());
-		File repository = new File(this.cli.getTemp().getAbsolutePath(), "repository");
-		FileSystemUtils.copyRecursively(new File("src/test/resources/grab-samples/repository"), repository);
-		this.cli.grab("customDependencyManagement.groovy", "--autoconfigure=false");
-		assertThat(new File(repository, "javax/ejb/ejb-api/3.0")).isDirectory();
-	}
-
-}
-=======
 /*
  * Copyright 2012-2020 the original author or authors.
  *
@@ -170,5 +81,4 @@
 		assertThat(new File(repository, "javax/ejb/ejb-api/3.0")).isDirectory();
 	}
 
-}
->>>>>>> 6755b480
+}