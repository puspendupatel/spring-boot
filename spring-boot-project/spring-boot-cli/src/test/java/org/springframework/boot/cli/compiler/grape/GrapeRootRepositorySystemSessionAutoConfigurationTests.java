--- conflicted
+++ resolved
@@ -1,108 +1,3 @@
-<<<<<<< HEAD
-/*
- * Copyright 2012-2019 the original author or authors.
- *
- * Licensed under the Apache License, Version 2.0 (the "License");
- * you may not use this file except in compliance with the License.
- * You may obtain a copy of the License at
- *
- *      https://www.apache.org/licenses/LICENSE-2.0
- *
- * Unless required by applicable law or agreed to in writing, software
- * distributed under the License is distributed on an "AS IS" BASIS,
- * WITHOUT WARRANTIES OR CONDITIONS OF ANY KIND, either express or implied.
- * See the License for the specific language governing permissions and
- * limitations under the License.
- */
-
-package org.springframework.boot.cli.compiler.grape;
-
-import java.io.File;
-
-import org.apache.maven.repository.internal.MavenRepositorySystemUtils;
-import org.eclipse.aether.DefaultRepositorySystemSession;
-import org.eclipse.aether.RepositorySystem;
-import org.eclipse.aether.internal.impl.SimpleLocalRepositoryManagerFactory;
-import org.eclipse.aether.repository.LocalRepository;
-import org.eclipse.aether.repository.LocalRepositoryManager;
-import org.junit.jupiter.api.BeforeEach;
-import org.junit.jupiter.api.Test;
-import org.mockito.Mock;
-import org.mockito.MockitoAnnotations;
-import org.mockito.invocation.InvocationOnMock;
-import org.mockito.stubbing.Answer;
-
-import static org.assertj.core.api.Assertions.assertThat;
-import static org.mockito.ArgumentMatchers.any;
-import static org.mockito.ArgumentMatchers.eq;
-import static org.mockito.BDDMockito.given;
-import static org.mockito.Mockito.never;
-import static org.mockito.Mockito.times;
-import static org.mockito.Mockito.verify;
-
-/**
- * Tests for {@link GrapeRootRepositorySystemSessionAutoConfiguration}
- *
- * @author Andy Wilkinson
- */
-class GrapeRootRepositorySystemSessionAutoConfigurationTests {
-
-	private DefaultRepositorySystemSession session = MavenRepositorySystemUtils.newSession();
-
-	@Mock
-	private RepositorySystem repositorySystem;
-
-	@BeforeEach
-	void setup() {
-		MockitoAnnotations.initMocks(this);
-	}
-
-	@Test
-	void noLocalRepositoryWhenNoGrapeRoot() {
-		given(this.repositorySystem.newLocalRepositoryManager(eq(this.session), any(LocalRepository.class)))
-				.willAnswer((invocation) -> {
-					LocalRepository localRepository = invocation.getArgument(1);
-					return new SimpleLocalRepositoryManagerFactory().newInstance(
-							GrapeRootRepositorySystemSessionAutoConfigurationTests.this.session, localRepository);
-				});
-		new GrapeRootRepositorySystemSessionAutoConfiguration().apply(this.session, this.repositorySystem);
-		verify(this.repositorySystem, never()).newLocalRepositoryManager(eq(this.session), any(LocalRepository.class));
-		assertThat(this.session.getLocalRepository()).isNull();
-	}
-
-	@Test
-	void grapeRootConfiguresLocalRepositoryLocation() {
-		given(this.repositorySystem.newLocalRepositoryManager(eq(this.session), any(LocalRepository.class)))
-				.willAnswer(new LocalRepositoryManagerAnswer());
-
-		System.setProperty("grape.root", "foo");
-		try {
-			new GrapeRootRepositorySystemSessionAutoConfiguration().apply(this.session, this.repositorySystem);
-		}
-		finally {
-			System.clearProperty("grape.root");
-		}
-
-		verify(this.repositorySystem, times(1)).newLocalRepositoryManager(eq(this.session), any(LocalRepository.class));
-
-		assertThat(this.session.getLocalRepository()).isNotNull();
-		assertThat(this.session.getLocalRepository().getBasedir().getAbsolutePath())
-				.endsWith(File.separatorChar + "foo" + File.separatorChar + "repository");
-	}
-
-	private class LocalRepositoryManagerAnswer implements Answer<LocalRepositoryManager> {
-
-		@Override
-		public LocalRepositoryManager answer(InvocationOnMock invocation) throws Throwable {
-			LocalRepository localRepository = invocation.getArgument(1);
-			return new SimpleLocalRepositoryManagerFactory()
-					.newInstance(GrapeRootRepositorySystemSessionAutoConfigurationTests.this.session, localRepository);
-		}
-
-	}
-
-}
-=======
 /*
  * Copyright 2012-2020 the original author or authors.
  *
@@ -195,5 +90,4 @@
 
 	}
 
-}
->>>>>>> 6755b480
+}