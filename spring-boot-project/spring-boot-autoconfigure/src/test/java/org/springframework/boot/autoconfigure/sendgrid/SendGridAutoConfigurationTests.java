<<<<<<< HEAD
/*
 * Copyright 2012-2019 the original author or authors.
 *
 * Licensed under the Apache License, Version 2.0 (the "License");
 * you may not use this file except in compliance with the License.
 * You may obtain a copy of the License at
 *
 *      https://www.apache.org/licenses/LICENSE-2.0
 *
 * Unless required by applicable law or agreed to in writing, software
 * distributed under the License is distributed on an "AS IS" BASIS,
 * WITHOUT WARRANTIES OR CONDITIONS OF ANY KIND, either express or implied.
 * See the License for the specific language governing permissions and
 * limitations under the License.
 */

package org.springframework.boot.autoconfigure.sendgrid;

import com.sendgrid.SendGrid;
import org.apache.http.impl.conn.DefaultProxyRoutePlanner;
import org.junit.jupiter.api.AfterEach;
import org.junit.jupiter.api.Test;

import org.springframework.beans.factory.NoSuchBeanDefinitionException;
import org.springframework.boot.context.properties.source.ConfigurationPropertySources;
import org.springframework.boot.test.util.TestPropertyValues;
import org.springframework.context.annotation.AnnotationConfigApplicationContext;
import org.springframework.context.annotation.Bean;
import org.springframework.context.annotation.Configuration;

import static org.assertj.core.api.Assertions.assertThat;
import static org.assertj.core.api.Assertions.assertThatExceptionOfType;

/**
 * Tests for {@link SendGridAutoConfiguration}.
 *
 * @author Maciej Walkowiak
 * @author Patrick Bray
 */
class SendGridAutoConfigurationTests {

	private AnnotationConfigApplicationContext context;

	@AfterEach
	void close() {
		if (this.context != null) {
			this.context.close();
		}
	}

	@Test
	void expectedSendGridBeanCreatedApiKey() {
		loadContext("spring.sendgrid.api-key:SG.SECRET-API-KEY");
		SendGrid sendGrid = this.context.getBean(SendGrid.class);
		assertThat(sendGrid).extracting("apiKey").containsExactly("SG.SECRET-API-KEY");
	}

	@Test
	void autoConfigurationNotFiredWhenPropertiesNotSet() {
		loadContext();
		assertThatExceptionOfType(NoSuchBeanDefinitionException.class)
				.isThrownBy(() -> this.context.getBean(SendGrid.class));
	}

	@Test
	void autoConfigurationNotFiredWhenBeanAlreadyCreated() {
		loadContext(ManualSendGridConfiguration.class, "spring.sendgrid.api-key:SG.SECRET-API-KEY");
		SendGrid sendGrid = this.context.getBean(SendGrid.class);
		assertThat(sendGrid).extracting("apiKey").containsExactly("SG.CUSTOM_API_KEY");
	}

	@Test
	void expectedSendGridBeanWithProxyCreated() {
		loadContext("spring.sendgrid.api-key:SG.SECRET-API-KEY", "spring.sendgrid.proxy.host:localhost",
				"spring.sendgrid.proxy.port:5678");
		SendGrid sendGrid = this.context.getBean(SendGrid.class);
		assertThat(sendGrid).extracting("client").extracting("httpClient").extracting("routePlanner")
				.hasOnlyElementsOfType(DefaultProxyRoutePlanner.class);
	}

	private void loadContext(String... environment) {
		this.loadContext(null, environment);
	}

	private void loadContext(Class<?> additionalConfiguration, String... environment) {
		this.context = new AnnotationConfigApplicationContext();
		TestPropertyValues.of(environment).applyTo(this.context);
		ConfigurationPropertySources.attach(this.context.getEnvironment());
		this.context.register(SendGridAutoConfiguration.class);
		if (additionalConfiguration != null) {
			this.context.register(additionalConfiguration);
		}
		this.context.refresh();
	}

	@Configuration(proxyBeanMethods = false)
	static class ManualSendGridConfiguration {

		@Bean
		SendGrid sendGrid() {
			return new SendGrid("SG.CUSTOM_API_KEY", true);
		}

	}

}
=======
/*
 * Copyright 2012-2020 the original author or authors.
 *
 * Licensed under the Apache License, Version 2.0 (the "License");
 * you may not use this file except in compliance with the License.
 * You may obtain a copy of the License at
 *
 *      https://www.apache.org/licenses/LICENSE-2.0
 *
 * Unless required by applicable law or agreed to in writing, software
 * distributed under the License is distributed on an "AS IS" BASIS,
 * WITHOUT WARRANTIES OR CONDITIONS OF ANY KIND, either express or implied.
 * See the License for the specific language governing permissions and
 * limitations under the License.
 */

package org.springframework.boot.autoconfigure.sendgrid;

import com.sendgrid.SendGrid;
import org.apache.http.impl.conn.DefaultProxyRoutePlanner;
import org.junit.jupiter.api.AfterEach;
import org.junit.jupiter.api.Test;

import org.springframework.beans.factory.NoSuchBeanDefinitionException;
import org.springframework.boot.context.properties.source.ConfigurationPropertySources;
import org.springframework.boot.test.util.TestPropertyValues;
import org.springframework.context.annotation.AnnotationConfigApplicationContext;
import org.springframework.context.annotation.Bean;
import org.springframework.context.annotation.Configuration;

import static org.assertj.core.api.Assertions.assertThat;
import static org.assertj.core.api.Assertions.assertThatExceptionOfType;

/**
 * Tests for {@link SendGridAutoConfiguration}.
 *
 * @author Maciej Walkowiak
 * @author Patrick Bray
 */
class SendGridAutoConfigurationTests {

	private AnnotationConfigApplicationContext context;

	@AfterEach
	void close() {
		if (this.context != null) {
			this.context.close();
		}
	}

	@Test
	void expectedSendGridBeanCreatedApiKey() {
		loadContext("spring.sendgrid.api-key:SG.SECRET-API-KEY");
		SendGrid sendGrid = this.context.getBean(SendGrid.class);
		assertThat(sendGrid.getRequestHeaders().get("Authorization")).isEqualTo("Bearer SG.SECRET-API-KEY");
	}

	@Test
	void autoConfigurationNotFiredWhenPropertiesNotSet() {
		loadContext();
		assertThatExceptionOfType(NoSuchBeanDefinitionException.class)
				.isThrownBy(() -> this.context.getBean(SendGrid.class));
	}

	@Test
	void autoConfigurationNotFiredWhenBeanAlreadyCreated() {
		loadContext(ManualSendGridConfiguration.class, "spring.sendgrid.api-key:SG.SECRET-API-KEY");
		SendGrid sendGrid = this.context.getBean(SendGrid.class);
		assertThat(sendGrid.getRequestHeaders().get("Authorization")).isEqualTo("Bearer SG.CUSTOM_API_KEY");
	}

	@Test
	void expectedSendGridBeanWithProxyCreated() {
		loadContext("spring.sendgrid.api-key:SG.SECRET-API-KEY", "spring.sendgrid.proxy.host:localhost",
				"spring.sendgrid.proxy.port:5678");
		SendGrid sendGrid = this.context.getBean(SendGrid.class);
		assertThat(sendGrid).extracting("client").extracting("httpClient").extracting("routePlanner")
				.isInstanceOf(DefaultProxyRoutePlanner.class);
	}

	private void loadContext(String... environment) {
		loadContext(null, environment);
	}

	private void loadContext(Class<?> additionalConfiguration, String... environment) {
		this.context = new AnnotationConfigApplicationContext();
		TestPropertyValues.of(environment).applyTo(this.context);
		ConfigurationPropertySources.attach(this.context.getEnvironment());
		this.context.register(SendGridAutoConfiguration.class);
		if (additionalConfiguration != null) {
			this.context.register(additionalConfiguration);
		}
		this.context.refresh();
	}

	@Configuration(proxyBeanMethods = false)
	static class ManualSendGridConfiguration {

		@Bean
		SendGrid sendGrid() {
			return new SendGrid("SG.CUSTOM_API_KEY", true);
		}

	}

}
>>>>>>> 6755b480
<|MERGE_RESOLUTION|>--- conflicted
+++ resolved
@@ -1,111 +1,3 @@
-<<<<<<< HEAD
-/*
- * Copyright 2012-2019 the original author or authors.
- *
- * Licensed under the Apache License, Version 2.0 (the "License");
- * you may not use this file except in compliance with the License.
- * You may obtain a copy of the License at
- *
- *      https://www.apache.org/licenses/LICENSE-2.0
- *
- * Unless required by applicable law or agreed to in writing, software
- * distributed under the License is distributed on an "AS IS" BASIS,
- * WITHOUT WARRANTIES OR CONDITIONS OF ANY KIND, either express or implied.
- * See the License for the specific language governing permissions and
- * limitations under the License.
- */
-
-package org.springframework.boot.autoconfigure.sendgrid;
-
-import com.sendgrid.SendGrid;
-import org.apache.http.impl.conn.DefaultProxyRoutePlanner;
-import org.junit.jupiter.api.AfterEach;
-import org.junit.jupiter.api.Test;
-
-import org.springframework.beans.factory.NoSuchBeanDefinitionException;
-import org.springframework.boot.context.properties.source.ConfigurationPropertySources;
-import org.springframework.boot.test.util.TestPropertyValues;
-import org.springframework.context.annotation.AnnotationConfigApplicationContext;
-import org.springframework.context.annotation.Bean;
-import org.springframework.context.annotation.Configuration;
-
-import static org.assertj.core.api.Assertions.assertThat;
-import static org.assertj.core.api.Assertions.assertThatExceptionOfType;
-
-/**
- * Tests for {@link SendGridAutoConfiguration}.
- *
- * @author Maciej Walkowiak
- * @author Patrick Bray
- */
-class SendGridAutoConfigurationTests {
-
-	private AnnotationConfigApplicationContext context;
-
-	@AfterEach
-	void close() {
-		if (this.context != null) {
-			this.context.close();
-		}
-	}
-
-	@Test
-	void expectedSendGridBeanCreatedApiKey() {
-		loadContext("spring.sendgrid.api-key:SG.SECRET-API-KEY");
-		SendGrid sendGrid = this.context.getBean(SendGrid.class);
-		assertThat(sendGrid).extracting("apiKey").containsExactly("SG.SECRET-API-KEY");
-	}
-
-	@Test
-	void autoConfigurationNotFiredWhenPropertiesNotSet() {
-		loadContext();
-		assertThatExceptionOfType(NoSuchBeanDefinitionException.class)
-				.isThrownBy(() -> this.context.getBean(SendGrid.class));
-	}
-
-	@Test
-	void autoConfigurationNotFiredWhenBeanAlreadyCreated() {
-		loadContext(ManualSendGridConfiguration.class, "spring.sendgrid.api-key:SG.SECRET-API-KEY");
-		SendGrid sendGrid = this.context.getBean(SendGrid.class);
-		assertThat(sendGrid).extracting("apiKey").containsExactly("SG.CUSTOM_API_KEY");
-	}
-
-	@Test
-	void expectedSendGridBeanWithProxyCreated() {
-		loadContext("spring.sendgrid.api-key:SG.SECRET-API-KEY", "spring.sendgrid.proxy.host:localhost",
-				"spring.sendgrid.proxy.port:5678");
-		SendGrid sendGrid = this.context.getBean(SendGrid.class);
-		assertThat(sendGrid).extracting("client").extracting("httpClient").extracting("routePlanner")
-				.hasOnlyElementsOfType(DefaultProxyRoutePlanner.class);
-	}
-
-	private void loadContext(String... environment) {
-		this.loadContext(null, environment);
-	}
-
-	private void loadContext(Class<?> additionalConfiguration, String... environment) {
-		this.context = new AnnotationConfigApplicationContext();
-		TestPropertyValues.of(environment).applyTo(this.context);
-		ConfigurationPropertySources.attach(this.context.getEnvironment());
-		this.context.register(SendGridAutoConfiguration.class);
-		if (additionalConfiguration != null) {
-			this.context.register(additionalConfiguration);
-		}
-		this.context.refresh();
-	}
-
-	@Configuration(proxyBeanMethods = false)
-	static class ManualSendGridConfiguration {
-
-		@Bean
-		SendGrid sendGrid() {
-			return new SendGrid("SG.CUSTOM_API_KEY", true);
-		}
-
-	}
-
-}
-=======
 /*
  * Copyright 2012-2020 the original author or authors.
  *
@@ -211,5 +103,4 @@
 
 	}
 
-}
->>>>>>> 6755b480
+}