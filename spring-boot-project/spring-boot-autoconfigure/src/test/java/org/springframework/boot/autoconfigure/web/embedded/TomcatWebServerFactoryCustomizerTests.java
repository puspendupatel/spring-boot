/*
 * Copyright 2012-2019 the original author or authors.
 *
 * Licensed under the Apache License, Version 2.0 (the "License");
 * you may not use this file except in compliance with the License.
 * You may obtain a copy of the License at
 *
 *      https://www.apache.org/licenses/LICENSE-2.0
 *
 * Unless required by applicable law or agreed to in writing, software
 * distributed under the License is distributed on an "AS IS" BASIS,
 * WITHOUT WARRANTIES OR CONDITIONS OF ANY KIND, either express or implied.
 * See the License for the specific language governing permissions and
 * limitations under the License.
 */

package org.springframework.boot.autoconfigure.web.embedded;

import java.util.Locale;
import java.util.function.Consumer;

import org.apache.catalina.Context;
import org.apache.catalina.Valve;
import org.apache.catalina.startup.Tomcat;
import org.apache.catalina.valves.AccessLogValve;
import org.apache.catalina.valves.ErrorReportValve;
import org.apache.catalina.valves.RemoteIpValve;
import org.apache.coyote.AbstractProtocol;
import org.apache.coyote.http11.AbstractHttp11Protocol;
import org.junit.jupiter.api.BeforeEach;
import org.junit.jupiter.api.Test;

import org.springframework.boot.autoconfigure.web.ServerProperties;
import org.springframework.boot.context.properties.bind.Bindable;
import org.springframework.boot.context.properties.bind.Binder;
import org.springframework.boot.context.properties.source.ConfigurationPropertySources;
import org.springframework.boot.web.embedded.tomcat.TomcatServletWebServerFactory;
import org.springframework.boot.web.embedded.tomcat.TomcatWebServer;
import org.springframework.boot.web.server.WebServer;
import org.springframework.mock.env.MockEnvironment;
import org.springframework.test.context.support.TestPropertySourceUtils;
import org.springframework.util.unit.DataSize;

import static org.assertj.core.api.Assertions.assertThat;

/**
 * Tests for {@link TomcatWebServerFactoryCustomizer}
 *
 * @author Brian Clozel
 * @author Phillip Webb
 * @author Rob Tompkins
 * @author Artsiom Yudovin
 * @author Stephane Nicoll
<<<<<<< HEAD
 * @author Andrew McGhie
=======
 * @author Rafiullah Hamedy
>>>>>>> b61b7b07
 */
class TomcatWebServerFactoryCustomizerTests {

	private MockEnvironment environment;

	private ServerProperties serverProperties;

	private TomcatWebServerFactoryCustomizer customizer;

	@BeforeEach
	void setup() {
		this.environment = new MockEnvironment();
		this.serverProperties = new ServerProperties();
		ConfigurationPropertySources.attach(this.environment);
		this.customizer = new TomcatWebServerFactoryCustomizer(this.environment, this.serverProperties);
	}

	@Test
	void defaultsAreConsistent() {
		customizeAndRunServer((server) -> assertThat(
				((AbstractHttp11Protocol<?>) server.getTomcat().getConnector().getProtocolHandler())
						.getMaxSwallowSize())
								.isEqualTo(this.serverProperties.getTomcat().getMaxSwallowSize().toBytes()));
	}

	@Test
	void customAcceptCount() {
		bind("server.tomcat.accept-count=10");
		customizeAndRunServer((server) -> assertThat(
				((AbstractProtocol<?>) server.getTomcat().getConnector().getProtocolHandler()).getAcceptCount())
						.isEqualTo(10));
	}

	@Test
	void customProcessorCache() {
		bind("server.tomcat.processor-cache=100");
		customizeAndRunServer((server) -> assertThat(
				((AbstractProtocol<?>) server.getTomcat().getConnector().getProtocolHandler()).getProcessorCache())
						.isEqualTo(100));
	}

	@Test
	void unlimitedProcessorCache() {
		bind("server.tomcat.processor-cache=-1");
		customizeAndRunServer((server) -> assertThat(
				((AbstractProtocol<?>) server.getTomcat().getConnector().getProtocolHandler()).getProcessorCache())
						.isEqualTo(-1));
	}

	@Test
	void customBackgroundProcessorDelay() {
		bind("server.tomcat.background-processor-delay=5");
		TomcatWebServer server = customizeAndGetServer();
		assertThat(server.getTomcat().getEngine().getBackgroundProcessorDelay()).isEqualTo(5);
	}

	@Test
	void customDisableMaxHttpPostSize() {
		bind("server.tomcat.max-http-post-size=-1");
		customizeAndRunServer((server) -> assertThat(server.getTomcat().getConnector().getMaxPostSize()).isEqualTo(-1));
	}

	@Test
<<<<<<< HEAD
	void customMaxConnections() {
=======
	public void customDisableMaxHttpFormPostSize() {
		bind("server.tomcat.max-http-form-post-size=-1");
		customizeAndRunServer((server) -> assertThat(server.getTomcat().getConnector().getMaxPostSize()).isEqualTo(-1));
	}

	@Test
	public void customMaxConnections() {
>>>>>>> b61b7b07
		bind("server.tomcat.max-connections=5");
		customizeAndRunServer((server) -> assertThat(
				((AbstractProtocol<?>) server.getTomcat().getConnector().getProtocolHandler()).getMaxConnections())
						.isEqualTo(5));
	}

	@Test
	void customMaxHttpPostSize() {
		bind("server.tomcat.max-http-post-size=10000");
		customizeAndRunServer(
				(server) -> assertThat(server.getTomcat().getConnector().getMaxPostSize()).isEqualTo(10000));
	}

	@Test
<<<<<<< HEAD
	void customMaxHttpHeaderSize() {
=======
	public void customMaxHttpFormPostSize() {
		bind("server.tomcat.max-http-form-post-size=10000");
		customizeAndRunServer(
				(server) -> assertThat(server.getTomcat().getConnector().getMaxPostSize()).isEqualTo(10000));
	}

	@Test
	public void customMaxHttpHeaderSize() {
>>>>>>> b61b7b07
		bind("server.max-http-header-size=1KB");
		customizeAndRunServer((server) -> assertThat(
				((AbstractHttp11Protocol<?>) server.getTomcat().getConnector().getProtocolHandler())
						.getMaxHttpHeaderSize()).isEqualTo(DataSize.ofKilobytes(1).toBytes()));
	}

	@Test
	void customMaxHttpHeaderSizeIgnoredIfNegative() {
		bind("server.max-http-header-size=-1");
		customizeAndRunServer((server) -> assertThat(
				((AbstractHttp11Protocol<?>) server.getTomcat().getConnector().getProtocolHandler())
						.getMaxHttpHeaderSize()).isEqualTo(DataSize.ofKilobytes(8).toBytes()));
	}

	@Test
	void customMaxHttpHeaderSizeIgnoredIfZero() {
		bind("server.max-http-header-size=0");
		customizeAndRunServer((server) -> assertThat(
				((AbstractHttp11Protocol<?>) server.getTomcat().getConnector().getProtocolHandler())
						.getMaxHttpHeaderSize()).isEqualTo(DataSize.ofKilobytes(8).toBytes()));
	}

	@Test
	void customMaxSwallowSize() {
		bind("server.tomcat.max-swallow-size=10MB");
		customizeAndRunServer((server) -> assertThat(
				((AbstractHttp11Protocol<?>) server.getTomcat().getConnector().getProtocolHandler())
						.getMaxSwallowSize()).isEqualTo(DataSize.ofMegabytes(10).toBytes()));
	}

	@Test
	void customRemoteIpValve() {
		bind("server.tomcat.remote-ip-header=x-my-remote-ip-header",
				"server.tomcat.protocol-header=x-my-protocol-header", "server.tomcat.internal-proxies=192.168.0.1",
				"server.tomcat.port-header=x-my-forward-port", "server.tomcat.protocol-header-https-value=On");
		TomcatServletWebServerFactory factory = customizeAndGetFactory();
		assertThat(factory.getEngineValves()).hasSize(1);
		Valve valve = factory.getEngineValves().iterator().next();
		assertThat(valve).isInstanceOf(RemoteIpValve.class);
		RemoteIpValve remoteIpValve = (RemoteIpValve) valve;
		assertThat(remoteIpValve.getProtocolHeader()).isEqualTo("x-my-protocol-header");
		assertThat(remoteIpValve.getProtocolHeaderHttpsValue()).isEqualTo("On");
		assertThat(remoteIpValve.getRemoteIpHeader()).isEqualTo("x-my-remote-ip-header");
		assertThat(remoteIpValve.getPortHeader()).isEqualTo("x-my-forward-port");
		assertThat(remoteIpValve.getInternalProxies()).isEqualTo("192.168.0.1");
	}

	@Test
	void customStaticResourceAllowCaching() {
		bind("server.tomcat.resource.allow-caching=false");
		customizeAndRunServer((server) -> {
			Tomcat tomcat = server.getTomcat();
			Context context = (Context) tomcat.getHost().findChildren()[0];
			assertThat(context.getResources().isCachingAllowed()).isFalse();
		});
	}

	@Test
	void customStaticResourceCacheTtl() {
		bind("server.tomcat.resource.cache-ttl=10000");
		customizeAndRunServer((server) -> {
			Tomcat tomcat = server.getTomcat();
			Context context = (Context) tomcat.getHost().findChildren()[0];
			assertThat(context.getResources().getCacheTtl()).isEqualTo(10000L);
		});
	}

	@Test
	void customRelaxedPathChars() {
		bind("server.tomcat.relaxed-path-chars=|,^");
		customizeAndRunServer((server) -> assertThat(
				((AbstractHttp11Protocol<?>) server.getTomcat().getConnector().getProtocolHandler())
						.getRelaxedPathChars()).isEqualTo("|^"));
	}

	@Test
	void customRelaxedQueryChars() {
		bind("server.tomcat.relaxed-query-chars=^  ,  | ");
		customizeAndRunServer((server) -> assertThat(
				((AbstractHttp11Protocol<?>) server.getTomcat().getConnector().getProtocolHandler())
						.getRelaxedQueryChars()).isEqualTo("^|"));
	}

	@Test
	void deduceUseForwardHeaders() {
		this.environment.setProperty("DYNO", "-");
		testRemoteIpValveConfigured();
	}

	@Test
	void defaultRemoteIpValve() {
		// Since 1.1.7 you need to specify at least the protocol
		bind("server.tomcat.protocol-header=X-Forwarded-Proto", "server.tomcat.remote-ip-header=X-Forwarded-For");
		testRemoteIpValveConfigured();
	}

	@Test
	void setUseForwardHeaders() {
		// Since 1.3.0 no need to explicitly set header names if use-forward-header=true
		this.serverProperties.setUseForwardHeaders(true);
		testRemoteIpValveConfigured();
	}

	private void testRemoteIpValveConfigured() {
		TomcatServletWebServerFactory factory = customizeAndGetFactory();
		assertThat(factory.getEngineValves()).hasSize(1);
		Valve valve = factory.getEngineValves().iterator().next();
		assertThat(valve).isInstanceOf(RemoteIpValve.class);
		RemoteIpValve remoteIpValve = (RemoteIpValve) valve;
		assertThat(remoteIpValve.getProtocolHeader()).isEqualTo("X-Forwarded-Proto");
		assertThat(remoteIpValve.getProtocolHeaderHttpsValue()).isEqualTo("https");
		assertThat(remoteIpValve.getRemoteIpHeader()).isEqualTo("X-Forwarded-For");
		assertThat(remoteIpValve.getHostHeader()).isEqualTo("X-Forwarded-Host");
		assertThat(remoteIpValve.getPortHeader()).isEqualTo("X-Forwarded-Port");
		String expectedInternalProxies = "10\\.\\d{1,3}\\.\\d{1,3}\\.\\d{1,3}|" // 10/8
				+ "192\\.168\\.\\d{1,3}\\.\\d{1,3}|" // 192.168/16
				+ "169\\.254\\.\\d{1,3}\\.\\d{1,3}|" // 169.254/16
				+ "127\\.\\d{1,3}\\.\\d{1,3}\\.\\d{1,3}|" // 127/8
				+ "172\\.1[6-9]{1}\\.\\d{1,3}\\.\\d{1,3}|" // 172.16/12
				+ "172\\.2[0-9]{1}\\.\\d{1,3}\\.\\d{1,3}|172\\.3[0-1]{1}\\.\\d{1,3}\\.\\d{1,3}|" //
				+ "0:0:0:0:0:0:0:1|::1";
		assertThat(remoteIpValve.getInternalProxies()).isEqualTo(expectedInternalProxies);
	}

	@Test
	void defaultBackgroundProcessorDelay() {
		TomcatWebServer server = customizeAndGetServer();
		assertThat(server.getTomcat().getEngine().getBackgroundProcessorDelay()).isEqualTo(10);
	}

	@Test
	void disableRemoteIpValve() {
		bind("server.tomcat.remote-ip-header=", "server.tomcat.protocol-header=");
		TomcatServletWebServerFactory factory = customizeAndGetFactory();
		assertThat(factory.getEngineValves()).isEmpty();
	}

	@Test
	void errorReportValveIsConfiguredToNotReportStackTraces() {
		TomcatWebServer server = customizeAndGetServer();
		Valve[] valves = server.getTomcat().getHost().getPipeline().getValves();
		assertThat(valves).hasAtLeastOneElementOfType(ErrorReportValve.class);
		for (Valve valve : valves) {
			if (valve instanceof ErrorReportValve) {
				ErrorReportValve errorReportValve = (ErrorReportValve) valve;
				assertThat(errorReportValve.isShowReport()).isFalse();
				assertThat(errorReportValve.isShowServerInfo()).isFalse();
			}
		}
	}

	@Test
	void testCustomizeMinSpareThreads() {
		bind("server.tomcat.min-spare-threads=10");
		assertThat(this.serverProperties.getTomcat().getMinSpareThreads()).isEqualTo(10);
	}

	@Test
	void customConnectionTimeout() {
		bind("server.tomcat.connection-timeout=30s");
		customizeAndRunServer((server) -> assertThat(
				((AbstractProtocol<?>) server.getTomcat().getConnector().getProtocolHandler()).getConnectionTimeout())
						.isEqualTo(30000));
	}

	@Test
	void accessLogBufferingCanBeDisabled() {
		bind("server.tomcat.accesslog.enabled=true", "server.tomcat.accesslog.buffered=false");
		TomcatServletWebServerFactory factory = customizeAndGetFactory();
		assertThat(((AccessLogValve) factory.getEngineValves().iterator().next()).isBuffered()).isFalse();
	}

	@Test
	void accessLogCanBeEnabled() {
		bind("server.tomcat.accesslog.enabled=true");
		TomcatServletWebServerFactory factory = customizeAndGetFactory();
		assertThat(factory.getEngineValves()).hasSize(1);
		assertThat(factory.getEngineValves()).first().isInstanceOf(AccessLogValve.class);
	}

	@Test
	void accessLogFileDateFormatByDefault() {
		bind("server.tomcat.accesslog.enabled=true");
		TomcatServletWebServerFactory factory = customizeAndGetFactory();
		assertThat(((AccessLogValve) factory.getEngineValves().iterator().next()).getFileDateFormat())
				.isEqualTo(".yyyy-MM-dd");
	}

	@Test
	void accessLogFileDateFormatCanBeRedefined() {
		bind("server.tomcat.accesslog.enabled=true", "server.tomcat.accesslog.file-date-format=yyyy-MM-dd.HH");
		TomcatServletWebServerFactory factory = customizeAndGetFactory();
		assertThat(((AccessLogValve) factory.getEngineValves().iterator().next()).getFileDateFormat())
				.isEqualTo("yyyy-MM-dd.HH");
	}

	@Test
	void accessLogIsBufferedByDefault() {
		bind("server.tomcat.accesslog.enabled=true");
		TomcatServletWebServerFactory factory = customizeAndGetFactory();
		assertThat(((AccessLogValve) factory.getEngineValves().iterator().next()).isBuffered()).isTrue();
	}

	@Test
	void accessLogIsDisabledByDefault() {
		TomcatServletWebServerFactory factory = customizeAndGetFactory();
		assertThat(factory.getEngineValves()).isEmpty();
	}

	@Test
	void accessLogMaxDaysDefault() {
		bind("server.tomcat.accesslog.enabled=true");
		TomcatServletWebServerFactory factory = customizeAndGetFactory();
		assertThat(((AccessLogValve) factory.getEngineValves().iterator().next()).getMaxDays())
				.isEqualTo(this.serverProperties.getTomcat().getAccesslog().getMaxDays());
	}

	@Test
	void accessLogConditionCanBeSpecified() {
		bind("server.tomcat.accesslog.enabled=true", "server.tomcat.accesslog.conditionIf=foo",
				"server.tomcat.accesslog.conditionUnless=bar");
		TomcatServletWebServerFactory factory = customizeAndGetFactory();
		assertThat(((AccessLogValve) factory.getEngineValves().iterator().next()).getConditionIf()).isEqualTo("foo");
		assertThat(((AccessLogValve) factory.getEngineValves().iterator().next()).getConditionUnless())
				.isEqualTo("bar");
		assertThat(((AccessLogValve) factory.getEngineValves().iterator().next()).getCondition())
				.describedAs("value of condition should equal conditionUnless - provided for backwards compatibility")
				.isEqualTo("bar");
	}

	@Test
	void accessLogEncodingIsNullWhenNotSpecified() {
		bind("server.tomcat.accesslog.enabled=true");
		TomcatServletWebServerFactory factory = customizeAndGetFactory();
		assertThat(((AccessLogValve) factory.getEngineValves().iterator().next()).getEncoding()).isNull();
	}

	@Test
	void accessLogEncodingCanBeSpecified() {
		bind("server.tomcat.accesslog.enabled=true", "server.tomcat.accesslog.encoding=UTF-8");
		TomcatServletWebServerFactory factory = customizeAndGetFactory();
		assertThat(((AccessLogValve) factory.getEngineValves().iterator().next()).getEncoding()).isEqualTo("UTF-8");
	}

	@Test
	void accessLogWithDefaultLocale() {
		bind("server.tomcat.accesslog.enabled=true");
		TomcatServletWebServerFactory factory = customizeAndGetFactory();
		assertThat(((AccessLogValve) factory.getEngineValves().iterator().next()).getLocale())
				.isEqualTo(Locale.getDefault().toString());
	}

	@Test
	void accessLogLocaleCanBeSpecified() {
		String locale = "en_AU".equals(Locale.getDefault().toString()) ? "en_US" : "en_AU";
		bind("server.tomcat.accesslog.enabled=true", "server.tomcat.accesslog.locale=" + locale);
		TomcatServletWebServerFactory factory = customizeAndGetFactory();
		assertThat(((AccessLogValve) factory.getEngineValves().iterator().next()).getLocale()).isEqualTo(locale);
	}

	@Test
	void accessLogCheckExistsDefault() {
		bind("server.tomcat.accesslog.enabled=true");
		TomcatServletWebServerFactory factory = customizeAndGetFactory();
		assertThat(((AccessLogValve) factory.getEngineValves().iterator().next()).isCheckExists()).isFalse();
	}

	@Test
	void accessLogCheckExistsSpecified() {
		bind("server.tomcat.accesslog.enabled=true", "server.tomcat.accesslog.check-exists=true");
		TomcatServletWebServerFactory factory = customizeAndGetFactory();
		assertThat(((AccessLogValve) factory.getEngineValves().iterator().next()).isCheckExists()).isTrue();
	}

	@Test
	void accessLogMaxDaysCanBeRedefined() {
		bind("server.tomcat.accesslog.enabled=true", "server.tomcat.accesslog.max-days=20");
		TomcatServletWebServerFactory factory = customizeAndGetFactory();
		assertThat(((AccessLogValve) factory.getEngineValves().iterator().next()).getMaxDays()).isEqualTo(20);
	}

	@Test
	void accessLogDoesNotUseIpv6CanonicalFormatByDefault() {
		bind("server.tomcat.accesslog.enabled=true");
		TomcatServletWebServerFactory factory = customizeAndGetFactory();
		assertThat(((AccessLogValve) factory.getEngineValves().iterator().next()).getIpv6Canonical()).isFalse();
	}

	@Test
	void accessLogwithIpv6CanonicalSet() {
		bind("server.tomcat.accesslog.enabled=true", "server.tomcat.accesslog.ipv6-canonical=true");
		TomcatServletWebServerFactory factory = customizeAndGetFactory();
		assertThat(((AccessLogValve) factory.getEngineValves().iterator().next()).getIpv6Canonical()).isTrue();
	}

	@Test
	void ajpConnectorCanBeCustomized() {
		TomcatServletWebServerFactory factory = new TomcatServletWebServerFactory(0);
		factory.setProtocol("AJP/1.3");
		this.customizer.customize(factory);
		WebServer server = factory.getWebServer();
		server.start();
		server.stop();
	}

	private void bind(String... inlinedProperties) {
		TestPropertySourceUtils.addInlinedPropertiesToEnvironment(this.environment, inlinedProperties);
		new Binder(ConfigurationPropertySources.get(this.environment)).bind("server",
				Bindable.ofInstance(this.serverProperties));
	}

	private void customizeAndRunServer(Consumer<TomcatWebServer> consumer) {
		TomcatWebServer server = customizeAndGetServer();
		server.start();
		try {
			consumer.accept(server);
		}
		finally {
			server.stop();
		}
	}

	private TomcatWebServer customizeAndGetServer() {
		TomcatServletWebServerFactory factory = customizeAndGetFactory();
		return (TomcatWebServer) factory.getWebServer();
	}

	private TomcatServletWebServerFactory customizeAndGetFactory() {
		TomcatServletWebServerFactory factory = new TomcatServletWebServerFactory(0);
		this.customizer.customize(factory);
		return factory;
	}

}<|MERGE_RESOLUTION|>--- conflicted
+++ resolved
@@ -51,11 +51,8 @@
  * @author Rob Tompkins
  * @author Artsiom Yudovin
  * @author Stephane Nicoll
-<<<<<<< HEAD
  * @author Andrew McGhie
-=======
  * @author Rafiullah Hamedy
->>>>>>> b61b7b07
  */
 class TomcatWebServerFactoryCustomizerTests {
 
@@ -119,17 +116,13 @@
 	}
 
 	@Test
-<<<<<<< HEAD
-	void customMaxConnections() {
-=======
-	public void customDisableMaxHttpFormPostSize() {
+	void customDisableMaxHttpFormPostSize() {
 		bind("server.tomcat.max-http-form-post-size=-1");
 		customizeAndRunServer((server) -> assertThat(server.getTomcat().getConnector().getMaxPostSize()).isEqualTo(-1));
 	}
 
 	@Test
-	public void customMaxConnections() {
->>>>>>> b61b7b07
+	void customMaxConnections() {
 		bind("server.tomcat.max-connections=5");
 		customizeAndRunServer((server) -> assertThat(
 				((AbstractProtocol<?>) server.getTomcat().getConnector().getProtocolHandler()).getMaxConnections())
@@ -144,18 +137,14 @@
 	}
 
 	@Test
-<<<<<<< HEAD
-	void customMaxHttpHeaderSize() {
-=======
-	public void customMaxHttpFormPostSize() {
+	void customMaxHttpFormPostSize() {
 		bind("server.tomcat.max-http-form-post-size=10000");
 		customizeAndRunServer(
 				(server) -> assertThat(server.getTomcat().getConnector().getMaxPostSize()).isEqualTo(10000));
 	}
 
 	@Test
-	public void customMaxHttpHeaderSize() {
->>>>>>> b61b7b07
+	void customMaxHttpHeaderSize() {
 		bind("server.max-http-header-size=1KB");
 		customizeAndRunServer((server) -> assertThat(
 				((AbstractHttp11Protocol<?>) server.getTomcat().getConnector().getProtocolHandler())
