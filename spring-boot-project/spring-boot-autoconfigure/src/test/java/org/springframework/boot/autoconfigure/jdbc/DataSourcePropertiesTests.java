--- conflicted
+++ resolved
@@ -1,149 +1,3 @@
-<<<<<<< HEAD
-/*
- * Copyright 2012-2019 the original author or authors.
- *
- * Licensed under the Apache License, Version 2.0 (the "License");
- * you may not use this file except in compliance with the License.
- * You may obtain a copy of the License at
- *
- *      https://www.apache.org/licenses/LICENSE-2.0
- *
- * Unless required by applicable law or agreed to in writing, software
- * distributed under the License is distributed on an "AS IS" BASIS,
- * WITHOUT WARRANTIES OR CONDITIONS OF ANY KIND, either express or implied.
- * See the License for the specific language governing permissions and
- * limitations under the License.
- */
-
-package org.springframework.boot.autoconfigure.jdbc;
-
-import org.junit.jupiter.api.Test;
-
-import org.springframework.boot.jdbc.EmbeddedDatabaseConnection;
-import org.springframework.boot.test.context.FilteredClassLoader;
-
-import static org.assertj.core.api.Assertions.assertThat;
-import static org.assertj.core.api.Assertions.assertThatExceptionOfType;
-
-/**
- * Tests for {@link DataSourceProperties}.
- *
- * @author Maciej Walkowiak
- * @author Stephane Nicoll
- * @author Eddú Meléndez
- */
-class DataSourcePropertiesTests {
-
-	@Test
-	void determineDriver() {
-		DataSourceProperties properties = new DataSourceProperties();
-		properties.setUrl("jdbc:mysql://mydb");
-		assertThat(properties.getDriverClassName()).isNull();
-		assertThat(properties.determineDriverClassName()).isEqualTo("com.mysql.cj.jdbc.Driver");
-	}
-
-	@Test
-	void determineDriverWithExplicitConfig() {
-		DataSourceProperties properties = new DataSourceProperties();
-		properties.setUrl("jdbc:mysql://mydb");
-		properties.setDriverClassName("org.hsqldb.jdbcDriver");
-		assertThat(properties.getDriverClassName()).isEqualTo("org.hsqldb.jdbcDriver");
-		assertThat(properties.determineDriverClassName()).isEqualTo("org.hsqldb.jdbcDriver");
-	}
-
-	@Test
-	void determineUrl() throws Exception {
-		DataSourceProperties properties = new DataSourceProperties();
-		properties.afterPropertiesSet();
-		assertThat(properties.getUrl()).isNull();
-		assertThat(properties.determineUrl()).isEqualTo(EmbeddedDatabaseConnection.H2.getUrl("testdb"));
-	}
-
-	@Test
-	void determineUrlWithNoEmbeddedSupport() throws Exception {
-		DataSourceProperties properties = new DataSourceProperties();
-		properties.setBeanClassLoader(new FilteredClassLoader("org.h2", "org.apache.derby", "org.hsqldb"));
-		properties.afterPropertiesSet();
-		assertThatExceptionOfType(DataSourceProperties.DataSourceBeanCreationException.class)
-				.isThrownBy(properties::determineUrl).withMessageContaining("Failed to determine suitable jdbc url");
-	}
-
-	@Test
-	void determineUrlWithExplicitConfig() throws Exception {
-		DataSourceProperties properties = new DataSourceProperties();
-		properties.setUrl("jdbc:mysql://mydb");
-		properties.afterPropertiesSet();
-		assertThat(properties.getUrl()).isEqualTo("jdbc:mysql://mydb");
-		assertThat(properties.determineUrl()).isEqualTo("jdbc:mysql://mydb");
-	}
-
-	@Test
-	void determineUrlWithGenerateUniqueName() throws Exception {
-		DataSourceProperties properties = new DataSourceProperties();
-		properties.setGenerateUniqueName(true);
-		properties.afterPropertiesSet();
-		assertThat(properties.determineUrl()).isEqualTo(properties.determineUrl());
-
-		DataSourceProperties properties2 = new DataSourceProperties();
-		properties2.setGenerateUniqueName(true);
-		properties2.afterPropertiesSet();
-		assertThat(properties.determineUrl()).isNotEqualTo(properties2.determineUrl());
-	}
-
-	@Test
-	void determineUsername() throws Exception {
-		DataSourceProperties properties = new DataSourceProperties();
-		properties.afterPropertiesSet();
-		assertThat(properties.getUsername()).isNull();
-		assertThat(properties.determineUsername()).isEqualTo("sa");
-	}
-
-	@Test
-	void determineUsernameWithExplicitConfig() throws Exception {
-		DataSourceProperties properties = new DataSourceProperties();
-		properties.setUsername("foo");
-		properties.afterPropertiesSet();
-		assertThat(properties.getUsername()).isEqualTo("foo");
-		assertThat(properties.determineUsername()).isEqualTo("foo");
-	}
-
-	@Test
-	void determinePassword() throws Exception {
-		DataSourceProperties properties = new DataSourceProperties();
-		properties.afterPropertiesSet();
-		assertThat(properties.getPassword()).isNull();
-		assertThat(properties.determinePassword()).isEqualTo("");
-	}
-
-	@Test
-	void determinePasswordWithExplicitConfig() throws Exception {
-		DataSourceProperties properties = new DataSourceProperties();
-		properties.setPassword("bar");
-		properties.afterPropertiesSet();
-		assertThat(properties.getPassword()).isEqualTo("bar");
-		assertThat(properties.determinePassword()).isEqualTo("bar");
-	}
-
-	@Test
-	void determineCredentialsForSchemaScripts() {
-		DataSourceProperties properties = new DataSourceProperties();
-		properties.setSchemaUsername("foo");
-		properties.setSchemaPassword("bar");
-		assertThat(properties.getSchemaUsername()).isEqualTo("foo");
-		assertThat(properties.getSchemaPassword()).isEqualTo("bar");
-	}
-
-	@Test
-	void determineCredentialsForDataScripts() {
-		DataSourceProperties properties = new DataSourceProperties();
-		properties.setDataUsername("foo");
-		properties.setDataPassword("bar");
-		assertThat(properties.getDataUsername()).isEqualTo("foo");
-		assertThat(properties.getDataPassword()).isEqualTo("bar");
-	}
-
-}
-=======
 /*
  * Copyright 2012-2020 the original author or authors.
  *
@@ -324,5 +178,4 @@
 		assertThat(properties.getDataPassword()).isEqualTo("bar");
 	}
 
-}
->>>>>>> 6755b480
+}