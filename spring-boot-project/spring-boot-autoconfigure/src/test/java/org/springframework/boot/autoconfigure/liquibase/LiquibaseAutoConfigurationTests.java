<<<<<<< HEAD
/*
 * Copyright 2012-2019 the original author or authors.
 *
 * Licensed under the Apache License, Version 2.0 (the "License");
 * you may not use this file except in compliance with the License.
 * You may obtain a copy of the License at
 *
 *      https://www.apache.org/licenses/LICENSE-2.0
 *
 * Unless required by applicable law or agreed to in writing, software
 * distributed under the License is distributed on an "AS IS" BASIS,
 * WITHOUT WARRANTIES OR CONDITIONS OF ANY KIND, either express or implied.
 * See the License for the specific language governing permissions and
 * limitations under the License.
 */

package org.springframework.boot.autoconfigure.liquibase;

import java.io.File;
import java.io.IOException;
import java.nio.file.Files;
import java.nio.file.Path;
import java.util.Map;
import java.util.function.Consumer;

import javax.sql.DataSource;

import com.zaxxer.hikari.HikariDataSource;
import liquibase.integration.spring.SpringLiquibase;
import liquibase.logging.core.Slf4jLogger;
import org.junit.jupiter.api.BeforeEach;
import org.junit.jupiter.api.Test;
import org.junit.jupiter.api.condition.EnabledOnJre;
import org.junit.jupiter.api.condition.JRE;
import org.junit.jupiter.api.extension.ExtendWith;
import org.junit.jupiter.api.io.TempDir;

import org.springframework.beans.factory.BeanCreationException;
import org.springframework.boot.SpringApplication;
import org.springframework.boot.autoconfigure.AutoConfigurations;
import org.springframework.boot.autoconfigure.jdbc.EmbeddedDataSourceConfiguration;
import org.springframework.boot.context.event.ApplicationStartingEvent;
import org.springframework.boot.jdbc.DataSourceBuilder;
import org.springframework.boot.liquibase.LiquibaseServiceLocatorApplicationListener;
import org.springframework.boot.test.context.assertj.AssertableApplicationContext;
import org.springframework.boot.test.context.runner.ApplicationContextRunner;
import org.springframework.boot.test.context.runner.ContextConsumer;
import org.springframework.boot.test.system.CapturedOutput;
import org.springframework.boot.test.system.OutputCaptureExtension;
import org.springframework.context.annotation.Bean;
import org.springframework.context.annotation.Configuration;
import org.springframework.context.annotation.Primary;
import org.springframework.jdbc.core.JdbcTemplate;
import org.springframework.test.util.ReflectionTestUtils;

import static org.assertj.core.api.Assertions.assertThat;
import static org.assertj.core.api.Assertions.contentOf;

/**
 * Tests for {@link LiquibaseAutoConfiguration}.
 *
 * @author Marcel Overdijk
 * @author Eddú Meléndez
 * @author Andy Wilkinson
 * @author Stephane Nicoll
 * @author Dominic Gunn
 * @author András Deák
 */
@ExtendWith(OutputCaptureExtension.class)
class LiquibaseAutoConfigurationTests {

	@BeforeEach
	void init() {
		new LiquibaseServiceLocatorApplicationListener()
				.onApplicationEvent(new ApplicationStartingEvent(new SpringApplication(Object.class), new String[0]));
	}

	private ApplicationContextRunner contextRunner = new ApplicationContextRunner()
			.withConfiguration(AutoConfigurations.of(LiquibaseAutoConfiguration.class))
			.withPropertyValues("spring.datasource.generate-unique-name=true");

	@Test
	void backsOffWithNoDataSourceBeanAndNoLiquibaseUrl() {
		this.contextRunner.run((context) -> assertThat(context).doesNotHaveBean(SpringLiquibase.class));
	}

	@Test
	void createsDataSourceWithNoDataSourceBeanAndLiquibaseUrl() {
		this.contextRunner.withPropertyValues("spring.liquibase.url:jdbc:hsqldb:mem:liquibase")
				.run(assertLiquibase((liquibase) -> {
					DataSource dataSource = liquibase.getDataSource();
					assertThat(((HikariDataSource) dataSource).isClosed()).isTrue();
					assertThat(((HikariDataSource) dataSource).getJdbcUrl()).isEqualTo("jdbc:hsqldb:mem:liquibase");
				}));
	}

	@Test
	void defaultSpringLiquibase() {
		this.contextRunner.withUserConfiguration(EmbeddedDataSourceConfiguration.class)
				.run(assertLiquibase((liquibase) -> {
					assertThat(liquibase.getChangeLog()).isEqualTo("classpath:/db/changelog/db.changelog-master.yaml");
					assertThat(liquibase.getContexts()).isNull();
					assertThat(liquibase.getDefaultSchema()).isNull();
					assertThat(liquibase.isDropFirst()).isFalse();
				}));
	}

	@Test
	void changelogXml() {
		this.contextRunner.withUserConfiguration(EmbeddedDataSourceConfiguration.class)
				.withPropertyValues("spring.liquibase.change-log:classpath:/db/changelog/db.changelog-override.xml")
				.run(assertLiquibase((liquibase) -> assertThat(liquibase.getChangeLog())
						.isEqualTo("classpath:/db/changelog/db.changelog-override.xml")));
	}

	@Test
	void changelogJson() {
		this.contextRunner.withUserConfiguration(EmbeddedDataSourceConfiguration.class)
				.withPropertyValues("spring.liquibase.change-log:classpath:/db/changelog/db.changelog-override.json")
				.run(assertLiquibase((liquibase) -> assertThat(liquibase.getChangeLog())
						.isEqualTo("classpath:/db/changelog/db.changelog-override.json")));
	}

	@Test
	@EnabledOnJre(JRE.JAVA_8)
	void changelogSql() {
		this.contextRunner.withUserConfiguration(EmbeddedDataSourceConfiguration.class)
				.withPropertyValues("spring.liquibase.change-log:classpath:/db/changelog/db.changelog-override.sql")
				.run(assertLiquibase((liquibase) -> assertThat(liquibase.getChangeLog())
						.isEqualTo("classpath:/db/changelog/db.changelog-override.sql")));
	}

	@Test
	void defaultValues() {
		this.contextRunner.withUserConfiguration(EmbeddedDataSourceConfiguration.class)
				.run(assertLiquibase((liquibase) -> {
					LiquibaseProperties properties = new LiquibaseProperties();
					assertThat(liquibase.getDatabaseChangeLogTable()).isEqualTo(properties.getDatabaseChangeLogTable());
					assertThat(liquibase.getDatabaseChangeLogLockTable())
							.isEqualTo(properties.getDatabaseChangeLogLockTable());
					assertThat(liquibase.isDropFirst()).isEqualTo(properties.isDropFirst());
					assertThat(liquibase.isTestRollbackOnUpdate()).isEqualTo(properties.isTestRollbackOnUpdate());
				}));
	}

	@Test
	void overrideContexts() {
		this.contextRunner.withUserConfiguration(EmbeddedDataSourceConfiguration.class)
				.withPropertyValues("spring.liquibase.contexts:test, production")
				.run(assertLiquibase((liquibase) -> assertThat(liquibase.getContexts()).isEqualTo("test, production")));
	}

	@Test
	void overrideDefaultSchema() {
		this.contextRunner.withUserConfiguration(EmbeddedDataSourceConfiguration.class)
				.withPropertyValues("spring.liquibase.default-schema:public")
				.run(assertLiquibase((liquibase) -> assertThat(liquibase.getDefaultSchema()).isEqualTo("public")));
	}

	@Test
	void overrideLiquibaseInfrastructure() {
		this.contextRunner.withUserConfiguration(EmbeddedDataSourceConfiguration.class)
				.withPropertyValues("spring.liquibase.liquibase-schema:public",
						"spring.liquibase.liquibase-tablespace:infra",
						"spring.liquibase.database-change-log-table:LIQUI_LOG",
						"spring.liquibase.database-change-log-lock-table:LIQUI_LOCK")
				.run((context) -> {
					SpringLiquibase liquibase = context.getBean(SpringLiquibase.class);
					assertThat(liquibase.getLiquibaseSchema()).isEqualTo("public");
					assertThat(liquibase.getLiquibaseTablespace()).isEqualTo("infra");
					assertThat(liquibase.getDatabaseChangeLogTable()).isEqualTo("LIQUI_LOG");
					assertThat(liquibase.getDatabaseChangeLogLockTable()).isEqualTo("LIQUI_LOCK");
					JdbcTemplate jdbcTemplate = new JdbcTemplate(context.getBean(DataSource.class));
					assertThat(jdbcTemplate.queryForObject("SELECT COUNT(*) FROM public.LIQUI_LOG", Integer.class))
							.isEqualTo(1);
					assertThat(jdbcTemplate.queryForObject("SELECT COUNT(*) FROM public.LIQUI_LOCK", Integer.class))
							.isEqualTo(1);
				});
	}

	@Test
	void overrideDropFirst() {
		this.contextRunner.withUserConfiguration(EmbeddedDataSourceConfiguration.class)
				.withPropertyValues("spring.liquibase.drop-first:true")
				.run(assertLiquibase((liquibase) -> assertThat(liquibase.isDropFirst()).isTrue()));
	}

	@Test
	void overrideDataSource() {
		this.contextRunner.withUserConfiguration(EmbeddedDataSourceConfiguration.class)
				.withPropertyValues("spring.liquibase.url:jdbc:hsqldb:mem:liquibase")
				.run(assertLiquibase((liquibase) -> {
					DataSource dataSource = liquibase.getDataSource();
					assertThat(((HikariDataSource) dataSource).isClosed()).isTrue();
					assertThat(((HikariDataSource) dataSource).getJdbcUrl()).isEqualTo("jdbc:hsqldb:mem:liquibase");
				}));
	}

	@Test
	void overrideUser() {
		String jdbcUrl = "jdbc:hsqldb:mem:normal";
		this.contextRunner.withUserConfiguration(EmbeddedDataSourceConfiguration.class)
				.withPropertyValues("spring.datasource.url:" + jdbcUrl, "spring.datasource.username:not-sa",
						"spring.liquibase.user:sa")
				.run(assertLiquibase((liquibase) -> {
					DataSource dataSource = liquibase.getDataSource();
					assertThat(((HikariDataSource) dataSource).isClosed()).isTrue();
					assertThat(((HikariDataSource) dataSource).getJdbcUrl()).isEqualTo(jdbcUrl);
					assertThat(((HikariDataSource) dataSource).getUsername()).isEqualTo("sa");
				}));
	}

	@Test
	void overrideDataSourceAndFallbackToEmbeddedProperties() {
		this.contextRunner.withUserConfiguration(EmbeddedDataSourceConfiguration.class)
				.withPropertyValues("spring.liquibase.url:jdbc:hsqldb:mem:liquibase")
				.run(assertLiquibase((liquibase) -> {
					DataSource dataSource = liquibase.getDataSource();
					assertThat(((HikariDataSource) dataSource).isClosed()).isTrue();
					assertThat(((HikariDataSource) dataSource).getUsername()).isEqualTo("sa");
					assertThat(((HikariDataSource) dataSource).getPassword()).isEqualTo("");
				}));
	}

	@Test
	void overrideUserAndFallbackToEmbeddedProperties() {
		this.contextRunner.withUserConfiguration(EmbeddedDataSourceConfiguration.class)
				.withPropertyValues("spring.liquibase.user:sa").run(assertLiquibase((liquibase) -> {
					DataSource dataSource = liquibase.getDataSource();
					assertThat(((HikariDataSource) dataSource).isClosed()).isTrue();
					assertThat(((HikariDataSource) dataSource).getJdbcUrl()).startsWith("jdbc:h2:mem:");
				}));
	}

	@Test
	void overrideTestRollbackOnUpdate() {
		this.contextRunner.withUserConfiguration(EmbeddedDataSourceConfiguration.class)
				.withPropertyValues("spring.liquibase.test-rollback-on-update:true").run((context) -> {
					SpringLiquibase liquibase = context.getBean(SpringLiquibase.class);
					assertThat(liquibase.isTestRollbackOnUpdate()).isTrue();
				});
	}

	@Test
	void changeLogDoesNotExist() {
		this.contextRunner.withUserConfiguration(EmbeddedDataSourceConfiguration.class)
				.withPropertyValues("spring.liquibase.change-log:classpath:/no-such-changelog.yaml").run((context) -> {
					assertThat(context).hasFailed();
					assertThat(context).getFailure().isInstanceOf(BeanCreationException.class);
				});
	}

	@Test
	void logging(CapturedOutput output) {
		this.contextRunner.withUserConfiguration(EmbeddedDataSourceConfiguration.class)
				.run(assertLiquibase((liquibase) -> {
					Object log = ReflectionTestUtils.getField(liquibase, "log");
					assertThat(log).isInstanceOf(Slf4jLogger.class);
					assertThat(output).doesNotContain(": liquibase:");
				}));
	}

	@Test
	void overrideLabels() {
		this.contextRunner.withUserConfiguration(EmbeddedDataSourceConfiguration.class)
				.withPropertyValues("spring.liquibase.labels:test, production")
				.run(assertLiquibase((liquibase) -> assertThat(liquibase.getLabels()).isEqualTo("test, production")));
	}

	@Test
	@SuppressWarnings("unchecked")
	void testOverrideParameters() {
		this.contextRunner.withUserConfiguration(EmbeddedDataSourceConfiguration.class)
				.withPropertyValues("spring.liquibase.parameters.foo:bar").run(assertLiquibase((liquibase) -> {
					Map<String, String> parameters = (Map<String, String>) ReflectionTestUtils.getField(liquibase,
							"parameters");
					assertThat(parameters.containsKey("foo")).isTrue();
					assertThat(parameters.get("foo")).isEqualTo("bar");
				}));
	}

	@Test
	void rollbackFile(@TempDir Path temp) throws IOException {
		File file = Files.createTempFile(temp, "rollback-file", "sql").toFile();
		this.contextRunner.withUserConfiguration(EmbeddedDataSourceConfiguration.class)
				.withPropertyValues("spring.liquibase.rollbackFile:" + file.getAbsolutePath()).run((context) -> {
					SpringLiquibase liquibase = context.getBean(SpringLiquibase.class);
					File actualFile = (File) ReflectionTestUtils.getField(liquibase, "rollbackFile");
					assertThat(actualFile).isEqualTo(file).exists();
					assertThat(contentOf(file)).contains("DROP TABLE PUBLIC.customer;");
				});
	}

	@Test
	void liquibaseDataSource() {
		this.contextRunner
				.withUserConfiguration(LiquibaseDataSourceConfiguration.class, EmbeddedDataSourceConfiguration.class)
				.run((context) -> {
					SpringLiquibase liquibase = context.getBean(SpringLiquibase.class);
					assertThat(liquibase.getDataSource()).isEqualTo(context.getBean("liquibaseDataSource"));
				});
	}

	@Test
	void liquibaseDataSourceWithoutDataSourceAutoConfiguration() {
		this.contextRunner.withUserConfiguration(LiquibaseDataSourceConfiguration.class).run((context) -> {
			SpringLiquibase liquibase = context.getBean(SpringLiquibase.class);
			assertThat(liquibase.getDataSource()).isEqualTo(context.getBean("liquibaseDataSource"));
		});
	}

	private ContextConsumer<AssertableApplicationContext> assertLiquibase(Consumer<SpringLiquibase> consumer) {
		return (context) -> {
			assertThat(context).hasSingleBean(SpringLiquibase.class);
			SpringLiquibase liquibase = context.getBean(SpringLiquibase.class);
			consumer.accept(liquibase);
		};
	}

	@Configuration(proxyBeanMethods = false)
	static class LiquibaseDataSourceConfiguration {

		@Bean
		@Primary
		DataSource normalDataSource() {
			return DataSourceBuilder.create().url("jdbc:hsqldb:mem:normal").username("sa").build();
		}

		@LiquibaseDataSource
		@Bean
		DataSource liquibaseDataSource() {
			return DataSourceBuilder.create().url("jdbc:hsqldb:mem:liquibasetest").username("sa").build();
		}

	}

}
=======
/*
 * Copyright 2012-2021 the original author or authors.
 *
 * Licensed under the Apache License, Version 2.0 (the "License");
 * you may not use this file except in compliance with the License.
 * You may obtain a copy of the License at
 *
 *      https://www.apache.org/licenses/LICENSE-2.0
 *
 * Unless required by applicable law or agreed to in writing, software
 * distributed under the License is distributed on an "AS IS" BASIS,
 * WITHOUT WARRANTIES OR CONDITIONS OF ANY KIND, either express or implied.
 * See the License for the specific language governing permissions and
 * limitations under the License.
 */

package org.springframework.boot.autoconfigure.liquibase;

import java.io.File;
import java.io.IOException;
import java.nio.file.Files;
import java.nio.file.Path;
import java.util.Map;
import java.util.function.Consumer;

import javax.sql.DataSource;

import com.zaxxer.hikari.HikariDataSource;
import liquibase.integration.spring.SpringLiquibase;
import org.junit.jupiter.api.Test;
import org.junit.jupiter.api.condition.EnabledOnJre;
import org.junit.jupiter.api.condition.JRE;
import org.junit.jupiter.api.extension.ExtendWith;
import org.junit.jupiter.api.io.TempDir;

import org.springframework.beans.factory.BeanCreationException;
import org.springframework.beans.factory.config.BeanDefinition;
import org.springframework.boot.autoconfigure.AutoConfigurations;
import org.springframework.boot.autoconfigure.jdbc.EmbeddedDataSourceConfiguration;
import org.springframework.boot.autoconfigure.jdbc.JdbcTemplateAutoConfiguration;
import org.springframework.boot.autoconfigure.orm.jpa.HibernateJpaAutoConfiguration;
import org.springframework.boot.jdbc.DataSourceBuilder;
import org.springframework.boot.test.context.FilteredClassLoader;
import org.springframework.boot.test.context.assertj.AssertableApplicationContext;
import org.springframework.boot.test.context.runner.ApplicationContextRunner;
import org.springframework.boot.test.context.runner.ContextConsumer;
import org.springframework.boot.test.system.CapturedOutput;
import org.springframework.boot.test.system.OutputCaptureExtension;
import org.springframework.context.annotation.Bean;
import org.springframework.context.annotation.Configuration;
import org.springframework.context.annotation.Primary;
import org.springframework.jdbc.core.JdbcTemplate;
import org.springframework.jdbc.datasource.SimpleDriverDataSource;
import org.springframework.test.util.ReflectionTestUtils;

import static org.assertj.core.api.Assertions.assertThat;
import static org.assertj.core.api.Assertions.contentOf;

/**
 * Tests for {@link LiquibaseAutoConfiguration}.
 *
 * @author Marcel Overdijk
 * @author Eddú Meléndez
 * @author Andy Wilkinson
 * @author Stephane Nicoll
 * @author Dominic Gunn
 * @author András Deák
 * @author Andrii Hrytsiuk
 * @author Ferenc Gratzer
 * @author Evgeniy Cheban
 */
@ExtendWith(OutputCaptureExtension.class)
class LiquibaseAutoConfigurationTests {

	private final ApplicationContextRunner contextRunner = new ApplicationContextRunner()
			.withConfiguration(AutoConfigurations.of(LiquibaseAutoConfiguration.class))
			.withPropertyValues("spring.datasource.generate-unique-name=true");

	@Test
	void backsOffWithNoDataSourceBeanAndNoLiquibaseUrl() {
		this.contextRunner.run((context) -> assertThat(context).doesNotHaveBean(SpringLiquibase.class));
	}

	@Test
	void createsDataSourceWithNoDataSourceBeanAndLiquibaseUrl() {
		this.contextRunner.withPropertyValues("spring.liquibase.url:jdbc:hsqldb:mem:liquibase")
				.run(assertLiquibase((liquibase) -> {
					DataSource dataSource = liquibase.getDataSource();
					assertThat(((HikariDataSource) dataSource).isClosed()).isTrue();
					assertThat(((HikariDataSource) dataSource).getJdbcUrl()).isEqualTo("jdbc:hsqldb:mem:liquibase");
				}));
	}

	@Test
	void createsDataSourceWhenSpringJdbcOnlyAvailableWithNoDataSourceBeanAndLiquibaseUrl() {
		this.contextRunner.withPropertyValues("spring.liquibase.url:jdbc:hsqldb:mem:liquibase")
				.withClassLoader(new FilteredClassLoader("org.apache.tomcat", "com.zaxxer.hikari",
						"org.apache.commons.dbcp2", "oracle.ucp.jdbc"))
				.run(assertLiquibase((liquibase) -> {
					DataSource dataSource = liquibase.getDataSource();
					assertThat(dataSource).isInstanceOf(SimpleDriverDataSource.class);
					assertThat(((SimpleDriverDataSource) dataSource).getUrl()).isEqualTo("jdbc:hsqldb:mem:liquibase");
				}));
	}

	@Test
	void defaultSpringLiquibase() {
		this.contextRunner.withUserConfiguration(EmbeddedDataSourceConfiguration.class)
				.run(assertLiquibase((liquibase) -> {
					assertThat(liquibase.getChangeLog()).isEqualTo("classpath:/db/changelog/db.changelog-master.yaml");
					assertThat(liquibase.getContexts()).isNull();
					assertThat(liquibase.getDefaultSchema()).isNull();
					assertThat(liquibase.isDropFirst()).isFalse();
					assertThat(liquibase.isClearCheckSums()).isFalse();
				}));
	}

	@Test
	void changelogXml() {
		this.contextRunner.withUserConfiguration(EmbeddedDataSourceConfiguration.class)
				.withPropertyValues("spring.liquibase.change-log:classpath:/db/changelog/db.changelog-override.xml")
				.run(assertLiquibase((liquibase) -> assertThat(liquibase.getChangeLog())
						.isEqualTo("classpath:/db/changelog/db.changelog-override.xml")));
	}

	@Test
	void changelogJson() {
		this.contextRunner.withUserConfiguration(EmbeddedDataSourceConfiguration.class)
				.withPropertyValues("spring.liquibase.change-log:classpath:/db/changelog/db.changelog-override.json")
				.run(assertLiquibase((liquibase) -> assertThat(liquibase.getChangeLog())
						.isEqualTo("classpath:/db/changelog/db.changelog-override.json")));
	}

	@Test
	@EnabledOnJre(JRE.JAVA_8)
	void changelogSql() {
		this.contextRunner.withUserConfiguration(EmbeddedDataSourceConfiguration.class)
				.withPropertyValues("spring.liquibase.change-log:classpath:/db/changelog/db.changelog-override.sql")
				.run(assertLiquibase((liquibase) -> assertThat(liquibase.getChangeLog())
						.isEqualTo("classpath:/db/changelog/db.changelog-override.sql")));
	}

	@Test
	void defaultValues() {
		this.contextRunner.withUserConfiguration(EmbeddedDataSourceConfiguration.class)
				.run(assertLiquibase((liquibase) -> {
					LiquibaseProperties properties = new LiquibaseProperties();
					assertThat(liquibase.getDatabaseChangeLogTable()).isEqualTo(properties.getDatabaseChangeLogTable());
					assertThat(liquibase.getDatabaseChangeLogLockTable())
							.isEqualTo(properties.getDatabaseChangeLogLockTable());
					assertThat(liquibase.isDropFirst()).isEqualTo(properties.isDropFirst());
					assertThat(liquibase.isClearCheckSums()).isEqualTo(properties.isClearChecksums());
					assertThat(liquibase.isTestRollbackOnUpdate()).isEqualTo(properties.isTestRollbackOnUpdate());
				}));
	}

	@Test
	void overrideContexts() {
		this.contextRunner.withUserConfiguration(EmbeddedDataSourceConfiguration.class)
				.withPropertyValues("spring.liquibase.contexts:test, production")
				.run(assertLiquibase((liquibase) -> assertThat(liquibase.getContexts()).isEqualTo("test, production")));
	}

	@Test
	void overrideDefaultSchema() {
		this.contextRunner.withUserConfiguration(EmbeddedDataSourceConfiguration.class)
				.withPropertyValues("spring.liquibase.default-schema:public")
				.run(assertLiquibase((liquibase) -> assertThat(liquibase.getDefaultSchema()).isEqualTo("public")));
	}

	@Test
	void overrideLiquibaseInfrastructure() {
		this.contextRunner.withUserConfiguration(EmbeddedDataSourceConfiguration.class)
				.withPropertyValues("spring.liquibase.liquibase-schema:public",
						"spring.liquibase.liquibase-tablespace:infra",
						"spring.liquibase.database-change-log-table:LIQUI_LOG",
						"spring.liquibase.database-change-log-lock-table:LIQUI_LOCK")
				.run((context) -> {
					SpringLiquibase liquibase = context.getBean(SpringLiquibase.class);
					assertThat(liquibase.getLiquibaseSchema()).isEqualTo("public");
					assertThat(liquibase.getLiquibaseTablespace()).isEqualTo("infra");
					assertThat(liquibase.getDatabaseChangeLogTable()).isEqualTo("LIQUI_LOG");
					assertThat(liquibase.getDatabaseChangeLogLockTable()).isEqualTo("LIQUI_LOCK");
					JdbcTemplate jdbcTemplate = new JdbcTemplate(context.getBean(DataSource.class));
					assertThat(jdbcTemplate.queryForObject("SELECT COUNT(*) FROM public.LIQUI_LOG", Integer.class))
							.isEqualTo(1);
					assertThat(jdbcTemplate.queryForObject("SELECT COUNT(*) FROM public.LIQUI_LOCK", Integer.class))
							.isEqualTo(1);
				});
	}

	@Test
	void overrideDropFirst() {
		this.contextRunner.withUserConfiguration(EmbeddedDataSourceConfiguration.class)
				.withPropertyValues("spring.liquibase.drop-first:true")
				.run(assertLiquibase((liquibase) -> assertThat(liquibase.isDropFirst()).isTrue()));
	}

	@Test
	void overrideClearChecksums() {
		this.contextRunner.withUserConfiguration(EmbeddedDataSourceConfiguration.class)
				.withPropertyValues("spring.liquibase.clear-checksums:true")
				.run(assertLiquibase((liquibase) -> assertThat(liquibase.isClearCheckSums()).isTrue()));
	}

	@Test
	void overrideDataSource() {
		this.contextRunner.withUserConfiguration(EmbeddedDataSourceConfiguration.class)
				.withPropertyValues("spring.liquibase.url:jdbc:hsqldb:mem:liquibase")
				.run(assertLiquibase((liquibase) -> {
					DataSource dataSource = liquibase.getDataSource();
					assertThat(((HikariDataSource) dataSource).isClosed()).isTrue();
					assertThat(((HikariDataSource) dataSource).getJdbcUrl()).isEqualTo("jdbc:hsqldb:mem:liquibase");
					assertThat(((HikariDataSource) dataSource).getDriverClassName())
							.isEqualTo("org.hsqldb.jdbc.JDBCDriver");
				}));
	}

	@Test
	void overrideDataSourceAndDriverClassName() {
		String jdbcUrl = "jdbc:hsqldb:mem:liquibase";
		String driverClassName = "org.hsqldb.jdbcDriver";
		this.contextRunner.withUserConfiguration(EmbeddedDataSourceConfiguration.class)
				.withPropertyValues("spring.liquibase.url:" + jdbcUrl,
						"spring.liquibase.driver-class-name:" + driverClassName)
				.run(assertLiquibase((liquibase) -> {
					DataSource dataSource = liquibase.getDataSource();
					assertThat(((HikariDataSource) dataSource).isClosed()).isTrue();
					assertThat(((HikariDataSource) dataSource).getJdbcUrl()).isEqualTo(jdbcUrl);
					assertThat(((HikariDataSource) dataSource).getDriverClassName()).isEqualTo(driverClassName);
				}));
	}

	@Test
	void overrideDataSourceWithFallbackDriverClassName() {
		String jdbcUrl = "jdbc:hsqldb:mem:liquibase";
		String driverClassName = "org.hsqldb.jdbcDriver";
		this.contextRunner.withUserConfiguration(EmbeddedDataSourceConfiguration.class)
				.withPropertyValues("spring.liquibase.url:" + jdbcUrl,
						"spring.datasource.driver-class-name:" + driverClassName)
				.run(assertLiquibase((liquibase) -> {
					DataSource dataSource = liquibase.getDataSource();
					assertThat(((HikariDataSource) dataSource).isClosed()).isTrue();
					assertThat(((HikariDataSource) dataSource).getJdbcUrl()).isEqualTo(jdbcUrl);
					assertThat(((HikariDataSource) dataSource).getDriverClassName()).isEqualTo(driverClassName);
				}));
	}

	@Test
	void overrideUser() {
		String jdbcUrl = "jdbc:hsqldb:mem:normal";
		this.contextRunner.withUserConfiguration(EmbeddedDataSourceConfiguration.class)
				.withPropertyValues("spring.datasource.url:" + jdbcUrl, "spring.datasource.username:not-sa",
						"spring.liquibase.user:sa")
				.run(assertLiquibase((liquibase) -> {
					DataSource dataSource = liquibase.getDataSource();
					assertThat(((HikariDataSource) dataSource).isClosed()).isTrue();
					assertThat(((HikariDataSource) dataSource).getJdbcUrl()).isEqualTo(jdbcUrl);
					assertThat(((HikariDataSource) dataSource).getUsername()).isEqualTo("sa");
				}));
	}

	@Test
	void overrideDataSourceAndFallbackToEmbeddedProperties() {
		this.contextRunner.withUserConfiguration(EmbeddedDataSourceConfiguration.class)
				.withPropertyValues("spring.liquibase.url:jdbc:hsqldb:mem:liquibase")
				.run(assertLiquibase((liquibase) -> {
					DataSource dataSource = liquibase.getDataSource();
					assertThat(((HikariDataSource) dataSource).isClosed()).isTrue();
					assertThat(((HikariDataSource) dataSource).getUsername()).isEqualTo("sa");
					assertThat(((HikariDataSource) dataSource).getPassword()).isEqualTo("");
				}));
	}

	@Test
	void overrideUserAndFallbackToEmbeddedProperties() {
		this.contextRunner.withUserConfiguration(EmbeddedDataSourceConfiguration.class)
				.withPropertyValues("spring.liquibase.user:sa").run(assertLiquibase((liquibase) -> {
					DataSource dataSource = liquibase.getDataSource();
					assertThat(((HikariDataSource) dataSource).isClosed()).isTrue();
					assertThat(((HikariDataSource) dataSource).getJdbcUrl()).startsWith("jdbc:h2:mem:");
				}));
	}

	@Test
	void overrideTestRollbackOnUpdate() {
		this.contextRunner.withUserConfiguration(EmbeddedDataSourceConfiguration.class)
				.withPropertyValues("spring.liquibase.test-rollback-on-update:true").run((context) -> {
					SpringLiquibase liquibase = context.getBean(SpringLiquibase.class);
					assertThat(liquibase.isTestRollbackOnUpdate()).isTrue();
				});
	}

	@Test
	void changeLogDoesNotExist() {
		this.contextRunner.withUserConfiguration(EmbeddedDataSourceConfiguration.class)
				.withPropertyValues("spring.liquibase.change-log:classpath:/no-such-changelog.yaml").run((context) -> {
					assertThat(context).hasFailed();
					assertThat(context).getFailure().isInstanceOf(BeanCreationException.class);
				});
	}

	@Test
	void logging(CapturedOutput output) {
		this.contextRunner.withUserConfiguration(EmbeddedDataSourceConfiguration.class)
				.run(assertLiquibase((liquibase) -> assertThat(output).doesNotContain(": liquibase:")));
	}

	@Test
	void overrideLabels() {
		this.contextRunner.withUserConfiguration(EmbeddedDataSourceConfiguration.class)
				.withPropertyValues("spring.liquibase.labels:test, production")
				.run(assertLiquibase((liquibase) -> assertThat(liquibase.getLabels()).isEqualTo("test, production")));
	}

	@Test
	@SuppressWarnings("unchecked")
	void testOverrideParameters() {
		this.contextRunner.withUserConfiguration(EmbeddedDataSourceConfiguration.class)
				.withPropertyValues("spring.liquibase.parameters.foo:bar").run(assertLiquibase((liquibase) -> {
					Map<String, String> parameters = (Map<String, String>) ReflectionTestUtils.getField(liquibase,
							"parameters");
					assertThat(parameters).containsKey("foo");
					assertThat(parameters.get("foo")).isEqualTo("bar");
				}));
	}

	@Test
	void rollbackFile(@TempDir Path temp) throws IOException {
		File file = Files.createTempFile(temp, "rollback-file", "sql").toFile();
		this.contextRunner.withUserConfiguration(EmbeddedDataSourceConfiguration.class)
				.withPropertyValues("spring.liquibase.rollbackFile:" + file.getAbsolutePath()).run((context) -> {
					SpringLiquibase liquibase = context.getBean(SpringLiquibase.class);
					File actualFile = (File) ReflectionTestUtils.getField(liquibase, "rollbackFile");
					assertThat(actualFile).isEqualTo(file).exists();
					assertThat(contentOf(file)).contains("DROP TABLE PUBLIC.customer;");
				});
	}

	@Test
	void liquibaseDataSource() {
		this.contextRunner
				.withUserConfiguration(LiquibaseDataSourceConfiguration.class, EmbeddedDataSourceConfiguration.class)
				.run((context) -> {
					SpringLiquibase liquibase = context.getBean(SpringLiquibase.class);
					assertThat(liquibase.getDataSource()).isEqualTo(context.getBean("liquibaseDataSource"));
				});
	}

	@Test
	void liquibaseDataSourceWithoutDataSourceAutoConfiguration() {
		this.contextRunner.withUserConfiguration(LiquibaseDataSourceConfiguration.class).run((context) -> {
			SpringLiquibase liquibase = context.getBean(SpringLiquibase.class);
			assertThat(liquibase.getDataSource()).isEqualTo(context.getBean("liquibaseDataSource"));
		});
	}

	@Test
	void userConfigurationBeans() {
		this.contextRunner
				.withUserConfiguration(LiquibaseUserConfiguration.class, EmbeddedDataSourceConfiguration.class)
				.run((context) -> {
					assertThat(context).hasBean("springLiquibase");
					assertThat(context).doesNotHaveBean("liquibase");
				});
	}

	@Test
	void userConfigurationEntityManagerFactoryDependency() {
		this.contextRunner.withConfiguration(AutoConfigurations.of(HibernateJpaAutoConfiguration.class))
				.withUserConfiguration(LiquibaseUserConfiguration.class, EmbeddedDataSourceConfiguration.class)
				.run((context) -> {
					BeanDefinition beanDefinition = context.getBeanFactory().getBeanDefinition("entityManagerFactory");
					assertThat(beanDefinition.getDependsOn()).containsExactly("springLiquibase");
				});
	}

	@Test
	void userConfigurationJdbcTemplateDependency() {
		this.contextRunner.withConfiguration(AutoConfigurations.of(JdbcTemplateAutoConfiguration.class))
				.withUserConfiguration(LiquibaseUserConfiguration.class, EmbeddedDataSourceConfiguration.class)
				.run((context) -> {
					BeanDefinition beanDefinition = context.getBeanFactory().getBeanDefinition("jdbcTemplate");
					assertThat(beanDefinition.getDependsOn()).containsExactly("springLiquibase");
				});
	}

	@Test
	void overrideTag() {
		this.contextRunner.withUserConfiguration(EmbeddedDataSourceConfiguration.class)
				.withPropertyValues("spring.liquibase.tag:1.0.0")
				.run(assertLiquibase((liquibase) -> assertThat(liquibase.getTag()).isEqualTo("1.0.0")));
	}

	private ContextConsumer<AssertableApplicationContext> assertLiquibase(Consumer<SpringLiquibase> consumer) {
		return (context) -> {
			assertThat(context).hasSingleBean(SpringLiquibase.class);
			SpringLiquibase liquibase = context.getBean(SpringLiquibase.class);
			consumer.accept(liquibase);
		};
	}

	@Configuration(proxyBeanMethods = false)
	static class LiquibaseDataSourceConfiguration {

		@Bean
		@Primary
		DataSource normalDataSource() {
			return DataSourceBuilder.create().url("jdbc:hsqldb:mem:normal").username("sa").build();
		}

		@LiquibaseDataSource
		@Bean
		DataSource liquibaseDataSource() {
			return DataSourceBuilder.create().url("jdbc:hsqldb:mem:liquibasetest").username("sa").build();
		}

	}

	@Configuration(proxyBeanMethods = false)
	static class LiquibaseUserConfiguration {

		@Bean
		SpringLiquibase springLiquibase(DataSource dataSource) {
			SpringLiquibase liquibase = new SpringLiquibase();
			liquibase.setChangeLog("classpath:/db/changelog/db.changelog-master.yaml");
			liquibase.setShouldRun(true);
			liquibase.setDataSource(dataSource);
			return liquibase;
		}

	}

}
>>>>>>> 6755b480
<|MERGE_RESOLUTION|>--- conflicted
+++ resolved
@@ -1,342 +1,3 @@
-<<<<<<< HEAD
-/*
- * Copyright 2012-2019 the original author or authors.
- *
- * Licensed under the Apache License, Version 2.0 (the "License");
- * you may not use this file except in compliance with the License.
- * You may obtain a copy of the License at
- *
- *      https://www.apache.org/licenses/LICENSE-2.0
- *
- * Unless required by applicable law or agreed to in writing, software
- * distributed under the License is distributed on an "AS IS" BASIS,
- * WITHOUT WARRANTIES OR CONDITIONS OF ANY KIND, either express or implied.
- * See the License for the specific language governing permissions and
- * limitations under the License.
- */
-
-package org.springframework.boot.autoconfigure.liquibase;
-
-import java.io.File;
-import java.io.IOException;
-import java.nio.file.Files;
-import java.nio.file.Path;
-import java.util.Map;
-import java.util.function.Consumer;
-
-import javax.sql.DataSource;
-
-import com.zaxxer.hikari.HikariDataSource;
-import liquibase.integration.spring.SpringLiquibase;
-import liquibase.logging.core.Slf4jLogger;
-import org.junit.jupiter.api.BeforeEach;
-import org.junit.jupiter.api.Test;
-import org.junit.jupiter.api.condition.EnabledOnJre;
-import org.junit.jupiter.api.condition.JRE;
-import org.junit.jupiter.api.extension.ExtendWith;
-import org.junit.jupiter.api.io.TempDir;
-
-import org.springframework.beans.factory.BeanCreationException;
-import org.springframework.boot.SpringApplication;
-import org.springframework.boot.autoconfigure.AutoConfigurations;
-import org.springframework.boot.autoconfigure.jdbc.EmbeddedDataSourceConfiguration;
-import org.springframework.boot.context.event.ApplicationStartingEvent;
-import org.springframework.boot.jdbc.DataSourceBuilder;
-import org.springframework.boot.liquibase.LiquibaseServiceLocatorApplicationListener;
-import org.springframework.boot.test.context.assertj.AssertableApplicationContext;
-import org.springframework.boot.test.context.runner.ApplicationContextRunner;
-import org.springframework.boot.test.context.runner.ContextConsumer;
-import org.springframework.boot.test.system.CapturedOutput;
-import org.springframework.boot.test.system.OutputCaptureExtension;
-import org.springframework.context.annotation.Bean;
-import org.springframework.context.annotation.Configuration;
-import org.springframework.context.annotation.Primary;
-import org.springframework.jdbc.core.JdbcTemplate;
-import org.springframework.test.util.ReflectionTestUtils;
-
-import static org.assertj.core.api.Assertions.assertThat;
-import static org.assertj.core.api.Assertions.contentOf;
-
-/**
- * Tests for {@link LiquibaseAutoConfiguration}.
- *
- * @author Marcel Overdijk
- * @author Eddú Meléndez
- * @author Andy Wilkinson
- * @author Stephane Nicoll
- * @author Dominic Gunn
- * @author András Deák
- */
-@ExtendWith(OutputCaptureExtension.class)
-class LiquibaseAutoConfigurationTests {
-
-	@BeforeEach
-	void init() {
-		new LiquibaseServiceLocatorApplicationListener()
-				.onApplicationEvent(new ApplicationStartingEvent(new SpringApplication(Object.class), new String[0]));
-	}
-
-	private ApplicationContextRunner contextRunner = new ApplicationContextRunner()
-			.withConfiguration(AutoConfigurations.of(LiquibaseAutoConfiguration.class))
-			.withPropertyValues("spring.datasource.generate-unique-name=true");
-
-	@Test
-	void backsOffWithNoDataSourceBeanAndNoLiquibaseUrl() {
-		this.contextRunner.run((context) -> assertThat(context).doesNotHaveBean(SpringLiquibase.class));
-	}
-
-	@Test
-	void createsDataSourceWithNoDataSourceBeanAndLiquibaseUrl() {
-		this.contextRunner.withPropertyValues("spring.liquibase.url:jdbc:hsqldb:mem:liquibase")
-				.run(assertLiquibase((liquibase) -> {
-					DataSource dataSource = liquibase.getDataSource();
-					assertThat(((HikariDataSource) dataSource).isClosed()).isTrue();
-					assertThat(((HikariDataSource) dataSource).getJdbcUrl()).isEqualTo("jdbc:hsqldb:mem:liquibase");
-				}));
-	}
-
-	@Test
-	void defaultSpringLiquibase() {
-		this.contextRunner.withUserConfiguration(EmbeddedDataSourceConfiguration.class)
-				.run(assertLiquibase((liquibase) -> {
-					assertThat(liquibase.getChangeLog()).isEqualTo("classpath:/db/changelog/db.changelog-master.yaml");
-					assertThat(liquibase.getContexts()).isNull();
-					assertThat(liquibase.getDefaultSchema()).isNull();
-					assertThat(liquibase.isDropFirst()).isFalse();
-				}));
-	}
-
-	@Test
-	void changelogXml() {
-		this.contextRunner.withUserConfiguration(EmbeddedDataSourceConfiguration.class)
-				.withPropertyValues("spring.liquibase.change-log:classpath:/db/changelog/db.changelog-override.xml")
-				.run(assertLiquibase((liquibase) -> assertThat(liquibase.getChangeLog())
-						.isEqualTo("classpath:/db/changelog/db.changelog-override.xml")));
-	}
-
-	@Test
-	void changelogJson() {
-		this.contextRunner.withUserConfiguration(EmbeddedDataSourceConfiguration.class)
-				.withPropertyValues("spring.liquibase.change-log:classpath:/db/changelog/db.changelog-override.json")
-				.run(assertLiquibase((liquibase) -> assertThat(liquibase.getChangeLog())
-						.isEqualTo("classpath:/db/changelog/db.changelog-override.json")));
-	}
-
-	@Test
-	@EnabledOnJre(JRE.JAVA_8)
-	void changelogSql() {
-		this.contextRunner.withUserConfiguration(EmbeddedDataSourceConfiguration.class)
-				.withPropertyValues("spring.liquibase.change-log:classpath:/db/changelog/db.changelog-override.sql")
-				.run(assertLiquibase((liquibase) -> assertThat(liquibase.getChangeLog())
-						.isEqualTo("classpath:/db/changelog/db.changelog-override.sql")));
-	}
-
-	@Test
-	void defaultValues() {
-		this.contextRunner.withUserConfiguration(EmbeddedDataSourceConfiguration.class)
-				.run(assertLiquibase((liquibase) -> {
-					LiquibaseProperties properties = new LiquibaseProperties();
-					assertThat(liquibase.getDatabaseChangeLogTable()).isEqualTo(properties.getDatabaseChangeLogTable());
-					assertThat(liquibase.getDatabaseChangeLogLockTable())
-							.isEqualTo(properties.getDatabaseChangeLogLockTable());
-					assertThat(liquibase.isDropFirst()).isEqualTo(properties.isDropFirst());
-					assertThat(liquibase.isTestRollbackOnUpdate()).isEqualTo(properties.isTestRollbackOnUpdate());
-				}));
-	}
-
-	@Test
-	void overrideContexts() {
-		this.contextRunner.withUserConfiguration(EmbeddedDataSourceConfiguration.class)
-				.withPropertyValues("spring.liquibase.contexts:test, production")
-				.run(assertLiquibase((liquibase) -> assertThat(liquibase.getContexts()).isEqualTo("test, production")));
-	}
-
-	@Test
-	void overrideDefaultSchema() {
-		this.contextRunner.withUserConfiguration(EmbeddedDataSourceConfiguration.class)
-				.withPropertyValues("spring.liquibase.default-schema:public")
-				.run(assertLiquibase((liquibase) -> assertThat(liquibase.getDefaultSchema()).isEqualTo("public")));
-	}
-
-	@Test
-	void overrideLiquibaseInfrastructure() {
-		this.contextRunner.withUserConfiguration(EmbeddedDataSourceConfiguration.class)
-				.withPropertyValues("spring.liquibase.liquibase-schema:public",
-						"spring.liquibase.liquibase-tablespace:infra",
-						"spring.liquibase.database-change-log-table:LIQUI_LOG",
-						"spring.liquibase.database-change-log-lock-table:LIQUI_LOCK")
-				.run((context) -> {
-					SpringLiquibase liquibase = context.getBean(SpringLiquibase.class);
-					assertThat(liquibase.getLiquibaseSchema()).isEqualTo("public");
-					assertThat(liquibase.getLiquibaseTablespace()).isEqualTo("infra");
-					assertThat(liquibase.getDatabaseChangeLogTable()).isEqualTo("LIQUI_LOG");
-					assertThat(liquibase.getDatabaseChangeLogLockTable()).isEqualTo("LIQUI_LOCK");
-					JdbcTemplate jdbcTemplate = new JdbcTemplate(context.getBean(DataSource.class));
-					assertThat(jdbcTemplate.queryForObject("SELECT COUNT(*) FROM public.LIQUI_LOG", Integer.class))
-							.isEqualTo(1);
-					assertThat(jdbcTemplate.queryForObject("SELECT COUNT(*) FROM public.LIQUI_LOCK", Integer.class))
-							.isEqualTo(1);
-				});
-	}
-
-	@Test
-	void overrideDropFirst() {
-		this.contextRunner.withUserConfiguration(EmbeddedDataSourceConfiguration.class)
-				.withPropertyValues("spring.liquibase.drop-first:true")
-				.run(assertLiquibase((liquibase) -> assertThat(liquibase.isDropFirst()).isTrue()));
-	}
-
-	@Test
-	void overrideDataSource() {
-		this.contextRunner.withUserConfiguration(EmbeddedDataSourceConfiguration.class)
-				.withPropertyValues("spring.liquibase.url:jdbc:hsqldb:mem:liquibase")
-				.run(assertLiquibase((liquibase) -> {
-					DataSource dataSource = liquibase.getDataSource();
-					assertThat(((HikariDataSource) dataSource).isClosed()).isTrue();
-					assertThat(((HikariDataSource) dataSource).getJdbcUrl()).isEqualTo("jdbc:hsqldb:mem:liquibase");
-				}));
-	}
-
-	@Test
-	void overrideUser() {
-		String jdbcUrl = "jdbc:hsqldb:mem:normal";
-		this.contextRunner.withUserConfiguration(EmbeddedDataSourceConfiguration.class)
-				.withPropertyValues("spring.datasource.url:" + jdbcUrl, "spring.datasource.username:not-sa",
-						"spring.liquibase.user:sa")
-				.run(assertLiquibase((liquibase) -> {
-					DataSource dataSource = liquibase.getDataSource();
-					assertThat(((HikariDataSource) dataSource).isClosed()).isTrue();
-					assertThat(((HikariDataSource) dataSource).getJdbcUrl()).isEqualTo(jdbcUrl);
-					assertThat(((HikariDataSource) dataSource).getUsername()).isEqualTo("sa");
-				}));
-	}
-
-	@Test
-	void overrideDataSourceAndFallbackToEmbeddedProperties() {
-		this.contextRunner.withUserConfiguration(EmbeddedDataSourceConfiguration.class)
-				.withPropertyValues("spring.liquibase.url:jdbc:hsqldb:mem:liquibase")
-				.run(assertLiquibase((liquibase) -> {
-					DataSource dataSource = liquibase.getDataSource();
-					assertThat(((HikariDataSource) dataSource).isClosed()).isTrue();
-					assertThat(((HikariDataSource) dataSource).getUsername()).isEqualTo("sa");
-					assertThat(((HikariDataSource) dataSource).getPassword()).isEqualTo("");
-				}));
-	}
-
-	@Test
-	void overrideUserAndFallbackToEmbeddedProperties() {
-		this.contextRunner.withUserConfiguration(EmbeddedDataSourceConfiguration.class)
-				.withPropertyValues("spring.liquibase.user:sa").run(assertLiquibase((liquibase) -> {
-					DataSource dataSource = liquibase.getDataSource();
-					assertThat(((HikariDataSource) dataSource).isClosed()).isTrue();
-					assertThat(((HikariDataSource) dataSource).getJdbcUrl()).startsWith("jdbc:h2:mem:");
-				}));
-	}
-
-	@Test
-	void overrideTestRollbackOnUpdate() {
-		this.contextRunner.withUserConfiguration(EmbeddedDataSourceConfiguration.class)
-				.withPropertyValues("spring.liquibase.test-rollback-on-update:true").run((context) -> {
-					SpringLiquibase liquibase = context.getBean(SpringLiquibase.class);
-					assertThat(liquibase.isTestRollbackOnUpdate()).isTrue();
-				});
-	}
-
-	@Test
-	void changeLogDoesNotExist() {
-		this.contextRunner.withUserConfiguration(EmbeddedDataSourceConfiguration.class)
-				.withPropertyValues("spring.liquibase.change-log:classpath:/no-such-changelog.yaml").run((context) -> {
-					assertThat(context).hasFailed();
-					assertThat(context).getFailure().isInstanceOf(BeanCreationException.class);
-				});
-	}
-
-	@Test
-	void logging(CapturedOutput output) {
-		this.contextRunner.withUserConfiguration(EmbeddedDataSourceConfiguration.class)
-				.run(assertLiquibase((liquibase) -> {
-					Object log = ReflectionTestUtils.getField(liquibase, "log");
-					assertThat(log).isInstanceOf(Slf4jLogger.class);
-					assertThat(output).doesNotContain(": liquibase:");
-				}));
-	}
-
-	@Test
-	void overrideLabels() {
-		this.contextRunner.withUserConfiguration(EmbeddedDataSourceConfiguration.class)
-				.withPropertyValues("spring.liquibase.labels:test, production")
-				.run(assertLiquibase((liquibase) -> assertThat(liquibase.getLabels()).isEqualTo("test, production")));
-	}
-
-	@Test
-	@SuppressWarnings("unchecked")
-	void testOverrideParameters() {
-		this.contextRunner.withUserConfiguration(EmbeddedDataSourceConfiguration.class)
-				.withPropertyValues("spring.liquibase.parameters.foo:bar").run(assertLiquibase((liquibase) -> {
-					Map<String, String> parameters = (Map<String, String>) ReflectionTestUtils.getField(liquibase,
-							"parameters");
-					assertThat(parameters.containsKey("foo")).isTrue();
-					assertThat(parameters.get("foo")).isEqualTo("bar");
-				}));
-	}
-
-	@Test
-	void rollbackFile(@TempDir Path temp) throws IOException {
-		File file = Files.createTempFile(temp, "rollback-file", "sql").toFile();
-		this.contextRunner.withUserConfiguration(EmbeddedDataSourceConfiguration.class)
-				.withPropertyValues("spring.liquibase.rollbackFile:" + file.getAbsolutePath()).run((context) -> {
-					SpringLiquibase liquibase = context.getBean(SpringLiquibase.class);
-					File actualFile = (File) ReflectionTestUtils.getField(liquibase, "rollbackFile");
-					assertThat(actualFile).isEqualTo(file).exists();
-					assertThat(contentOf(file)).contains("DROP TABLE PUBLIC.customer;");
-				});
-	}
-
-	@Test
-	void liquibaseDataSource() {
-		this.contextRunner
-				.withUserConfiguration(LiquibaseDataSourceConfiguration.class, EmbeddedDataSourceConfiguration.class)
-				.run((context) -> {
-					SpringLiquibase liquibase = context.getBean(SpringLiquibase.class);
-					assertThat(liquibase.getDataSource()).isEqualTo(context.getBean("liquibaseDataSource"));
-				});
-	}
-
-	@Test
-	void liquibaseDataSourceWithoutDataSourceAutoConfiguration() {
-		this.contextRunner.withUserConfiguration(LiquibaseDataSourceConfiguration.class).run((context) -> {
-			SpringLiquibase liquibase = context.getBean(SpringLiquibase.class);
-			assertThat(liquibase.getDataSource()).isEqualTo(context.getBean("liquibaseDataSource"));
-		});
-	}
-
-	private ContextConsumer<AssertableApplicationContext> assertLiquibase(Consumer<SpringLiquibase> consumer) {
-		return (context) -> {
-			assertThat(context).hasSingleBean(SpringLiquibase.class);
-			SpringLiquibase liquibase = context.getBean(SpringLiquibase.class);
-			consumer.accept(liquibase);
-		};
-	}
-
-	@Configuration(proxyBeanMethods = false)
-	static class LiquibaseDataSourceConfiguration {
-
-		@Bean
-		@Primary
-		DataSource normalDataSource() {
-			return DataSourceBuilder.create().url("jdbc:hsqldb:mem:normal").username("sa").build();
-		}
-
-		@LiquibaseDataSource
-		@Bean
-		DataSource liquibaseDataSource() {
-			return DataSourceBuilder.create().url("jdbc:hsqldb:mem:liquibasetest").username("sa").build();
-		}
-
-	}
-
-}
-=======
 /*
  * Copyright 2012-2021 the original author or authors.
  *
@@ -770,5 +431,4 @@
 
 	}
 
-}
->>>>>>> 6755b480
+}