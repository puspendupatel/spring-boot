--- conflicted
+++ resolved
@@ -1,151 +1,3 @@
-<<<<<<< HEAD
-/*
- * Copyright 2012-2019 the original author or authors.
- *
- * Licensed under the Apache License, Version 2.0 (the "License");
- * you may not use this file except in compliance with the License.
- * You may obtain a copy of the License at
- *
- *      https://www.apache.org/licenses/LICENSE-2.0
- *
- * Unless required by applicable law or agreed to in writing, software
- * distributed under the License is distributed on an "AS IS" BASIS,
- * WITHOUT WARRANTIES OR CONDITIONS OF ANY KIND, either express or implied.
- * See the License for the specific language governing permissions and
- * limitations under the License.
- */
-
-package org.springframework.boot.autoconfigure.kafka;
-
-import java.util.concurrent.CountDownLatch;
-import java.util.concurrent.TimeUnit;
-
-import org.apache.kafka.clients.admin.NewTopic;
-import org.apache.kafka.clients.producer.Producer;
-import org.junit.jupiter.api.AfterEach;
-import org.junit.jupiter.api.Test;
-
-import org.springframework.boot.test.util.TestPropertyValues;
-import org.springframework.context.annotation.AnnotationConfigApplicationContext;
-import org.springframework.context.annotation.Bean;
-import org.springframework.context.annotation.Configuration;
-import org.springframework.kafka.annotation.EnableKafkaStreams;
-import org.springframework.kafka.annotation.KafkaListener;
-import org.springframework.kafka.config.StreamsBuilderFactoryBean;
-import org.springframework.kafka.config.TopicBuilder;
-import org.springframework.kafka.core.DefaultKafkaProducerFactory;
-import org.springframework.kafka.core.KafkaTemplate;
-import org.springframework.kafka.support.KafkaHeaders;
-import org.springframework.kafka.test.condition.EmbeddedKafkaCondition;
-import org.springframework.kafka.test.context.EmbeddedKafka;
-import org.springframework.messaging.handler.annotation.Header;
-
-import static org.assertj.core.api.Assertions.assertThat;
-
-/**
- * Integration tests for {@link KafkaAutoConfiguration}.
- *
- * @author Gary Russell
- * @author Stephane Nicoll
- */
-@EmbeddedKafka(topics = KafkaAutoConfigurationIntegrationTests.TEST_TOPIC)
-class KafkaAutoConfigurationIntegrationTests {
-
-	static final String TEST_TOPIC = "testTopic";
-
-	private static final String ADMIN_CREATED_TOPIC = "adminCreatedTopic";
-
-	private AnnotationConfigApplicationContext context;
-
-	@AfterEach
-	void close() {
-		if (this.context != null) {
-			this.context.close();
-		}
-	}
-
-	@SuppressWarnings({ "unchecked", "rawtypes" })
-	@Test
-	void testEndToEnd() throws Exception {
-		load(KafkaConfig.class, "spring.kafka.bootstrap-servers:" + getEmbeddedKafkaBrokersAsString(),
-				"spring.kafka.consumer.group-id=testGroup", "spring.kafka.consumer.auto-offset-reset=earliest");
-		KafkaTemplate<String, String> template = this.context.getBean(KafkaTemplate.class);
-		template.send(TEST_TOPIC, "foo", "bar");
-		Listener listener = this.context.getBean(Listener.class);
-		assertThat(listener.latch.await(30, TimeUnit.SECONDS)).isTrue();
-		assertThat(listener.key).isEqualTo("foo");
-		assertThat(listener.received).isEqualTo("bar");
-
-		DefaultKafkaProducerFactory producerFactory = this.context.getBean(DefaultKafkaProducerFactory.class);
-		Producer producer = producerFactory.createProducer();
-		assertThat(producer.partitionsFor(ADMIN_CREATED_TOPIC).size()).isEqualTo(10);
-		producer.close();
-	}
-
-	@Test
-	void testStreams() {
-		load(KafkaStreamsConfig.class, "spring.application.name:my-app",
-				"spring.kafka.bootstrap-servers:" + getEmbeddedKafkaBrokersAsString());
-		assertThat(this.context.getBean(StreamsBuilderFactoryBean.class).isAutoStartup()).isTrue();
-	}
-
-	private void load(Class<?> config, String... environment) {
-		this.context = doLoad(new Class<?>[] { config }, environment);
-	}
-
-	private AnnotationConfigApplicationContext doLoad(Class<?>[] configs, String... environment) {
-		AnnotationConfigApplicationContext applicationContext = new AnnotationConfigApplicationContext();
-		applicationContext.register(configs);
-		applicationContext.register(KafkaAutoConfiguration.class);
-		TestPropertyValues.of(environment).applyTo(applicationContext);
-		applicationContext.refresh();
-		return applicationContext;
-	}
-
-	private String getEmbeddedKafkaBrokersAsString() {
-		return EmbeddedKafkaCondition.getBroker().getBrokersAsString();
-	}
-
-	@Configuration(proxyBeanMethods = false)
-	static class KafkaConfig {
-
-		@Bean
-		Listener listener() {
-			return new Listener();
-		}
-
-		@Bean
-		NewTopic adminCreated() {
-			return TopicBuilder.name(ADMIN_CREATED_TOPIC).partitions(10).replicas(1).build();
-		}
-
-	}
-
-	@Configuration(proxyBeanMethods = false)
-	@EnableKafkaStreams
-	static class KafkaStreamsConfig {
-
-	}
-
-	static class Listener {
-
-		private final CountDownLatch latch = new CountDownLatch(1);
-
-		private volatile String received;
-
-		private volatile String key;
-
-		@KafkaListener(topics = TEST_TOPIC)
-		void listen(String foo, @Header(KafkaHeaders.RECEIVED_MESSAGE_KEY) String key) {
-			this.received = foo;
-			this.key = key;
-			this.latch.countDown();
-		}
-
-	}
-
-}
-=======
 /*
  * Copyright 2012-2020 the original author or authors.
  *
@@ -302,5 +154,4 @@
 
 	}
 
-}
->>>>>>> 6755b480
+}