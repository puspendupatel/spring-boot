<<<<<<< HEAD
/*
 * Copyright 2012-2019 the original author or authors.
 *
 * Licensed under the Apache License, Version 2.0 (the "License");
 * you may not use this file except in compliance with the License.
 * You may obtain a copy of the License at
 *
 *      https://www.apache.org/licenses/LICENSE-2.0
 *
 * Unless required by applicable law or agreed to in writing, software
 * distributed under the License is distributed on an "AS IS" BASIS,
 * WITHOUT WARRANTIES OR CONDITIONS OF ANY KIND, either express or implied.
 * See the License for the specific language governing permissions and
 * limitations under the License.
 */

package org.springframework.boot.autoconfigure.mongo;

import java.util.Arrays;
import java.util.List;

import com.mongodb.MongoClientSettings;
import com.mongodb.MongoCredential;
import com.mongodb.ServerAddress;
import com.mongodb.connection.ClusterSettings;
import com.mongodb.reactivestreams.client.MongoClient;
import org.junit.jupiter.api.Test;

import org.springframework.core.env.Environment;
import org.springframework.mock.env.MockEnvironment;
import org.springframework.test.util.ReflectionTestUtils;

import static org.assertj.core.api.Assertions.assertThat;
import static org.assertj.core.api.Assertions.assertThatIllegalStateException;
import static org.mockito.ArgumentMatchers.any;
import static org.mockito.Mockito.mock;
import static org.mockito.Mockito.verify;

/**
 * Tests for {@link ReactiveMongoClientFactory}.
 *
 * @author Mark Paluch
 * @author Stephane Nicoll
 */
class ReactiveMongoClientFactoryTests {

	private MockEnvironment environment = new MockEnvironment();

	@Test
	void portCanBeCustomized() {
		MongoProperties properties = new MongoProperties();
		properties.setPort(12345);
		MongoClient client = createMongoClient(properties);
		List<ServerAddress> allAddresses = extractServerAddresses(client);
		assertThat(allAddresses).hasSize(1);
		assertServerAddress(allAddresses.get(0), "localhost", 12345);
	}

	@Test
	void hostCanBeCustomized() {
		MongoProperties properties = new MongoProperties();
		properties.setHost("mongo.example.com");
		MongoClient client = createMongoClient(properties);
		List<ServerAddress> allAddresses = extractServerAddresses(client);
		assertThat(allAddresses).hasSize(1);
		assertServerAddress(allAddresses.get(0), "mongo.example.com", 27017);
	}

	@Test
	void credentialsCanBeCustomized() {
		MongoProperties properties = new MongoProperties();
		properties.setUsername("user");
		properties.setPassword("secret".toCharArray());
		MongoClient client = createMongoClient(properties);
		assertMongoCredential(extractMongoCredentials(client), "user", "secret", "test");
	}

	@Test
	void databaseCanBeCustomized() {
		MongoProperties properties = new MongoProperties();
		properties.setDatabase("foo");
		properties.setUsername("user");
		properties.setPassword("secret".toCharArray());
		MongoClient client = createMongoClient(properties);
		assertMongoCredential(extractMongoCredentials(client), "user", "secret", "foo");
	}

	@Test
	void authenticationDatabaseCanBeCustomized() {
		MongoProperties properties = new MongoProperties();
		properties.setAuthenticationDatabase("foo");
		properties.setUsername("user");
		properties.setPassword("secret".toCharArray());
		MongoClient client = createMongoClient(properties);
		assertMongoCredential(extractMongoCredentials(client), "user", "secret", "foo");
	}

	@Test
	void uriCanBeCustomized() {
		MongoProperties properties = new MongoProperties();
		properties.setUri("mongodb://user:secret@mongo1.example.com:12345," + "mongo2.example.com:23456/test");
		MongoClient client = createMongoClient(properties);
		List<ServerAddress> allAddresses = extractServerAddresses(client);
		assertThat(allAddresses).hasSize(2);
		assertServerAddress(allAddresses.get(0), "mongo1.example.com", 12345);
		assertServerAddress(allAddresses.get(1), "mongo2.example.com", 23456);
		MongoCredential credential = extractMongoCredentials(client);
		assertMongoCredential(credential, "user", "secret", "test");
	}

	@Test
	void retryWritesIsPropagatedFromUri() {
		MongoProperties properties = new MongoProperties();
		properties.setUri("mongodb://localhost/test?retryWrites=true");
		MongoClient client = createMongoClient(properties);
		assertThat(getSettings(client).getRetryWrites()).isTrue();
	}

	@Test
	void uriCannotBeSetWithCredentials() {
		MongoProperties properties = new MongoProperties();
		properties.setUri("mongodb://127.0.0.1:1234/mydb");
		properties.setUsername("user");
		properties.setPassword("secret".toCharArray());
		assertThatIllegalStateException().isThrownBy(() -> createMongoClient(properties)).withMessageContaining(
				"Invalid mongo configuration, " + "either uri or host/port/credentials must be specified");
	}

	@Test
	void uriCannotBeSetWithHostPort() {
		MongoProperties properties = new MongoProperties();
		properties.setUri("mongodb://127.0.0.1:1234/mydb");
		properties.setHost("localhost");
		properties.setPort(4567);
		assertThatIllegalStateException().isThrownBy(() -> createMongoClient(properties)).withMessageContaining(
				"Invalid mongo configuration, " + "either uri or host/port/credentials must be specified");
	}

	@Test
	void uriIsIgnoredInEmbeddedMode() {
		MongoProperties properties = new MongoProperties();
		properties.setUri("mongodb://mongo.example.com:1234/mydb");
		this.environment.setProperty("local.mongo.port", "4000");
		MongoClient client = createMongoClient(properties, this.environment);
		List<ServerAddress> allAddresses = extractServerAddresses(client);
		assertThat(allAddresses).hasSize(1);
		assertServerAddress(allAddresses.get(0), "localhost", 4000);
	}

	@Test
	void customizerIsInvoked() {
		MongoProperties properties = new MongoProperties();
		MongoClientSettingsBuilderCustomizer customizer = mock(MongoClientSettingsBuilderCustomizer.class);
		createMongoClient(properties, this.environment, customizer);
		verify(customizer).customize(any(MongoClientSettings.Builder.class));
	}

	@Test
	void customizerIsInvokedWhenHostIsSet() {
		MongoProperties properties = new MongoProperties();
		properties.setHost("localhost");
		MongoClientSettingsBuilderCustomizer customizer = mock(MongoClientSettingsBuilderCustomizer.class);
		createMongoClient(properties, this.environment, customizer);
		verify(customizer).customize(any(MongoClientSettings.Builder.class));
	}

	@Test
	void customizerIsInvokedForEmbeddedMongo() {
		MongoProperties properties = new MongoProperties();
		this.environment.setProperty("local.mongo.port", "27017");
		MongoClientSettingsBuilderCustomizer customizer = mock(MongoClientSettingsBuilderCustomizer.class);
		createMongoClient(properties, this.environment, customizer);
		verify(customizer).customize(any(MongoClientSettings.Builder.class));
	}

	private MongoClient createMongoClient(MongoProperties properties) {
		return createMongoClient(properties, this.environment);
	}

	private MongoClient createMongoClient(MongoProperties properties, Environment environment,
			MongoClientSettingsBuilderCustomizer... customizers) {
		return new ReactiveMongoClientFactory(properties, environment, Arrays.asList(customizers))
				.createMongoClient(null);
	}

	private List<ServerAddress> extractServerAddresses(MongoClient client) {
		MongoClientSettings settings = getSettings(client);
		ClusterSettings clusterSettings = settings.getClusterSettings();
		return clusterSettings.getHosts();
	}

	private MongoCredential extractMongoCredentials(MongoClient client) {
		return getSettings(client).getCredential();
	}

	@SuppressWarnings("deprecation")
	private MongoClientSettings getSettings(MongoClient client) {
		return (MongoClientSettings) ReflectionTestUtils.getField(client.getSettings(), "wrapped");
	}

	private void assertServerAddress(ServerAddress serverAddress, String expectedHost, int expectedPort) {
		assertThat(serverAddress.getHost()).isEqualTo(expectedHost);
		assertThat(serverAddress.getPort()).isEqualTo(expectedPort);
	}

	private void assertMongoCredential(MongoCredential credentials, String expectedUsername, String expectedPassword,
			String expectedSource) {
		assertThat(credentials.getUserName()).isEqualTo(expectedUsername);
		assertThat(credentials.getPassword()).isEqualTo(expectedPassword.toCharArray());
		assertThat(credentials.getSource()).isEqualTo(expectedSource);
	}

}
=======
/*
 * Copyright 2012-2020 the original author or authors.
 *
 * Licensed under the Apache License, Version 2.0 (the "License");
 * you may not use this file except in compliance with the License.
 * You may obtain a copy of the License at
 *
 *      https://www.apache.org/licenses/LICENSE-2.0
 *
 * Unless required by applicable law or agreed to in writing, software
 * distributed under the License is distributed on an "AS IS" BASIS,
 * WITHOUT WARRANTIES OR CONDITIONS OF ANY KIND, either express or implied.
 * See the License for the specific language governing permissions and
 * limitations under the License.
 */

package org.springframework.boot.autoconfigure.mongo;

import java.util.List;

import com.mongodb.MongoClientSettings;
import com.mongodb.internal.async.client.AsyncMongoClient;
import com.mongodb.reactivestreams.client.MongoClient;

import org.springframework.test.util.ReflectionTestUtils;

/**
 * Tests for {@link ReactiveMongoClientFactory}.
 *
 * @author Mark Paluch
 * @author Stephane Nicoll
 * @author Scott Frederick
 */
class ReactiveMongoClientFactoryTests extends MongoClientFactorySupportTests<MongoClient> {

	@Override
	protected MongoClient createMongoClient(List<MongoClientSettingsBuilderCustomizer> customizers,
			MongoClientSettings settings) {
		return new ReactiveMongoClientFactory(customizers).createMongoClient(settings);
	}

	@Override
	protected MongoClientSettings getClientSettings(MongoClient client) {
		AsyncMongoClient wrapped = (AsyncMongoClient) ReflectionTestUtils.getField(client, "wrapped");
		return (MongoClientSettings) ReflectionTestUtils.getField(wrapped, "settings");
	}

}
>>>>>>> 6755b480
<|MERGE_RESOLUTION|>--- conflicted
+++ resolved
@@ -1,218 +1,3 @@
-<<<<<<< HEAD
-/*
- * Copyright 2012-2019 the original author or authors.
- *
- * Licensed under the Apache License, Version 2.0 (the "License");
- * you may not use this file except in compliance with the License.
- * You may obtain a copy of the License at
- *
- *      https://www.apache.org/licenses/LICENSE-2.0
- *
- * Unless required by applicable law or agreed to in writing, software
- * distributed under the License is distributed on an "AS IS" BASIS,
- * WITHOUT WARRANTIES OR CONDITIONS OF ANY KIND, either express or implied.
- * See the License for the specific language governing permissions and
- * limitations under the License.
- */
-
-package org.springframework.boot.autoconfigure.mongo;
-
-import java.util.Arrays;
-import java.util.List;
-
-import com.mongodb.MongoClientSettings;
-import com.mongodb.MongoCredential;
-import com.mongodb.ServerAddress;
-import com.mongodb.connection.ClusterSettings;
-import com.mongodb.reactivestreams.client.MongoClient;
-import org.junit.jupiter.api.Test;
-
-import org.springframework.core.env.Environment;
-import org.springframework.mock.env.MockEnvironment;
-import org.springframework.test.util.ReflectionTestUtils;
-
-import static org.assertj.core.api.Assertions.assertThat;
-import static org.assertj.core.api.Assertions.assertThatIllegalStateException;
-import static org.mockito.ArgumentMatchers.any;
-import static org.mockito.Mockito.mock;
-import static org.mockito.Mockito.verify;
-
-/**
- * Tests for {@link ReactiveMongoClientFactory}.
- *
- * @author Mark Paluch
- * @author Stephane Nicoll
- */
-class ReactiveMongoClientFactoryTests {
-
-	private MockEnvironment environment = new MockEnvironment();
-
-	@Test
-	void portCanBeCustomized() {
-		MongoProperties properties = new MongoProperties();
-		properties.setPort(12345);
-		MongoClient client = createMongoClient(properties);
-		List<ServerAddress> allAddresses = extractServerAddresses(client);
-		assertThat(allAddresses).hasSize(1);
-		assertServerAddress(allAddresses.get(0), "localhost", 12345);
-	}
-
-	@Test
-	void hostCanBeCustomized() {
-		MongoProperties properties = new MongoProperties();
-		properties.setHost("mongo.example.com");
-		MongoClient client = createMongoClient(properties);
-		List<ServerAddress> allAddresses = extractServerAddresses(client);
-		assertThat(allAddresses).hasSize(1);
-		assertServerAddress(allAddresses.get(0), "mongo.example.com", 27017);
-	}
-
-	@Test
-	void credentialsCanBeCustomized() {
-		MongoProperties properties = new MongoProperties();
-		properties.setUsername("user");
-		properties.setPassword("secret".toCharArray());
-		MongoClient client = createMongoClient(properties);
-		assertMongoCredential(extractMongoCredentials(client), "user", "secret", "test");
-	}
-
-	@Test
-	void databaseCanBeCustomized() {
-		MongoProperties properties = new MongoProperties();
-		properties.setDatabase("foo");
-		properties.setUsername("user");
-		properties.setPassword("secret".toCharArray());
-		MongoClient client = createMongoClient(properties);
-		assertMongoCredential(extractMongoCredentials(client), "user", "secret", "foo");
-	}
-
-	@Test
-	void authenticationDatabaseCanBeCustomized() {
-		MongoProperties properties = new MongoProperties();
-		properties.setAuthenticationDatabase("foo");
-		properties.setUsername("user");
-		properties.setPassword("secret".toCharArray());
-		MongoClient client = createMongoClient(properties);
-		assertMongoCredential(extractMongoCredentials(client), "user", "secret", "foo");
-	}
-
-	@Test
-	void uriCanBeCustomized() {
-		MongoProperties properties = new MongoProperties();
-		properties.setUri("mongodb://user:secret@mongo1.example.com:12345," + "mongo2.example.com:23456/test");
-		MongoClient client = createMongoClient(properties);
-		List<ServerAddress> allAddresses = extractServerAddresses(client);
-		assertThat(allAddresses).hasSize(2);
-		assertServerAddress(allAddresses.get(0), "mongo1.example.com", 12345);
-		assertServerAddress(allAddresses.get(1), "mongo2.example.com", 23456);
-		MongoCredential credential = extractMongoCredentials(client);
-		assertMongoCredential(credential, "user", "secret", "test");
-	}
-
-	@Test
-	void retryWritesIsPropagatedFromUri() {
-		MongoProperties properties = new MongoProperties();
-		properties.setUri("mongodb://localhost/test?retryWrites=true");
-		MongoClient client = createMongoClient(properties);
-		assertThat(getSettings(client).getRetryWrites()).isTrue();
-	}
-
-	@Test
-	void uriCannotBeSetWithCredentials() {
-		MongoProperties properties = new MongoProperties();
-		properties.setUri("mongodb://127.0.0.1:1234/mydb");
-		properties.setUsername("user");
-		properties.setPassword("secret".toCharArray());
-		assertThatIllegalStateException().isThrownBy(() -> createMongoClient(properties)).withMessageContaining(
-				"Invalid mongo configuration, " + "either uri or host/port/credentials must be specified");
-	}
-
-	@Test
-	void uriCannotBeSetWithHostPort() {
-		MongoProperties properties = new MongoProperties();
-		properties.setUri("mongodb://127.0.0.1:1234/mydb");
-		properties.setHost("localhost");
-		properties.setPort(4567);
-		assertThatIllegalStateException().isThrownBy(() -> createMongoClient(properties)).withMessageContaining(
-				"Invalid mongo configuration, " + "either uri or host/port/credentials must be specified");
-	}
-
-	@Test
-	void uriIsIgnoredInEmbeddedMode() {
-		MongoProperties properties = new MongoProperties();
-		properties.setUri("mongodb://mongo.example.com:1234/mydb");
-		this.environment.setProperty("local.mongo.port", "4000");
-		MongoClient client = createMongoClient(properties, this.environment);
-		List<ServerAddress> allAddresses = extractServerAddresses(client);
-		assertThat(allAddresses).hasSize(1);
-		assertServerAddress(allAddresses.get(0), "localhost", 4000);
-	}
-
-	@Test
-	void customizerIsInvoked() {
-		MongoProperties properties = new MongoProperties();
-		MongoClientSettingsBuilderCustomizer customizer = mock(MongoClientSettingsBuilderCustomizer.class);
-		createMongoClient(properties, this.environment, customizer);
-		verify(customizer).customize(any(MongoClientSettings.Builder.class));
-	}
-
-	@Test
-	void customizerIsInvokedWhenHostIsSet() {
-		MongoProperties properties = new MongoProperties();
-		properties.setHost("localhost");
-		MongoClientSettingsBuilderCustomizer customizer = mock(MongoClientSettingsBuilderCustomizer.class);
-		createMongoClient(properties, this.environment, customizer);
-		verify(customizer).customize(any(MongoClientSettings.Builder.class));
-	}
-
-	@Test
-	void customizerIsInvokedForEmbeddedMongo() {
-		MongoProperties properties = new MongoProperties();
-		this.environment.setProperty("local.mongo.port", "27017");
-		MongoClientSettingsBuilderCustomizer customizer = mock(MongoClientSettingsBuilderCustomizer.class);
-		createMongoClient(properties, this.environment, customizer);
-		verify(customizer).customize(any(MongoClientSettings.Builder.class));
-	}
-
-	private MongoClient createMongoClient(MongoProperties properties) {
-		return createMongoClient(properties, this.environment);
-	}
-
-	private MongoClient createMongoClient(MongoProperties properties, Environment environment,
-			MongoClientSettingsBuilderCustomizer... customizers) {
-		return new ReactiveMongoClientFactory(properties, environment, Arrays.asList(customizers))
-				.createMongoClient(null);
-	}
-
-	private List<ServerAddress> extractServerAddresses(MongoClient client) {
-		MongoClientSettings settings = getSettings(client);
-		ClusterSettings clusterSettings = settings.getClusterSettings();
-		return clusterSettings.getHosts();
-	}
-
-	private MongoCredential extractMongoCredentials(MongoClient client) {
-		return getSettings(client).getCredential();
-	}
-
-	@SuppressWarnings("deprecation")
-	private MongoClientSettings getSettings(MongoClient client) {
-		return (MongoClientSettings) ReflectionTestUtils.getField(client.getSettings(), "wrapped");
-	}
-
-	private void assertServerAddress(ServerAddress serverAddress, String expectedHost, int expectedPort) {
-		assertThat(serverAddress.getHost()).isEqualTo(expectedHost);
-		assertThat(serverAddress.getPort()).isEqualTo(expectedPort);
-	}
-
-	private void assertMongoCredential(MongoCredential credentials, String expectedUsername, String expectedPassword,
-			String expectedSource) {
-		assertThat(credentials.getUserName()).isEqualTo(expectedUsername);
-		assertThat(credentials.getPassword()).isEqualTo(expectedPassword.toCharArray());
-		assertThat(credentials.getSource()).isEqualTo(expectedSource);
-	}
-
-}
-=======
 /*
  * Copyright 2012-2020 the original author or authors.
  *
@@ -260,5 +45,4 @@
 		return (MongoClientSettings) ReflectionTestUtils.getField(wrapped, "settings");
 	}
 
-}
->>>>>>> 6755b480
+}