<<<<<<< HEAD
/*
 * Copyright 2012-2019 the original author or authors.
 *
 * Licensed under the Apache License, Version 2.0 (the "License");
 * you may not use this file except in compliance with the License.
 * You may obtain a copy of the License at
 *
 *      https://www.apache.org/licenses/LICENSE-2.0
 *
 * Unless required by applicable law or agreed to in writing, software
 * distributed under the License is distributed on an "AS IS" BASIS,
 * WITHOUT WARRANTIES OR CONDITIONS OF ANY KIND, either express or implied.
 * See the License for the specific language governing permissions and
 * limitations under the License.
 */

package org.springframework.boot.autoconfigure.data.cassandra;

import java.util.Collections;
import java.util.Set;

import com.datastax.driver.core.Session;
import org.junit.jupiter.api.AfterEach;
import org.junit.jupiter.api.Test;

import org.springframework.boot.autoconfigure.cassandra.CassandraAutoConfiguration;
import org.springframework.boot.autoconfigure.data.cassandra.city.City;
import org.springframework.boot.autoconfigure.domain.EntityScan;
import org.springframework.boot.test.util.TestPropertyValues;
import org.springframework.context.annotation.AnnotationConfigApplicationContext;
import org.springframework.context.annotation.Bean;
import org.springframework.context.annotation.ComponentScan;
import org.springframework.context.annotation.Configuration;
import org.springframework.context.annotation.FilterType;
import org.springframework.core.convert.converter.Converter;
import org.springframework.data.cassandra.core.CassandraTemplate;
import org.springframework.data.cassandra.core.convert.CassandraCustomConversions;
import org.springframework.data.cassandra.core.mapping.CassandraMappingContext;
import org.springframework.data.cassandra.core.mapping.SimpleUserTypeResolver;
import org.springframework.test.util.ReflectionTestUtils;
import org.springframework.util.ObjectUtils;

import static org.assertj.core.api.Assertions.assertThat;
import static org.mockito.Mockito.mock;

/**
 * Tests for {@link CassandraDataAutoConfiguration}.
 *
 * @author Eddú Meléndez
 * @author Mark Paluch
 * @author Stephane Nicoll
 */
class CassandraDataAutoConfigurationTests {

	private AnnotationConfigApplicationContext context;

	@AfterEach
	void close() {
		if (this.context != null) {
			this.context.close();
		}
	}

	@Test
	void templateExists() {
		load(TestExcludeConfiguration.class);
		assertThat(this.context.getBeanNamesForType(CassandraTemplate.class).length).isEqualTo(1);
	}

	@Test
	@SuppressWarnings("unchecked")
	void entityScanShouldSetInitialEntitySet() {
		load(EntityScanConfig.class);
		CassandraMappingContext mappingContext = this.context.getBean(CassandraMappingContext.class);
		Set<Class<?>> initialEntitySet = (Set<Class<?>>) ReflectionTestUtils.getField(mappingContext,
				"initialEntitySet");
		assertThat(initialEntitySet).containsOnly(City.class);
	}

	@Test
	void userTypeResolverShouldBeSet() {
		load();
		CassandraMappingContext mappingContext = this.context.getBean(CassandraMappingContext.class);
		assertThat(ReflectionTestUtils.getField(mappingContext, "userTypeResolver"))
				.isInstanceOf(SimpleUserTypeResolver.class);
	}

	@Test
	void defaultConversions() {
		load();
		CassandraTemplate template = this.context.getBean(CassandraTemplate.class);
		assertThat(template.getConverter().getConversionService().canConvert(Person.class, String.class)).isFalse();
	}

	@Test
	void customConversions() {
		load(CustomConversionConfig.class);
		CassandraTemplate template = this.context.getBean(CassandraTemplate.class);
		assertThat(template.getConverter().getConversionService().canConvert(Person.class, String.class)).isTrue();

	}

	@Test
	void clusterDoesNotExist() {
		this.context = new AnnotationConfigApplicationContext(CassandraDataAutoConfiguration.class);
		assertThat(this.context.getBeansOfType(Session.class)).isEmpty();
	}

	void load(Class<?>... config) {
		AnnotationConfigApplicationContext ctx = new AnnotationConfigApplicationContext();
		TestPropertyValues.of("spring.data.cassandra.keyspaceName:boot_test").applyTo(ctx);
		if (!ObjectUtils.isEmpty(config)) {
			ctx.register(config);
		}
		ctx.register(TestConfiguration.class, CassandraAutoConfiguration.class, CassandraDataAutoConfiguration.class);
		ctx.refresh();
		this.context = ctx;
	}

	@Configuration(proxyBeanMethods = false)
	@ComponentScan(
			excludeFilters = @ComponentScan.Filter(classes = { Session.class }, type = FilterType.ASSIGNABLE_TYPE))
	static class TestExcludeConfiguration {

	}

	@Configuration(proxyBeanMethods = false)
	static class TestConfiguration {

		@Bean
		Session getObject() {
			return mock(Session.class);
		}

	}

	@Configuration(proxyBeanMethods = false)
	@EntityScan("org.springframework.boot.autoconfigure.data.cassandra.city")
	static class EntityScanConfig {

	}

	@Configuration(proxyBeanMethods = false)
	static class CustomConversionConfig {

		@Bean
		CassandraCustomConversions myCassandraCustomConversions() {
			return new CassandraCustomConversions(Collections.singletonList(new MyConverter()));
		}

	}

	static class MyConverter implements Converter<Person, String> {

		@Override
		public String convert(Person o) {
			return null;
		}

	}

	static class Person {

	}

}
=======
/*
 * Copyright 2012-2020 the original author or authors.
 *
 * Licensed under the Apache License, Version 2.0 (the "License");
 * you may not use this file except in compliance with the License.
 * You may obtain a copy of the License at
 *
 *      https://www.apache.org/licenses/LICENSE-2.0
 *
 * Unless required by applicable law or agreed to in writing, software
 * distributed under the License is distributed on an "AS IS" BASIS,
 * WITHOUT WARRANTIES OR CONDITIONS OF ANY KIND, either express or implied.
 * See the License for the specific language governing permissions and
 * limitations under the License.
 */

package org.springframework.boot.autoconfigure.data.cassandra;

import java.util.Collections;
import java.util.Set;

import com.datastax.oss.driver.api.core.CqlSession;
import org.junit.jupiter.api.AfterEach;
import org.junit.jupiter.api.Test;

import org.springframework.boot.autoconfigure.cassandra.CassandraAutoConfiguration;
import org.springframework.boot.autoconfigure.data.cassandra.city.City;
import org.springframework.boot.autoconfigure.domain.EntityScan;
import org.springframework.boot.test.util.TestPropertyValues;
import org.springframework.context.annotation.AnnotationConfigApplicationContext;
import org.springframework.context.annotation.Bean;
import org.springframework.context.annotation.Configuration;
import org.springframework.core.convert.converter.Converter;
import org.springframework.data.cassandra.core.CassandraTemplate;
import org.springframework.data.cassandra.core.convert.CassandraConverter;
import org.springframework.data.cassandra.core.convert.CassandraCustomConversions;
import org.springframework.data.cassandra.core.mapping.CassandraMappingContext;
import org.springframework.data.cassandra.core.mapping.SimpleUserTypeResolver;
import org.springframework.test.util.ReflectionTestUtils;
import org.springframework.util.ObjectUtils;

import static org.assertj.core.api.Assertions.assertThat;

/**
 * Tests for {@link CassandraDataAutoConfiguration}.
 *
 * @author Eddú Meléndez
 * @author Mark Paluch
 * @author Stephane Nicoll
 */
class CassandraDataAutoConfigurationTests {

	private AnnotationConfigApplicationContext context;

	@AfterEach
	void close() {
		if (this.context != null) {
			this.context.close();
		}
	}

	@Test
	void templateExists() {
		load(CassandraMockConfiguration.class);
		assertThat(this.context.getBeanNamesForType(CassandraTemplate.class)).hasSize(1);
	}

	@Test
	@SuppressWarnings("unchecked")
	void entityScanShouldSetInitialEntitySet() {
		load(EntityScanConfig.class);
		CassandraMappingContext mappingContext = this.context.getBean(CassandraMappingContext.class);
		Set<Class<?>> initialEntitySet = (Set<Class<?>>) ReflectionTestUtils.getField(mappingContext,
				"initialEntitySet");
		assertThat(initialEntitySet).containsOnly(City.class);
	}

	@Test
	void userTypeResolverShouldBeSet() {
		load();
		CassandraConverter cassandraConverter = this.context.getBean(CassandraConverter.class);
		assertThat(cassandraConverter).extracting("userTypeResolver").isInstanceOf(SimpleUserTypeResolver.class);
	}

	@Test
	void codecRegistryShouldBeSet() {
		load();
		CassandraConverter cassandraConverter = this.context.getBean(CassandraConverter.class);
		assertThat(cassandraConverter.getCodecRegistry())
				.isSameAs(this.context.getBean(CassandraMockConfiguration.class).codecRegistry);
	}

	@Test
	void defaultConversions() {
		load();
		CassandraTemplate template = this.context.getBean(CassandraTemplate.class);
		assertThat(template.getConverter().getConversionService().canConvert(Person.class, String.class)).isFalse();
	}

	@Test
	void customConversions() {
		load(CustomConversionConfig.class);
		CassandraTemplate template = this.context.getBean(CassandraTemplate.class);
		assertThat(template.getConverter().getConversionService().canConvert(Person.class, String.class)).isTrue();
	}

	@Test
	void clusterDoesNotExist() {
		this.context = new AnnotationConfigApplicationContext(CassandraDataAutoConfiguration.class);
		assertThat(this.context.getBeansOfType(CqlSession.class)).isEmpty();
	}

	void load(Class<?>... config) {
		AnnotationConfigApplicationContext ctx = new AnnotationConfigApplicationContext();
		TestPropertyValues.of("spring.data.cassandra.keyspaceName:boot_test").applyTo(ctx);
		if (!ObjectUtils.isEmpty(config)) {
			ctx.register(config);
		}
		ctx.register(CassandraMockConfiguration.class, CassandraAutoConfiguration.class,
				CassandraDataAutoConfiguration.class);
		ctx.refresh();
		this.context = ctx;
	}

	@Configuration(proxyBeanMethods = false)
	@EntityScan("org.springframework.boot.autoconfigure.data.cassandra.city")
	static class EntityScanConfig {

	}

	@Configuration(proxyBeanMethods = false)
	static class CustomConversionConfig {

		@Bean
		CassandraCustomConversions myCassandraCustomConversions() {
			return new CassandraCustomConversions(Collections.singletonList(new MyConverter()));
		}

	}

	static class MyConverter implements Converter<Person, String> {

		@Override
		public String convert(Person o) {
			return null;
		}

	}

	static class Person {

	}

}
>>>>>>> 6755b480
<|MERGE_RESOLUTION|>--- conflicted
+++ resolved
@@ -1,171 +1,3 @@
-<<<<<<< HEAD
-/*
- * Copyright 2012-2019 the original author or authors.
- *
- * Licensed under the Apache License, Version 2.0 (the "License");
- * you may not use this file except in compliance with the License.
- * You may obtain a copy of the License at
- *
- *      https://www.apache.org/licenses/LICENSE-2.0
- *
- * Unless required by applicable law or agreed to in writing, software
- * distributed under the License is distributed on an "AS IS" BASIS,
- * WITHOUT WARRANTIES OR CONDITIONS OF ANY KIND, either express or implied.
- * See the License for the specific language governing permissions and
- * limitations under the License.
- */
-
-package org.springframework.boot.autoconfigure.data.cassandra;
-
-import java.util.Collections;
-import java.util.Set;
-
-import com.datastax.driver.core.Session;
-import org.junit.jupiter.api.AfterEach;
-import org.junit.jupiter.api.Test;
-
-import org.springframework.boot.autoconfigure.cassandra.CassandraAutoConfiguration;
-import org.springframework.boot.autoconfigure.data.cassandra.city.City;
-import org.springframework.boot.autoconfigure.domain.EntityScan;
-import org.springframework.boot.test.util.TestPropertyValues;
-import org.springframework.context.annotation.AnnotationConfigApplicationContext;
-import org.springframework.context.annotation.Bean;
-import org.springframework.context.annotation.ComponentScan;
-import org.springframework.context.annotation.Configuration;
-import org.springframework.context.annotation.FilterType;
-import org.springframework.core.convert.converter.Converter;
-import org.springframework.data.cassandra.core.CassandraTemplate;
-import org.springframework.data.cassandra.core.convert.CassandraCustomConversions;
-import org.springframework.data.cassandra.core.mapping.CassandraMappingContext;
-import org.springframework.data.cassandra.core.mapping.SimpleUserTypeResolver;
-import org.springframework.test.util.ReflectionTestUtils;
-import org.springframework.util.ObjectUtils;
-
-import static org.assertj.core.api.Assertions.assertThat;
-import static org.mockito.Mockito.mock;
-
-/**
- * Tests for {@link CassandraDataAutoConfiguration}.
- *
- * @author Eddú Meléndez
- * @author Mark Paluch
- * @author Stephane Nicoll
- */
-class CassandraDataAutoConfigurationTests {
-
-	private AnnotationConfigApplicationContext context;
-
-	@AfterEach
-	void close() {
-		if (this.context != null) {
-			this.context.close();
-		}
-	}
-
-	@Test
-	void templateExists() {
-		load(TestExcludeConfiguration.class);
-		assertThat(this.context.getBeanNamesForType(CassandraTemplate.class).length).isEqualTo(1);
-	}
-
-	@Test
-	@SuppressWarnings("unchecked")
-	void entityScanShouldSetInitialEntitySet() {
-		load(EntityScanConfig.class);
-		CassandraMappingContext mappingContext = this.context.getBean(CassandraMappingContext.class);
-		Set<Class<?>> initialEntitySet = (Set<Class<?>>) ReflectionTestUtils.getField(mappingContext,
-				"initialEntitySet");
-		assertThat(initialEntitySet).containsOnly(City.class);
-	}
-
-	@Test
-	void userTypeResolverShouldBeSet() {
-		load();
-		CassandraMappingContext mappingContext = this.context.getBean(CassandraMappingContext.class);
-		assertThat(ReflectionTestUtils.getField(mappingContext, "userTypeResolver"))
-				.isInstanceOf(SimpleUserTypeResolver.class);
-	}
-
-	@Test
-	void defaultConversions() {
-		load();
-		CassandraTemplate template = this.context.getBean(CassandraTemplate.class);
-		assertThat(template.getConverter().getConversionService().canConvert(Person.class, String.class)).isFalse();
-	}
-
-	@Test
-	void customConversions() {
-		load(CustomConversionConfig.class);
-		CassandraTemplate template = this.context.getBean(CassandraTemplate.class);
-		assertThat(template.getConverter().getConversionService().canConvert(Person.class, String.class)).isTrue();
-
-	}
-
-	@Test
-	void clusterDoesNotExist() {
-		this.context = new AnnotationConfigApplicationContext(CassandraDataAutoConfiguration.class);
-		assertThat(this.context.getBeansOfType(Session.class)).isEmpty();
-	}
-
-	void load(Class<?>... config) {
-		AnnotationConfigApplicationContext ctx = new AnnotationConfigApplicationContext();
-		TestPropertyValues.of("spring.data.cassandra.keyspaceName:boot_test").applyTo(ctx);
-		if (!ObjectUtils.isEmpty(config)) {
-			ctx.register(config);
-		}
-		ctx.register(TestConfiguration.class, CassandraAutoConfiguration.class, CassandraDataAutoConfiguration.class);
-		ctx.refresh();
-		this.context = ctx;
-	}
-
-	@Configuration(proxyBeanMethods = false)
-	@ComponentScan(
-			excludeFilters = @ComponentScan.Filter(classes = { Session.class }, type = FilterType.ASSIGNABLE_TYPE))
-	static class TestExcludeConfiguration {
-
-	}
-
-	@Configuration(proxyBeanMethods = false)
-	static class TestConfiguration {
-
-		@Bean
-		Session getObject() {
-			return mock(Session.class);
-		}
-
-	}
-
-	@Configuration(proxyBeanMethods = false)
-	@EntityScan("org.springframework.boot.autoconfigure.data.cassandra.city")
-	static class EntityScanConfig {
-
-	}
-
-	@Configuration(proxyBeanMethods = false)
-	static class CustomConversionConfig {
-
-		@Bean
-		CassandraCustomConversions myCassandraCustomConversions() {
-			return new CassandraCustomConversions(Collections.singletonList(new MyConverter()));
-		}
-
-	}
-
-	static class MyConverter implements Converter<Person, String> {
-
-		@Override
-		public String convert(Person o) {
-			return null;
-		}
-
-	}
-
-	static class Person {
-
-	}
-
-}
-=======
 /*
  * Copyright 2012-2020 the original author or authors.
  *
@@ -319,5 +151,4 @@
 
 	}
 
-}
->>>>>>> 6755b480
+}