<<<<<<< HEAD
/*
 * Copyright 2012-2019 the original author or authors.
 *
 * Licensed under the Apache License, Version 2.0 (the "License");
 * you may not use this file except in compliance with the License.
 * You may obtain a copy of the License at
 *
 *      https://www.apache.org/licenses/LICENSE-2.0
 *
 * Unless required by applicable law or agreed to in writing, software
 * distributed under the License is distributed on an "AS IS" BASIS,
 * WITHOUT WARRANTIES OR CONDITIONS OF ANY KIND, either express or implied.
 * See the License for the specific language governing permissions and
 * limitations under the License.
 */

package org.springframework.boot.autoconfigure.batch;

import javax.sql.DataSource;

import org.junit.Test;
import org.junit.runner.RunWith;

import org.springframework.batch.core.JobParameters;
import org.springframework.batch.core.configuration.annotation.EnableBatchProcessing;
import org.springframework.batch.core.explore.JobExplorer;
import org.springframework.batch.core.launch.JobLauncher;
import org.springframework.batch.core.repository.JobRepository;
import org.springframework.boot.autoconfigure.AutoConfigurations;
import org.springframework.boot.autoconfigure.TestAutoConfigurationPackage;
import org.springframework.boot.autoconfigure.jdbc.EmbeddedDataSourceConfiguration;
import org.springframework.boot.autoconfigure.orm.jpa.test.City;
import org.springframework.boot.autoconfigure.transaction.TransactionAutoConfiguration;
import org.springframework.boot.jdbc.DataSourceInitializationMode;
import org.springframework.boot.test.context.runner.ApplicationContextRunner;
import org.springframework.boot.testsupport.runner.classpath.ClassPathExclusions;
import org.springframework.boot.testsupport.runner.classpath.ModifiedClassPathRunner;
import org.springframework.jdbc.core.JdbcTemplate;
import org.springframework.transaction.PlatformTransactionManager;

import static org.assertj.core.api.Assertions.assertThat;

/**
 * Tests for {@link BatchAutoConfiguration} when JPA is not on the classpath.
 *
 * @author Stephane Nicoll
 */
@RunWith(ModifiedClassPathRunner.class)
@ClassPathExclusions("hibernate-jpa-*.jar")
public class BatchAutoConfigurationWithoutJpaTests {

	private final ApplicationContextRunner contextRunner = new ApplicationContextRunner()
			.withConfiguration(AutoConfigurations.of(BatchAutoConfiguration.class, TransactionAutoConfiguration.class));

	@Test
	public void jdbcWithDefaultSettings() {
		this.contextRunner.withUserConfiguration(DefaultConfiguration.class, EmbeddedDataSourceConfiguration.class)
				.withPropertyValues("spring.datasource.generate-unique-name=true").run((context) -> {
					assertThat(context).hasSingleBean(JobLauncher.class);
					assertThat(context).hasSingleBean(JobExplorer.class);
					assertThat(context).hasSingleBean(JobRepository.class);
					assertThat(context).hasSingleBean(PlatformTransactionManager.class);
					assertThat(context.getBean(PlatformTransactionManager.class).toString())
							.contains("DataSourceTransactionManager");
					assertThat(context.getBean(BatchProperties.class).getInitializeSchema())
							.isEqualTo(DataSourceInitializationMode.EMBEDDED);
					assertThat(new JdbcTemplate(context.getBean(DataSource.class))
							.queryForList("select * from BATCH_JOB_EXECUTION")).isEmpty();
					assertThat(context.getBean(JobExplorer.class).findRunningJobExecutions("test")).isEmpty();
					assertThat(context.getBean(JobRepository.class).getLastJobExecution("test", new JobParameters()))
							.isNull();
				});
	}

	@Test
	public void jdbcWithCustomPrefix() {
		this.contextRunner.withUserConfiguration(DefaultConfiguration.class, EmbeddedDataSourceConfiguration.class)
				.withPropertyValues("spring.datasource.generate-unique-name=true",
						"spring.batch.schema:classpath:batch/custom-schema-hsql.sql",
						"spring.batch.tablePrefix:PREFIX_")
				.run((context) -> {
					assertThat(new JdbcTemplate(context.getBean(DataSource.class))
							.queryForList("select * from PREFIX_JOB_EXECUTION")).isEmpty();
					assertThat(context.getBean(JobExplorer.class).findRunningJobExecutions("test")).isEmpty();
					assertThat(context.getBean(JobRepository.class).getLastJobExecution("test", new JobParameters()))
							.isNull();
				});
	}

	@EnableBatchProcessing
	@TestAutoConfigurationPackage(City.class)
	static class DefaultConfiguration {

	}

}
=======
/*
 * Copyright 2012-2019 the original author or authors.
 *
 * Licensed under the Apache License, Version 2.0 (the "License");
 * you may not use this file except in compliance with the License.
 * You may obtain a copy of the License at
 *
 *      https://www.apache.org/licenses/LICENSE-2.0
 *
 * Unless required by applicable law or agreed to in writing, software
 * distributed under the License is distributed on an "AS IS" BASIS,
 * WITHOUT WARRANTIES OR CONDITIONS OF ANY KIND, either express or implied.
 * See the License for the specific language governing permissions and
 * limitations under the License.
 */

package org.springframework.boot.autoconfigure.batch;

import javax.sql.DataSource;

import org.junit.jupiter.api.Test;

import org.springframework.batch.core.JobParameters;
import org.springframework.batch.core.configuration.annotation.EnableBatchProcessing;
import org.springframework.batch.core.explore.JobExplorer;
import org.springframework.batch.core.launch.JobLauncher;
import org.springframework.batch.core.repository.JobRepository;
import org.springframework.boot.autoconfigure.AutoConfigurations;
import org.springframework.boot.autoconfigure.TestAutoConfigurationPackage;
import org.springframework.boot.autoconfigure.jdbc.EmbeddedDataSourceConfiguration;
import org.springframework.boot.autoconfigure.orm.jpa.test.City;
import org.springframework.boot.autoconfigure.transaction.TransactionAutoConfiguration;
import org.springframework.boot.jdbc.DataSourceInitializationMode;
import org.springframework.boot.test.context.runner.ApplicationContextRunner;
import org.springframework.boot.testsupport.classpath.ClassPathExclusions;
import org.springframework.jdbc.core.JdbcTemplate;
import org.springframework.transaction.PlatformTransactionManager;

import static org.assertj.core.api.Assertions.assertThat;

/**
 * Tests for {@link BatchAutoConfiguration} when JPA is not on the classpath.
 *
 * @author Stephane Nicoll
 */
@ClassPathExclusions("hibernate-jpa-*.jar")
class BatchAutoConfigurationWithoutJpaTests {

	private final ApplicationContextRunner contextRunner = new ApplicationContextRunner()
			.withConfiguration(AutoConfigurations.of(BatchAutoConfiguration.class, TransactionAutoConfiguration.class));

	@Test
	void jdbcWithDefaultSettings() {
		this.contextRunner.withUserConfiguration(DefaultConfiguration.class, EmbeddedDataSourceConfiguration.class)
				.withPropertyValues("spring.datasource.generate-unique-name=true").run((context) -> {
					assertThat(context).hasSingleBean(JobLauncher.class);
					assertThat(context).hasSingleBean(JobExplorer.class);
					assertThat(context).hasSingleBean(JobRepository.class);
					assertThat(context).hasSingleBean(PlatformTransactionManager.class);
					assertThat(context.getBean(PlatformTransactionManager.class).toString())
							.contains("DataSourceTransactionManager");
					assertThat(context.getBean(BatchProperties.class).getInitializeSchema())
							.isEqualTo(DataSourceInitializationMode.EMBEDDED);
					assertThat(new JdbcTemplate(context.getBean(DataSource.class))
							.queryForList("select * from BATCH_JOB_EXECUTION")).isEmpty();
					assertThat(context.getBean(JobExplorer.class).findRunningJobExecutions("test")).isEmpty();
					assertThat(context.getBean(JobRepository.class).getLastJobExecution("test", new JobParameters()))
							.isNull();
				});
	}

	@Test
	void jdbcWithCustomPrefix() {
		this.contextRunner.withUserConfiguration(DefaultConfiguration.class, EmbeddedDataSourceConfiguration.class)
				.withPropertyValues("spring.datasource.generate-unique-name=true",
						"spring.batch.schema:classpath:batch/custom-schema-hsql.sql",
						"spring.batch.tablePrefix:PREFIX_")
				.run((context) -> {
					assertThat(new JdbcTemplate(context.getBean(DataSource.class))
							.queryForList("select * from PREFIX_JOB_EXECUTION")).isEmpty();
					assertThat(context.getBean(JobExplorer.class).findRunningJobExecutions("test")).isEmpty();
					assertThat(context.getBean(JobRepository.class).getLastJobExecution("test", new JobParameters()))
							.isNull();
				});
	}

	@EnableBatchProcessing
	@TestAutoConfigurationPackage(City.class)
	static class DefaultConfiguration {

	}

}
>>>>>>> 6755b480
<|MERGE_RESOLUTION|>--- conflicted
+++ resolved
@@ -1,101 +1,3 @@
-<<<<<<< HEAD
-/*
- * Copyright 2012-2019 the original author or authors.
- *
- * Licensed under the Apache License, Version 2.0 (the "License");
- * you may not use this file except in compliance with the License.
- * You may obtain a copy of the License at
- *
- *      https://www.apache.org/licenses/LICENSE-2.0
- *
- * Unless required by applicable law or agreed to in writing, software
- * distributed under the License is distributed on an "AS IS" BASIS,
- * WITHOUT WARRANTIES OR CONDITIONS OF ANY KIND, either express or implied.
- * See the License for the specific language governing permissions and
- * limitations under the License.
- */
-
-package org.springframework.boot.autoconfigure.batch;
-
-import javax.sql.DataSource;
-
-import org.junit.Test;
-import org.junit.runner.RunWith;
-
-import org.springframework.batch.core.JobParameters;
-import org.springframework.batch.core.configuration.annotation.EnableBatchProcessing;
-import org.springframework.batch.core.explore.JobExplorer;
-import org.springframework.batch.core.launch.JobLauncher;
-import org.springframework.batch.core.repository.JobRepository;
-import org.springframework.boot.autoconfigure.AutoConfigurations;
-import org.springframework.boot.autoconfigure.TestAutoConfigurationPackage;
-import org.springframework.boot.autoconfigure.jdbc.EmbeddedDataSourceConfiguration;
-import org.springframework.boot.autoconfigure.orm.jpa.test.City;
-import org.springframework.boot.autoconfigure.transaction.TransactionAutoConfiguration;
-import org.springframework.boot.jdbc.DataSourceInitializationMode;
-import org.springframework.boot.test.context.runner.ApplicationContextRunner;
-import org.springframework.boot.testsupport.runner.classpath.ClassPathExclusions;
-import org.springframework.boot.testsupport.runner.classpath.ModifiedClassPathRunner;
-import org.springframework.jdbc.core.JdbcTemplate;
-import org.springframework.transaction.PlatformTransactionManager;
-
-import static org.assertj.core.api.Assertions.assertThat;
-
-/**
- * Tests for {@link BatchAutoConfiguration} when JPA is not on the classpath.
- *
- * @author Stephane Nicoll
- */
-@RunWith(ModifiedClassPathRunner.class)
-@ClassPathExclusions("hibernate-jpa-*.jar")
-public class BatchAutoConfigurationWithoutJpaTests {
-
-	private final ApplicationContextRunner contextRunner = new ApplicationContextRunner()
-			.withConfiguration(AutoConfigurations.of(BatchAutoConfiguration.class, TransactionAutoConfiguration.class));
-
-	@Test
-	public void jdbcWithDefaultSettings() {
-		this.contextRunner.withUserConfiguration(DefaultConfiguration.class, EmbeddedDataSourceConfiguration.class)
-				.withPropertyValues("spring.datasource.generate-unique-name=true").run((context) -> {
-					assertThat(context).hasSingleBean(JobLauncher.class);
-					assertThat(context).hasSingleBean(JobExplorer.class);
-					assertThat(context).hasSingleBean(JobRepository.class);
-					assertThat(context).hasSingleBean(PlatformTransactionManager.class);
-					assertThat(context.getBean(PlatformTransactionManager.class).toString())
-							.contains("DataSourceTransactionManager");
-					assertThat(context.getBean(BatchProperties.class).getInitializeSchema())
-							.isEqualTo(DataSourceInitializationMode.EMBEDDED);
-					assertThat(new JdbcTemplate(context.getBean(DataSource.class))
-							.queryForList("select * from BATCH_JOB_EXECUTION")).isEmpty();
-					assertThat(context.getBean(JobExplorer.class).findRunningJobExecutions("test")).isEmpty();
-					assertThat(context.getBean(JobRepository.class).getLastJobExecution("test", new JobParameters()))
-							.isNull();
-				});
-	}
-
-	@Test
-	public void jdbcWithCustomPrefix() {
-		this.contextRunner.withUserConfiguration(DefaultConfiguration.class, EmbeddedDataSourceConfiguration.class)
-				.withPropertyValues("spring.datasource.generate-unique-name=true",
-						"spring.batch.schema:classpath:batch/custom-schema-hsql.sql",
-						"spring.batch.tablePrefix:PREFIX_")
-				.run((context) -> {
-					assertThat(new JdbcTemplate(context.getBean(DataSource.class))
-							.queryForList("select * from PREFIX_JOB_EXECUTION")).isEmpty();
-					assertThat(context.getBean(JobExplorer.class).findRunningJobExecutions("test")).isEmpty();
-					assertThat(context.getBean(JobRepository.class).getLastJobExecution("test", new JobParameters()))
-							.isNull();
-				});
-	}
-
-	@EnableBatchProcessing
-	@TestAutoConfigurationPackage(City.class)
-	static class DefaultConfiguration {
-
-	}
-
-}
-=======
 /*
  * Copyright 2012-2019 the original author or authors.
  *
@@ -188,5 +90,4 @@
 
 	}
 
-}
->>>>>>> 6755b480
+}