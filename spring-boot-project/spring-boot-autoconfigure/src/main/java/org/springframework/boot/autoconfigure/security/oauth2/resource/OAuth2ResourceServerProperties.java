<<<<<<< HEAD
/*
 * Copyright 2012-2019 the original author or authors.
 *
 * Licensed under the Apache License, Version 2.0 (the "License");
 * you may not use this file except in compliance with the License.
 * You may obtain a copy of the License at
 *
 *      https://www.apache.org/licenses/LICENSE-2.0
 *
 * Unless required by applicable law or agreed to in writing, software
 * distributed under the License is distributed on an "AS IS" BASIS,
 * WITHOUT WARRANTIES OR CONDITIONS OF ANY KIND, either express or implied.
 * See the License for the specific language governing permissions and
 * limitations under the License.
 */
package org.springframework.boot.autoconfigure.security.oauth2.resource;

import java.io.IOException;
import java.io.InputStream;
import java.nio.charset.StandardCharsets;

import javax.annotation.PostConstruct;

import org.springframework.boot.context.properties.ConfigurationProperties;
import org.springframework.boot.context.properties.source.InvalidConfigurationPropertyValueException;
import org.springframework.core.io.Resource;
import org.springframework.util.Assert;
import org.springframework.util.StreamUtils;

/**
 * OAuth 2.0 resource server properties.
 *
 * @author Madhura Bhave
 * @author Artsiom Yudovin
 * @since 2.1.0
 */
@ConfigurationProperties(prefix = "spring.security.oauth2.resourceserver")
public class OAuth2ResourceServerProperties {

	private final Jwt jwt = new Jwt();

	public Jwt getJwt() {
		return this.jwt;
	}

	private final Opaquetoken opaqueToken = new Opaquetoken();

	public Opaquetoken getOpaquetoken() {
		return this.opaqueToken;
	}

	@PostConstruct
	public void validate() {
		if (this.getOpaquetoken().getIntrospectionUri() != null) {
			if (this.getJwt().getJwkSetUri() != null) {
				handleError("jwt.jwk-set-uri");
			}
			if (this.getJwt().getIssuerUri() != null) {
				handleError("jwt.issuer-uri");
			}
			if (this.getJwt().getPublicKeyLocation() != null) {
				handleError("jwt.public-key-location");
			}
		}
	}

	private void handleError(String property) {
		throw new IllegalStateException(
				"Only one of " + property + " and opaquetoken.introspection-uri should be configured.");
	}

	public static class Jwt {

		/**
		 * JSON Web Key URI to use to verify the JWT token.
		 */
		private String jwkSetUri;

		/**
		 * JSON Web Algorithm used for verifying the digital signatures.
		 */
		private String jwsAlgorithm = "RS256";

		/**
		 * URI that an OpenID Connect Provider asserts as its Issuer Identifier.
		 */
		private String issuerUri;

		/**
		 * Location of the file containing the public key used to verify a JWT.
		 */
		private Resource publicKeyLocation;

		public String getJwkSetUri() {
			return this.jwkSetUri;
		}

		public void setJwkSetUri(String jwkSetUri) {
			this.jwkSetUri = jwkSetUri;
		}

		public String getJwsAlgorithm() {
			return this.jwsAlgorithm;
		}

		public void setJwsAlgorithm(String jwsAlgorithm) {
			this.jwsAlgorithm = jwsAlgorithm;
		}

		public String getIssuerUri() {
			return this.issuerUri;
		}

		public void setIssuerUri(String issuerUri) {
			this.issuerUri = issuerUri;
		}

		public Resource getPublicKeyLocation() {
			return this.publicKeyLocation;
		}

		public void setPublicKeyLocation(Resource publicKeyLocation) {
			this.publicKeyLocation = publicKeyLocation;
		}

		public String readPublicKey() throws IOException {
			String key = "spring.security.oauth2.resourceserver.public-key-location";
			Assert.notNull(this.publicKeyLocation, "PublicKeyLocation must not be null");
			if (!this.publicKeyLocation.exists()) {
				throw new InvalidConfigurationPropertyValueException(key, this.publicKeyLocation,
						"Public key location does not exist");
			}
			try (InputStream inputStream = this.publicKeyLocation.getInputStream()) {
				return StreamUtils.copyToString(inputStream, StandardCharsets.UTF_8);
			}
		}

	}

	public static class Opaquetoken {

		/**
		 * Client id used to authenticate with the token introspection endpoint.
		 */
		private String clientId;

		/**
		 * Client secret used to authenticate with the token introspection endpoint.
		 */
		private String clientSecret;

		/**
		 * OAuth 2.0 endpoint through which token introspection is accomplished.
		 */
		private String introspectionUri;

		public String getClientId() {
			return this.clientId;
		}

		public void setClientId(String clientId) {
			this.clientId = clientId;
		}

		public String getClientSecret() {
			return this.clientSecret;
		}

		public void setClientSecret(String clientSecret) {
			this.clientSecret = clientSecret;
		}

		public String getIntrospectionUri() {
			return this.introspectionUri;
		}

		public void setIntrospectionUri(String introspectionUri) {
			this.introspectionUri = introspectionUri;
		}

	}

}
=======
/*
 * Copyright 2012-2020 the original author or authors.
 *
 * Licensed under the Apache License, Version 2.0 (the "License");
 * you may not use this file except in compliance with the License.
 * You may obtain a copy of the License at
 *
 *      https://www.apache.org/licenses/LICENSE-2.0
 *
 * Unless required by applicable law or agreed to in writing, software
 * distributed under the License is distributed on an "AS IS" BASIS,
 * WITHOUT WARRANTIES OR CONDITIONS OF ANY KIND, either express or implied.
 * See the License for the specific language governing permissions and
 * limitations under the License.
 */

package org.springframework.boot.autoconfigure.security.oauth2.resource;

import java.io.IOException;
import java.io.InputStream;
import java.nio.charset.StandardCharsets;

import org.springframework.boot.context.properties.ConfigurationProperties;
import org.springframework.boot.context.properties.source.InvalidConfigurationPropertyValueException;
import org.springframework.core.io.Resource;
import org.springframework.util.Assert;
import org.springframework.util.StreamUtils;

/**
 * OAuth 2.0 resource server properties.
 *
 * @author Madhura Bhave
 * @author Artsiom Yudovin
 * @since 2.1.0
 */
@ConfigurationProperties(prefix = "spring.security.oauth2.resourceserver")
public class OAuth2ResourceServerProperties {

	private final Jwt jwt = new Jwt();

	public Jwt getJwt() {
		return this.jwt;
	}

	private final Opaquetoken opaqueToken = new Opaquetoken();

	public Opaquetoken getOpaquetoken() {
		return this.opaqueToken;
	}

	public static class Jwt {

		/**
		 * JSON Web Key URI to use to verify the JWT token.
		 */
		private String jwkSetUri;

		/**
		 * JSON Web Algorithm used for verifying the digital signatures.
		 */
		private String jwsAlgorithm = "RS256";

		/**
		 * URI that can either be an OpenID Connect discovery endpoint or an OAuth 2.0
		 * Authorization Server Metadata endpoint defined by RFC 8414.
		 */
		private String issuerUri;

		/**
		 * Location of the file containing the public key used to verify a JWT.
		 */
		private Resource publicKeyLocation;

		public String getJwkSetUri() {
			return this.jwkSetUri;
		}

		public void setJwkSetUri(String jwkSetUri) {
			this.jwkSetUri = jwkSetUri;
		}

		public String getJwsAlgorithm() {
			return this.jwsAlgorithm;
		}

		public void setJwsAlgorithm(String jwsAlgorithm) {
			this.jwsAlgorithm = jwsAlgorithm;
		}

		public String getIssuerUri() {
			return this.issuerUri;
		}

		public void setIssuerUri(String issuerUri) {
			this.issuerUri = issuerUri;
		}

		public Resource getPublicKeyLocation() {
			return this.publicKeyLocation;
		}

		public void setPublicKeyLocation(Resource publicKeyLocation) {
			this.publicKeyLocation = publicKeyLocation;
		}

		public String readPublicKey() throws IOException {
			String key = "spring.security.oauth2.resourceserver.public-key-location";
			Assert.notNull(this.publicKeyLocation, "PublicKeyLocation must not be null");
			if (!this.publicKeyLocation.exists()) {
				throw new InvalidConfigurationPropertyValueException(key, this.publicKeyLocation,
						"Public key location does not exist");
			}
			try (InputStream inputStream = this.publicKeyLocation.getInputStream()) {
				return StreamUtils.copyToString(inputStream, StandardCharsets.UTF_8);
			}
		}

	}

	public static class Opaquetoken {

		/**
		 * Client id used to authenticate with the token introspection endpoint.
		 */
		private String clientId;

		/**
		 * Client secret used to authenticate with the token introspection endpoint.
		 */
		private String clientSecret;

		/**
		 * OAuth 2.0 endpoint through which token introspection is accomplished.
		 */
		private String introspectionUri;

		public String getClientId() {
			return this.clientId;
		}

		public void setClientId(String clientId) {
			this.clientId = clientId;
		}

		public String getClientSecret() {
			return this.clientSecret;
		}

		public void setClientSecret(String clientSecret) {
			this.clientSecret = clientSecret;
		}

		public String getIntrospectionUri() {
			return this.introspectionUri;
		}

		public void setIntrospectionUri(String introspectionUri) {
			this.introspectionUri = introspectionUri;
		}

	}

}
>>>>>>> 6755b480
<|MERGE_RESOLUTION|>--- conflicted
+++ resolved
@@ -1,188 +1,3 @@
-<<<<<<< HEAD
-/*
- * Copyright 2012-2019 the original author or authors.
- *
- * Licensed under the Apache License, Version 2.0 (the "License");
- * you may not use this file except in compliance with the License.
- * You may obtain a copy of the License at
- *
- *      https://www.apache.org/licenses/LICENSE-2.0
- *
- * Unless required by applicable law or agreed to in writing, software
- * distributed under the License is distributed on an "AS IS" BASIS,
- * WITHOUT WARRANTIES OR CONDITIONS OF ANY KIND, either express or implied.
- * See the License for the specific language governing permissions and
- * limitations under the License.
- */
-package org.springframework.boot.autoconfigure.security.oauth2.resource;
-
-import java.io.IOException;
-import java.io.InputStream;
-import java.nio.charset.StandardCharsets;
-
-import javax.annotation.PostConstruct;
-
-import org.springframework.boot.context.properties.ConfigurationProperties;
-import org.springframework.boot.context.properties.source.InvalidConfigurationPropertyValueException;
-import org.springframework.core.io.Resource;
-import org.springframework.util.Assert;
-import org.springframework.util.StreamUtils;
-
-/**
- * OAuth 2.0 resource server properties.
- *
- * @author Madhura Bhave
- * @author Artsiom Yudovin
- * @since 2.1.0
- */
-@ConfigurationProperties(prefix = "spring.security.oauth2.resourceserver")
-public class OAuth2ResourceServerProperties {
-
-	private final Jwt jwt = new Jwt();
-
-	public Jwt getJwt() {
-		return this.jwt;
-	}
-
-	private final Opaquetoken opaqueToken = new Opaquetoken();
-
-	public Opaquetoken getOpaquetoken() {
-		return this.opaqueToken;
-	}
-
-	@PostConstruct
-	public void validate() {
-		if (this.getOpaquetoken().getIntrospectionUri() != null) {
-			if (this.getJwt().getJwkSetUri() != null) {
-				handleError("jwt.jwk-set-uri");
-			}
-			if (this.getJwt().getIssuerUri() != null) {
-				handleError("jwt.issuer-uri");
-			}
-			if (this.getJwt().getPublicKeyLocation() != null) {
-				handleError("jwt.public-key-location");
-			}
-		}
-	}
-
-	private void handleError(String property) {
-		throw new IllegalStateException(
-				"Only one of " + property + " and opaquetoken.introspection-uri should be configured.");
-	}
-
-	public static class Jwt {
-
-		/**
-		 * JSON Web Key URI to use to verify the JWT token.
-		 */
-		private String jwkSetUri;
-
-		/**
-		 * JSON Web Algorithm used for verifying the digital signatures.
-		 */
-		private String jwsAlgorithm = "RS256";
-
-		/**
-		 * URI that an OpenID Connect Provider asserts as its Issuer Identifier.
-		 */
-		private String issuerUri;
-
-		/**
-		 * Location of the file containing the public key used to verify a JWT.
-		 */
-		private Resource publicKeyLocation;
-
-		public String getJwkSetUri() {
-			return this.jwkSetUri;
-		}
-
-		public void setJwkSetUri(String jwkSetUri) {
-			this.jwkSetUri = jwkSetUri;
-		}
-
-		public String getJwsAlgorithm() {
-			return this.jwsAlgorithm;
-		}
-
-		public void setJwsAlgorithm(String jwsAlgorithm) {
-			this.jwsAlgorithm = jwsAlgorithm;
-		}
-
-		public String getIssuerUri() {
-			return this.issuerUri;
-		}
-
-		public void setIssuerUri(String issuerUri) {
-			this.issuerUri = issuerUri;
-		}
-
-		public Resource getPublicKeyLocation() {
-			return this.publicKeyLocation;
-		}
-
-		public void setPublicKeyLocation(Resource publicKeyLocation) {
-			this.publicKeyLocation = publicKeyLocation;
-		}
-
-		public String readPublicKey() throws IOException {
-			String key = "spring.security.oauth2.resourceserver.public-key-location";
-			Assert.notNull(this.publicKeyLocation, "PublicKeyLocation must not be null");
-			if (!this.publicKeyLocation.exists()) {
-				throw new InvalidConfigurationPropertyValueException(key, this.publicKeyLocation,
-						"Public key location does not exist");
-			}
-			try (InputStream inputStream = this.publicKeyLocation.getInputStream()) {
-				return StreamUtils.copyToString(inputStream, StandardCharsets.UTF_8);
-			}
-		}
-
-	}
-
-	public static class Opaquetoken {
-
-		/**
-		 * Client id used to authenticate with the token introspection endpoint.
-		 */
-		private String clientId;
-
-		/**
-		 * Client secret used to authenticate with the token introspection endpoint.
-		 */
-		private String clientSecret;
-
-		/**
-		 * OAuth 2.0 endpoint through which token introspection is accomplished.
-		 */
-		private String introspectionUri;
-
-		public String getClientId() {
-			return this.clientId;
-		}
-
-		public void setClientId(String clientId) {
-			this.clientId = clientId;
-		}
-
-		public String getClientSecret() {
-			return this.clientSecret;
-		}
-
-		public void setClientSecret(String clientSecret) {
-			this.clientSecret = clientSecret;
-		}
-
-		public String getIntrospectionUri() {
-			return this.introspectionUri;
-		}
-
-		public void setIntrospectionUri(String introspectionUri) {
-			this.introspectionUri = introspectionUri;
-		}
-
-	}
-
-}
-=======
 /*
  * Copyright 2012-2020 the original author or authors.
  *
@@ -345,5 +160,4 @@
 
 	}
 
-}
->>>>>>> 6755b480
+}