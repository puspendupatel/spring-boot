--- conflicted
+++ resolved
@@ -1,120 +1,3 @@
-<<<<<<< HEAD
-/*
- * Copyright 2012-2019 the original author or authors.
- *
- * Licensed under the Apache License, Version 2.0 (the "License");
- * you may not use this file except in compliance with the License.
- * You may obtain a copy of the License at
- *
- *      https://www.apache.org/licenses/LICENSE-2.0
- *
- * Unless required by applicable law or agreed to in writing, software
- * distributed under the License is distributed on an "AS IS" BASIS,
- * WITHOUT WARRANTIES OR CONDITIONS OF ANY KIND, either express or implied.
- * See the License for the specific language governing permissions and
- * limitations under the License.
- */
-
-package org.springframework.boot.autoconfigure;
-
-import java.io.IOException;
-import java.net.URL;
-import java.util.Enumeration;
-import java.util.Properties;
-import java.util.Set;
-
-import org.springframework.core.io.UrlResource;
-import org.springframework.core.io.support.PropertiesLoaderUtils;
-import org.springframework.util.StringUtils;
-
-/**
- * Internal utility used to load {@link AutoConfigurationMetadata}.
- *
- * @author Phillip Webb
- */
-final class AutoConfigurationMetadataLoader {
-
-	protected static final String PATH = "META-INF/" + "spring-autoconfigure-metadata.properties";
-
-	private AutoConfigurationMetadataLoader() {
-	}
-
-	static AutoConfigurationMetadata loadMetadata(ClassLoader classLoader) {
-		return loadMetadata(classLoader, PATH);
-	}
-
-	static AutoConfigurationMetadata loadMetadata(ClassLoader classLoader, String path) {
-		try {
-			Enumeration<URL> urls = (classLoader != null) ? classLoader.getResources(path)
-					: ClassLoader.getSystemResources(path);
-			Properties properties = new Properties();
-			while (urls.hasMoreElements()) {
-				properties.putAll(PropertiesLoaderUtils.loadProperties(new UrlResource(urls.nextElement())));
-			}
-			return loadMetadata(properties);
-		}
-		catch (IOException ex) {
-			throw new IllegalArgumentException("Unable to load @ConditionalOnClass location [" + path + "]", ex);
-		}
-	}
-
-	static AutoConfigurationMetadata loadMetadata(Properties properties) {
-		return new PropertiesAutoConfigurationMetadata(properties);
-	}
-
-	/**
-	 * {@link AutoConfigurationMetadata} implementation backed by a properties file.
-	 */
-	private static class PropertiesAutoConfigurationMetadata implements AutoConfigurationMetadata {
-
-		private final Properties properties;
-
-		PropertiesAutoConfigurationMetadata(Properties properties) {
-			this.properties = properties;
-		}
-
-		@Override
-		public boolean wasProcessed(String className) {
-			return this.properties.containsKey(className);
-		}
-
-		@Override
-		public Integer getInteger(String className, String key) {
-			return getInteger(className, key, null);
-		}
-
-		@Override
-		public Integer getInteger(String className, String key, Integer defaultValue) {
-			String value = get(className, key);
-			return (value != null) ? Integer.valueOf(value) : defaultValue;
-		}
-
-		@Override
-		public Set<String> getSet(String className, String key) {
-			return getSet(className, key, null);
-		}
-
-		@Override
-		public Set<String> getSet(String className, String key, Set<String> defaultValue) {
-			String value = get(className, key);
-			return (value != null) ? StringUtils.commaDelimitedListToSet(value) : defaultValue;
-		}
-
-		@Override
-		public String get(String className, String key) {
-			return get(className, key, null);
-		}
-
-		@Override
-		public String get(String className, String key, String defaultValue) {
-			String value = this.properties.getProperty(className + "." + key);
-			return (value != null) ? value : defaultValue;
-		}
-
-	}
-
-}
-=======
 /*
  * Copyright 2012-2019 the original author or authors.
  *
@@ -229,5 +112,4 @@
 
 	}
 
-}
->>>>>>> 6755b480
+}