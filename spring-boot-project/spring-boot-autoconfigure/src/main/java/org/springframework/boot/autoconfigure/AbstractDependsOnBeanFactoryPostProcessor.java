--- conflicted
+++ resolved
@@ -1,113 +1,3 @@
-<<<<<<< HEAD
-/*
- * Copyright 2012-2019 the original author or authors.
- *
- * Licensed under the Apache License, Version 2.0 (the "License");
- * you may not use this file except in compliance with the License.
- * You may obtain a copy of the License at
- *
- *      https://www.apache.org/licenses/LICENSE-2.0
- *
- * Unless required by applicable law or agreed to in writing, software
- * distributed under the License is distributed on an "AS IS" BASIS,
- * WITHOUT WARRANTIES OR CONDITIONS OF ANY KIND, either express or implied.
- * See the License for the specific language governing permissions and
- * limitations under the License.
- */
-
-package org.springframework.boot.autoconfigure;
-
-import java.util.Arrays;
-import java.util.HashSet;
-import java.util.Set;
-
-import org.springframework.beans.factory.BeanFactory;
-import org.springframework.beans.factory.BeanFactoryUtils;
-import org.springframework.beans.factory.FactoryBean;
-import org.springframework.beans.factory.ListableBeanFactory;
-import org.springframework.beans.factory.NoSuchBeanDefinitionException;
-import org.springframework.beans.factory.config.BeanDefinition;
-import org.springframework.beans.factory.config.BeanFactoryPostProcessor;
-import org.springframework.beans.factory.config.ConfigurableListableBeanFactory;
-import org.springframework.util.StringUtils;
-
-/**
- * Abstract base class for a {@link BeanFactoryPostProcessor} that can be used to
- * dynamically declare that all beans of a specific type should depend on one or more
- * specific beans.
- *
- * @author Marcel Overdijk
- * @author Dave Syer
- * @author Phillip Webb
- * @author Andy Wilkinson
- * @since 1.3.0
- * @see BeanDefinition#setDependsOn(String[])
- */
-public abstract class AbstractDependsOnBeanFactoryPostProcessor implements BeanFactoryPostProcessor {
-
-	private final Class<?> beanClass;
-
-	private final Class<? extends FactoryBean<?>> factoryBeanClass;
-
-	private final String[] dependsOn;
-
-	protected AbstractDependsOnBeanFactoryPostProcessor(Class<?> beanClass,
-			Class<? extends FactoryBean<?>> factoryBeanClass, String... dependsOn) {
-		this.beanClass = beanClass;
-		this.factoryBeanClass = factoryBeanClass;
-		this.dependsOn = dependsOn;
-	}
-
-	/**
-	 * Create an instance with target bean class and dependencies.
-	 * @param beanClass target bean class
-	 * @param dependsOn dependencies
-	 * @since 2.0.4
-	 */
-	protected AbstractDependsOnBeanFactoryPostProcessor(Class<?> beanClass, String... dependsOn) {
-		this(beanClass, null, dependsOn);
-	}
-
-	@Override
-	public void postProcessBeanFactory(ConfigurableListableBeanFactory beanFactory) {
-		for (String beanName : getBeanNames(beanFactory)) {
-			BeanDefinition definition = getBeanDefinition(beanName, beanFactory);
-			String[] dependencies = definition.getDependsOn();
-			for (String bean : this.dependsOn) {
-				dependencies = StringUtils.addStringToArray(dependencies, bean);
-			}
-			definition.setDependsOn(dependencies);
-		}
-	}
-
-	private Iterable<String> getBeanNames(ListableBeanFactory beanFactory) {
-		Set<String> names = new HashSet<>();
-		names.addAll(Arrays
-				.asList(BeanFactoryUtils.beanNamesForTypeIncludingAncestors(beanFactory, this.beanClass, true, false)));
-		if (this.factoryBeanClass != null) {
-			for (String factoryBeanName : BeanFactoryUtils.beanNamesForTypeIncludingAncestors(beanFactory,
-					this.factoryBeanClass, true, false)) {
-				names.add(BeanFactoryUtils.transformedBeanName(factoryBeanName));
-			}
-		}
-		return names;
-	}
-
-	private static BeanDefinition getBeanDefinition(String beanName, ConfigurableListableBeanFactory beanFactory) {
-		try {
-			return beanFactory.getBeanDefinition(beanName);
-		}
-		catch (NoSuchBeanDefinitionException ex) {
-			BeanFactory parentBeanFactory = beanFactory.getParentBeanFactory();
-			if (parentBeanFactory instanceof ConfigurableListableBeanFactory) {
-				return getBeanDefinition(beanName, (ConfigurableListableBeanFactory) parentBeanFactory);
-			}
-			throw ex;
-		}
-	}
-
-}
-=======
 /*
  * Copyright 2012-2019 the original author or authors.
  *
@@ -256,5 +146,4 @@
 		}
 	}
 
-}
->>>>>>> 6755b480
+}