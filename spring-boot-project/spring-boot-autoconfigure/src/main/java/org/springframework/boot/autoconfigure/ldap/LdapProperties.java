<<<<<<< HEAD
/*
 * Copyright 2012-2018 the original author or authors.
 *
 * Licensed under the Apache License, Version 2.0 (the "License");
 * you may not use this file except in compliance with the License.
 * You may obtain a copy of the License at
 *
 *      https://www.apache.org/licenses/LICENSE-2.0
 *
 * Unless required by applicable law or agreed to in writing, software
 * distributed under the License is distributed on an "AS IS" BASIS,
 * WITHOUT WARRANTIES OR CONDITIONS OF ANY KIND, either express or implied.
 * See the License for the specific language governing permissions and
 * limitations under the License.
 */

package org.springframework.boot.autoconfigure.ldap;

import java.util.HashMap;
import java.util.Map;

import org.springframework.boot.context.properties.ConfigurationProperties;
import org.springframework.core.env.Environment;
import org.springframework.util.Assert;
import org.springframework.util.ObjectUtils;

/**
 * Configuration properties for LDAP.
 *
 * @author Eddú Meléndez
 * @since 1.5.0
 */
@ConfigurationProperties(prefix = "spring.ldap")
public class LdapProperties {

	private static final int DEFAULT_PORT = 389;

	/**
	 * LDAP URLs of the server.
	 */
	private String[] urls;

	/**
	 * Base suffix from which all operations should originate.
	 */
	private String base;

	/**
	 * Login username of the server.
	 */
	private String username;

	/**
	 * Login password of the server.
	 */
	private String password;

	/**
	 * Whether read-only operations should use an anonymous environment.
	 */
	private boolean anonymousReadOnly;

	/**
	 * LDAP specification settings.
	 */
	private final Map<String, String> baseEnvironment = new HashMap<>();

	public String[] getUrls() {
		return this.urls;
	}

	public void setUrls(String[] urls) {
		this.urls = urls;
	}

	public String getBase() {
		return this.base;
	}

	public void setBase(String base) {
		this.base = base;
	}

	public String getUsername() {
		return this.username;
	}

	public void setUsername(String username) {
		this.username = username;
	}

	public String getPassword() {
		return this.password;
	}

	public void setPassword(String password) {
		this.password = password;
	}

	public boolean getAnonymousReadOnly() {
		return this.anonymousReadOnly;
	}

	public void setAnonymousReadOnly(boolean anonymousReadOnly) {
		this.anonymousReadOnly = anonymousReadOnly;
	}

	public Map<String, String> getBaseEnvironment() {
		return this.baseEnvironment;
	}

	public String[] determineUrls(Environment environment) {
		if (ObjectUtils.isEmpty(this.urls)) {
			return new String[] { "ldap://localhost:" + determinePort(environment) };
		}
		return this.urls;
	}

	private int determinePort(Environment environment) {
		Assert.notNull(environment, "Environment must not be null");
		String localPort = environment.getProperty("local.ldap.port");
		if (localPort != null) {
			return Integer.valueOf(localPort);
		}
		return DEFAULT_PORT;
	}

}
=======
/*
 * Copyright 2012-2020 the original author or authors.
 *
 * Licensed under the Apache License, Version 2.0 (the "License");
 * you may not use this file except in compliance with the License.
 * You may obtain a copy of the License at
 *
 *      https://www.apache.org/licenses/LICENSE-2.0
 *
 * Unless required by applicable law or agreed to in writing, software
 * distributed under the License is distributed on an "AS IS" BASIS,
 * WITHOUT WARRANTIES OR CONDITIONS OF ANY KIND, either express or implied.
 * See the License for the specific language governing permissions and
 * limitations under the License.
 */

package org.springframework.boot.autoconfigure.ldap;

import java.util.HashMap;
import java.util.Map;

import org.springframework.boot.context.properties.ConfigurationProperties;
import org.springframework.core.env.Environment;
import org.springframework.ldap.core.LdapTemplate;
import org.springframework.util.Assert;
import org.springframework.util.ObjectUtils;

/**
 * Configuration properties for LDAP.
 *
 * @author Eddú Meléndez
 * @since 1.5.0
 */
@ConfigurationProperties(prefix = "spring.ldap")
public class LdapProperties {

	private static final int DEFAULT_PORT = 389;

	/**
	 * LDAP URLs of the server.
	 */
	private String[] urls;

	/**
	 * Base suffix from which all operations should originate.
	 */
	private String base;

	/**
	 * Login username of the server.
	 */
	private String username;

	/**
	 * Login password of the server.
	 */
	private String password;

	/**
	 * Whether read-only operations should use an anonymous environment. Disabled by
	 * default unless a username is set.
	 */
	private Boolean anonymousReadOnly;

	/**
	 * LDAP specification settings.
	 */
	private final Map<String, String> baseEnvironment = new HashMap<>();

	private final Template template = new Template();

	public String[] getUrls() {
		return this.urls;
	}

	public void setUrls(String[] urls) {
		this.urls = urls;
	}

	public String getBase() {
		return this.base;
	}

	public void setBase(String base) {
		this.base = base;
	}

	public String getUsername() {
		return this.username;
	}

	public void setUsername(String username) {
		this.username = username;
	}

	public String getPassword() {
		return this.password;
	}

	public void setPassword(String password) {
		this.password = password;
	}

	public Boolean getAnonymousReadOnly() {
		return this.anonymousReadOnly;
	}

	public void setAnonymousReadOnly(Boolean anonymousReadOnly) {
		this.anonymousReadOnly = anonymousReadOnly;
	}

	public Map<String, String> getBaseEnvironment() {
		return this.baseEnvironment;
	}

	public Template getTemplate() {
		return this.template;
	}

	public String[] determineUrls(Environment environment) {
		if (ObjectUtils.isEmpty(this.urls)) {
			return new String[] { "ldap://localhost:" + determinePort(environment) };
		}
		return this.urls;
	}

	private int determinePort(Environment environment) {
		Assert.notNull(environment, "Environment must not be null");
		String localPort = environment.getProperty("local.ldap.port");
		if (localPort != null) {
			return Integer.parseInt(localPort);
		}
		return DEFAULT_PORT;
	}

	/**
	 * {@link LdapTemplate settings}.
	 */
	public static class Template {

		/**
		 * Whether PartialResultException should be ignored in searches via the
		 * LdapTemplate.
		 */
		private boolean ignorePartialResultException = false;

		/**
		 * Whether NameNotFoundException should be ignored in searches via the
		 * LdapTemplate.
		 */
		private boolean ignoreNameNotFoundException = false;

		/**
		 * Whether SizeLimitExceededException should be ignored in searches via the
		 * LdapTemplate.
		 */
		private boolean ignoreSizeLimitExceededException = true;

		public boolean isIgnorePartialResultException() {
			return this.ignorePartialResultException;
		}

		public void setIgnorePartialResultException(boolean ignorePartialResultException) {
			this.ignorePartialResultException = ignorePartialResultException;
		}

		public boolean isIgnoreNameNotFoundException() {
			return this.ignoreNameNotFoundException;
		}

		public void setIgnoreNameNotFoundException(boolean ignoreNameNotFoundException) {
			this.ignoreNameNotFoundException = ignoreNameNotFoundException;
		}

		public boolean isIgnoreSizeLimitExceededException() {
			return this.ignoreSizeLimitExceededException;
		}

		public void setIgnoreSizeLimitExceededException(Boolean ignoreSizeLimitExceededException) {
			this.ignoreSizeLimitExceededException = ignoreSizeLimitExceededException;
		}

	}

}
>>>>>>> 6755b480
<|MERGE_RESOLUTION|>--- conflicted
+++ resolved
@@ -1,133 +1,3 @@
-<<<<<<< HEAD
-/*
- * Copyright 2012-2018 the original author or authors.
- *
- * Licensed under the Apache License, Version 2.0 (the "License");
- * you may not use this file except in compliance with the License.
- * You may obtain a copy of the License at
- *
- *      https://www.apache.org/licenses/LICENSE-2.0
- *
- * Unless required by applicable law or agreed to in writing, software
- * distributed under the License is distributed on an "AS IS" BASIS,
- * WITHOUT WARRANTIES OR CONDITIONS OF ANY KIND, either express or implied.
- * See the License for the specific language governing permissions and
- * limitations under the License.
- */
-
-package org.springframework.boot.autoconfigure.ldap;
-
-import java.util.HashMap;
-import java.util.Map;
-
-import org.springframework.boot.context.properties.ConfigurationProperties;
-import org.springframework.core.env.Environment;
-import org.springframework.util.Assert;
-import org.springframework.util.ObjectUtils;
-
-/**
- * Configuration properties for LDAP.
- *
- * @author Eddú Meléndez
- * @since 1.5.0
- */
-@ConfigurationProperties(prefix = "spring.ldap")
-public class LdapProperties {
-
-	private static final int DEFAULT_PORT = 389;
-
-	/**
-	 * LDAP URLs of the server.
-	 */
-	private String[] urls;
-
-	/**
-	 * Base suffix from which all operations should originate.
-	 */
-	private String base;
-
-	/**
-	 * Login username of the server.
-	 */
-	private String username;
-
-	/**
-	 * Login password of the server.
-	 */
-	private String password;
-
-	/**
-	 * Whether read-only operations should use an anonymous environment.
-	 */
-	private boolean anonymousReadOnly;
-
-	/**
-	 * LDAP specification settings.
-	 */
-	private final Map<String, String> baseEnvironment = new HashMap<>();
-
-	public String[] getUrls() {
-		return this.urls;
-	}
-
-	public void setUrls(String[] urls) {
-		this.urls = urls;
-	}
-
-	public String getBase() {
-		return this.base;
-	}
-
-	public void setBase(String base) {
-		this.base = base;
-	}
-
-	public String getUsername() {
-		return this.username;
-	}
-
-	public void setUsername(String username) {
-		this.username = username;
-	}
-
-	public String getPassword() {
-		return this.password;
-	}
-
-	public void setPassword(String password) {
-		this.password = password;
-	}
-
-	public boolean getAnonymousReadOnly() {
-		return this.anonymousReadOnly;
-	}
-
-	public void setAnonymousReadOnly(boolean anonymousReadOnly) {
-		this.anonymousReadOnly = anonymousReadOnly;
-	}
-
-	public Map<String, String> getBaseEnvironment() {
-		return this.baseEnvironment;
-	}
-
-	public String[] determineUrls(Environment environment) {
-		if (ObjectUtils.isEmpty(this.urls)) {
-			return new String[] { "ldap://localhost:" + determinePort(environment) };
-		}
-		return this.urls;
-	}
-
-	private int determinePort(Environment environment) {
-		Assert.notNull(environment, "Environment must not be null");
-		String localPort = environment.getProperty("local.ldap.port");
-		if (localPort != null) {
-			return Integer.valueOf(localPort);
-		}
-		return DEFAULT_PORT;
-	}
-
-}
-=======
 /*
  * Copyright 2012-2020 the original author or authors.
  *
@@ -312,5 +182,4 @@
 
 	}
 
-}
->>>>>>> 6755b480
+}