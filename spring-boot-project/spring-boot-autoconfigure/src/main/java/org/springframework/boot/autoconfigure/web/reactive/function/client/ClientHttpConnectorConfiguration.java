<<<<<<< HEAD
/*
 * Copyright 2012-2019 the original author or authors.
 *
 * Licensed under the Apache License, Version 2.0 (the "License");
 * you may not use this file except in compliance with the License.
 * You may obtain a copy of the License at
 *
 *      https://www.apache.org/licenses/LICENSE-2.0
 *
 * Unless required by applicable law or agreed to in writing, software
 * distributed under the License is distributed on an "AS IS" BASIS,
 * WITHOUT WARRANTIES OR CONDITIONS OF ANY KIND, either express or implied.
 * See the License for the specific language governing permissions and
 * limitations under the License.
 */

package org.springframework.boot.autoconfigure.web.reactive.function.client;

import java.util.function.Function;

import org.eclipse.jetty.client.HttpClient;
import org.eclipse.jetty.util.ssl.SslContextFactory;

import org.springframework.boot.autoconfigure.condition.ConditionalOnClass;
import org.springframework.boot.autoconfigure.condition.ConditionalOnMissingBean;
import org.springframework.context.annotation.Bean;
import org.springframework.context.annotation.Configuration;
import org.springframework.http.client.reactive.ClientHttpConnector;
import org.springframework.http.client.reactive.JettyClientHttpConnector;
import org.springframework.http.client.reactive.JettyResourceFactory;
import org.springframework.http.client.reactive.ReactorClientHttpConnector;
import org.springframework.http.client.reactive.ReactorResourceFactory;

/**
 * Configuration classes for WebClient client connectors.
 * <p>
 * Those should be {@code @Import} in a regular auto-configuration class to guarantee
 * their order of execution.
 *
 * @author Brian Clozel
 */
@Configuration(proxyBeanMethods = false)
class ClientHttpConnectorConfiguration {

	@Configuration(proxyBeanMethods = false)
	@ConditionalOnClass(reactor.netty.http.client.HttpClient.class)
	@ConditionalOnMissingBean(ClientHttpConnector.class)
	public static class ReactorNetty {

		@Bean
		@ConditionalOnMissingBean
		public ReactorResourceFactory reactorClientResourceFactory() {
			return new ReactorResourceFactory();
		}

		@Bean
		public ReactorClientHttpConnector reactorClientHttpConnector(ReactorResourceFactory reactorResourceFactory) {
			return new ReactorClientHttpConnector(reactorResourceFactory, Function.identity());
		}

	}

	@Configuration(proxyBeanMethods = false)
	@ConditionalOnClass(org.eclipse.jetty.reactive.client.ReactiveRequest.class)
	@ConditionalOnMissingBean(ClientHttpConnector.class)
	public static class JettyClient {

		@Bean
		@ConditionalOnMissingBean
		public JettyResourceFactory jettyClientResourceFactory() {
			return new JettyResourceFactory();
		}

		@Bean
		public JettyClientHttpConnector jettyClientHttpConnector(JettyResourceFactory jettyResourceFactory) {
			SslContextFactory sslContextFactory = new SslContextFactory.Client();
			HttpClient httpClient = new HttpClient(sslContextFactory);
			return new JettyClientHttpConnector(httpClient, jettyResourceFactory);
		}

	}

}
=======
/*
 * Copyright 2012-2020 the original author or authors.
 *
 * Licensed under the Apache License, Version 2.0 (the "License");
 * you may not use this file except in compliance with the License.
 * You may obtain a copy of the License at
 *
 *      https://www.apache.org/licenses/LICENSE-2.0
 *
 * Unless required by applicable law or agreed to in writing, software
 * distributed under the License is distributed on an "AS IS" BASIS,
 * WITHOUT WARRANTIES OR CONDITIONS OF ANY KIND, either express or implied.
 * See the License for the specific language governing permissions and
 * limitations under the License.
 */

package org.springframework.boot.autoconfigure.web.reactive.function.client;

import org.eclipse.jetty.client.HttpClient;
import org.eclipse.jetty.util.ssl.SslContextFactory;

import org.springframework.beans.factory.ObjectProvider;
import org.springframework.boot.autoconfigure.condition.ConditionalOnClass;
import org.springframework.boot.autoconfigure.condition.ConditionalOnMissingBean;
import org.springframework.context.annotation.Bean;
import org.springframework.context.annotation.Configuration;
import org.springframework.context.annotation.Lazy;
import org.springframework.http.client.reactive.ClientHttpConnector;
import org.springframework.http.client.reactive.JettyClientHttpConnector;
import org.springframework.http.client.reactive.JettyResourceFactory;
import org.springframework.http.client.reactive.ReactorClientHttpConnector;
import org.springframework.http.client.reactive.ReactorResourceFactory;

/**
 * Configuration classes for WebClient client connectors.
 * <p>
 * Those should be {@code @Import} in a regular auto-configuration class to guarantee
 * their order of execution.
 *
 * @author Brian Clozel
 */
@Configuration(proxyBeanMethods = false)
class ClientHttpConnectorConfiguration {

	@Configuration(proxyBeanMethods = false)
	@ConditionalOnClass(reactor.netty.http.client.HttpClient.class)
	@ConditionalOnMissingBean(ClientHttpConnector.class)
	public static class ReactorNetty {

		@Bean
		@ConditionalOnMissingBean
		public ReactorResourceFactory reactorClientResourceFactory() {
			return new ReactorResourceFactory();
		}

		@Bean
		@Lazy
		public ReactorClientHttpConnector reactorClientHttpConnector(ReactorResourceFactory reactorResourceFactory,
				ObjectProvider<ReactorNettyHttpClientMapper> mapperProvider) {
			ReactorNettyHttpClientMapper mapper = mapperProvider.orderedStream()
					.reduce((before, after) -> (client) -> after.configure(before.configure(client)))
					.orElse((client) -> client);
			return new ReactorClientHttpConnector(reactorResourceFactory, mapper::configure);
		}

	}

	@Configuration(proxyBeanMethods = false)
	@ConditionalOnClass(org.eclipse.jetty.reactive.client.ReactiveRequest.class)
	@ConditionalOnMissingBean(ClientHttpConnector.class)
	public static class JettyClient {

		@Bean
		@ConditionalOnMissingBean
		public JettyResourceFactory jettyClientResourceFactory() {
			return new JettyResourceFactory();
		}

		@Bean
		@Lazy
		public JettyClientHttpConnector jettyClientHttpConnector(JettyResourceFactory jettyResourceFactory) {
			SslContextFactory sslContextFactory = new SslContextFactory.Client();
			HttpClient httpClient = new HttpClient(sslContextFactory);
			return new JettyClientHttpConnector(httpClient, jettyResourceFactory);
		}

	}

}
>>>>>>> 6755b480
<|MERGE_RESOLUTION|>--- conflicted
+++ resolved
@@ -1,88 +1,3 @@
-<<<<<<< HEAD
-/*
- * Copyright 2012-2019 the original author or authors.
- *
- * Licensed under the Apache License, Version 2.0 (the "License");
- * you may not use this file except in compliance with the License.
- * You may obtain a copy of the License at
- *
- *      https://www.apache.org/licenses/LICENSE-2.0
- *
- * Unless required by applicable law or agreed to in writing, software
- * distributed under the License is distributed on an "AS IS" BASIS,
- * WITHOUT WARRANTIES OR CONDITIONS OF ANY KIND, either express or implied.
- * See the License for the specific language governing permissions and
- * limitations under the License.
- */
-
-package org.springframework.boot.autoconfigure.web.reactive.function.client;
-
-import java.util.function.Function;
-
-import org.eclipse.jetty.client.HttpClient;
-import org.eclipse.jetty.util.ssl.SslContextFactory;
-
-import org.springframework.boot.autoconfigure.condition.ConditionalOnClass;
-import org.springframework.boot.autoconfigure.condition.ConditionalOnMissingBean;
-import org.springframework.context.annotation.Bean;
-import org.springframework.context.annotation.Configuration;
-import org.springframework.http.client.reactive.ClientHttpConnector;
-import org.springframework.http.client.reactive.JettyClientHttpConnector;
-import org.springframework.http.client.reactive.JettyResourceFactory;
-import org.springframework.http.client.reactive.ReactorClientHttpConnector;
-import org.springframework.http.client.reactive.ReactorResourceFactory;
-
-/**
- * Configuration classes for WebClient client connectors.
- * <p>
- * Those should be {@code @Import} in a regular auto-configuration class to guarantee
- * their order of execution.
- *
- * @author Brian Clozel
- */
-@Configuration(proxyBeanMethods = false)
-class ClientHttpConnectorConfiguration {
-
-	@Configuration(proxyBeanMethods = false)
-	@ConditionalOnClass(reactor.netty.http.client.HttpClient.class)
-	@ConditionalOnMissingBean(ClientHttpConnector.class)
-	public static class ReactorNetty {
-
-		@Bean
-		@ConditionalOnMissingBean
-		public ReactorResourceFactory reactorClientResourceFactory() {
-			return new ReactorResourceFactory();
-		}
-
-		@Bean
-		public ReactorClientHttpConnector reactorClientHttpConnector(ReactorResourceFactory reactorResourceFactory) {
-			return new ReactorClientHttpConnector(reactorResourceFactory, Function.identity());
-		}
-
-	}
-
-	@Configuration(proxyBeanMethods = false)
-	@ConditionalOnClass(org.eclipse.jetty.reactive.client.ReactiveRequest.class)
-	@ConditionalOnMissingBean(ClientHttpConnector.class)
-	public static class JettyClient {
-
-		@Bean
-		@ConditionalOnMissingBean
-		public JettyResourceFactory jettyClientResourceFactory() {
-			return new JettyResourceFactory();
-		}
-
-		@Bean
-		public JettyClientHttpConnector jettyClientHttpConnector(JettyResourceFactory jettyResourceFactory) {
-			SslContextFactory sslContextFactory = new SslContextFactory.Client();
-			HttpClient httpClient = new HttpClient(sslContextFactory);
-			return new JettyClientHttpConnector(httpClient, jettyResourceFactory);
-		}
-
-	}
-
-}
-=======
 /*
  * Copyright 2012-2020 the original author or authors.
  *
@@ -171,5 +86,4 @@
 
 	}
 
-}
->>>>>>> 6755b480
+}