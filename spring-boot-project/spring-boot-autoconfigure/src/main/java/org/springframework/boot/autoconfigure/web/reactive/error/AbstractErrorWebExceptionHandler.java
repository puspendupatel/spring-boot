<<<<<<< HEAD
/*
 * Copyright 2012-2019 the original author or authors.
 *
 * Licensed under the Apache License, Version 2.0 (the "License");
 * you may not use this file except in compliance with the License.
 * You may obtain a copy of the License at
 *
 *      https://www.apache.org/licenses/LICENSE-2.0
 *
 * Unless required by applicable law or agreed to in writing, software
 * distributed under the License is distributed on an "AS IS" BASIS,
 * WITHOUT WARRANTIES OR CONDITIONS OF ANY KIND, either express or implied.
 * See the License for the specific language governing permissions and
 * limitations under the License.
 */

package org.springframework.boot.autoconfigure.web.reactive.error;

import java.util.Collections;
import java.util.Date;
import java.util.HashSet;
import java.util.List;
import java.util.Map;
import java.util.Set;

import org.apache.commons.logging.Log;
import reactor.core.publisher.Mono;

import org.springframework.beans.factory.InitializingBean;
import org.springframework.boot.autoconfigure.template.TemplateAvailabilityProviders;
import org.springframework.boot.autoconfigure.web.ResourceProperties;
import org.springframework.boot.web.reactive.error.ErrorAttributes;
import org.springframework.boot.web.reactive.error.ErrorWebExceptionHandler;
import org.springframework.context.ApplicationContext;
import org.springframework.core.NestedExceptionUtils;
import org.springframework.core.io.Resource;
import org.springframework.http.HttpLogging;
import org.springframework.http.HttpStatus;
import org.springframework.http.codec.HttpMessageReader;
import org.springframework.http.codec.HttpMessageWriter;
import org.springframework.util.Assert;
import org.springframework.util.CollectionUtils;
import org.springframework.util.StringUtils;
import org.springframework.web.reactive.function.BodyInserters;
import org.springframework.web.reactive.function.server.RouterFunction;
import org.springframework.web.reactive.function.server.ServerRequest;
import org.springframework.web.reactive.function.server.ServerResponse;
import org.springframework.web.reactive.result.view.ViewResolver;
import org.springframework.web.server.ServerWebExchange;
import org.springframework.web.util.HtmlUtils;

/**
 * Abstract base class for {@link ErrorWebExceptionHandler} implementations.
 *
 * @author Brian Clozel
 * @since 2.0.0
 * @see ErrorAttributes
 */
public abstract class AbstractErrorWebExceptionHandler implements ErrorWebExceptionHandler, InitializingBean {

	/**
	 * Currently duplicated from Spring WebFlux HttpWebHandlerAdapter.
	 */
	private static final Set<String> DISCONNECTED_CLIENT_EXCEPTIONS;
	static {
		Set<String> exceptions = new HashSet<>();
		exceptions.add("AbortedException");
		exceptions.add("ClientAbortException");
		exceptions.add("EOFException");
		exceptions.add("EofException");
		DISCONNECTED_CLIENT_EXCEPTIONS = Collections.unmodifiableSet(exceptions);
	}

	private static final Log logger = HttpLogging.forLogName(AbstractErrorWebExceptionHandler.class);

	private final ApplicationContext applicationContext;

	private final ErrorAttributes errorAttributes;

	private final ResourceProperties resourceProperties;

	private final TemplateAvailabilityProviders templateAvailabilityProviders;

	private List<HttpMessageReader<?>> messageReaders = Collections.emptyList();

	private List<HttpMessageWriter<?>> messageWriters = Collections.emptyList();

	private List<ViewResolver> viewResolvers = Collections.emptyList();

	public AbstractErrorWebExceptionHandler(ErrorAttributes errorAttributes, ResourceProperties resourceProperties,
			ApplicationContext applicationContext) {
		Assert.notNull(errorAttributes, "ErrorAttributes must not be null");
		Assert.notNull(resourceProperties, "ResourceProperties must not be null");
		Assert.notNull(applicationContext, "ApplicationContext must not be null");
		this.errorAttributes = errorAttributes;
		this.resourceProperties = resourceProperties;
		this.applicationContext = applicationContext;
		this.templateAvailabilityProviders = new TemplateAvailabilityProviders(applicationContext);
	}

	/**
	 * Configure HTTP message writers to serialize the response body with.
	 * @param messageWriters the {@link HttpMessageWriter}s to use
	 */
	public void setMessageWriters(List<HttpMessageWriter<?>> messageWriters) {
		Assert.notNull(messageWriters, "'messageWriters' must not be null");
		this.messageWriters = messageWriters;
	}

	/**
	 * Configure HTTP message readers to deserialize the request body with.
	 * @param messageReaders the {@link HttpMessageReader}s to use
	 */
	public void setMessageReaders(List<HttpMessageReader<?>> messageReaders) {
		Assert.notNull(messageReaders, "'messageReaders' must not be null");
		this.messageReaders = messageReaders;
	}

	/**
	 * Configure the {@link ViewResolver} to use for rendering views.
	 * @param viewResolvers the list of {@link ViewResolver}s to use
	 */
	public void setViewResolvers(List<ViewResolver> viewResolvers) {
		this.viewResolvers = viewResolvers;
	}

	/**
	 * Extract the error attributes from the current request, to be used to populate error
	 * views or JSON payloads.
	 * @param request the source request
	 * @param includeStackTrace whether to include the error stacktrace information
	 * @return the error attributes as a Map.
	 */
	protected Map<String, Object> getErrorAttributes(ServerRequest request, boolean includeStackTrace) {
		return this.errorAttributes.getErrorAttributes(request, includeStackTrace);
	}

	/**
	 * Extract the original error from the current request.
	 * @param request the source request
	 * @return the error
	 */
	protected Throwable getError(ServerRequest request) {
		return this.errorAttributes.getError(request);
	}

	/**
	 * Check whether the trace attribute has been set on the given request.
	 * @param request the source request
	 * @return {@code true} if the error trace has been requested, {@code false} otherwise
	 */
	protected boolean isTraceEnabled(ServerRequest request) {
		String parameter = request.queryParam("trace").orElse("false");
		return !"false".equalsIgnoreCase(parameter);
	}

	/**
	 * Render the given error data as a view, using a template view if available or a
	 * static HTML file if available otherwise. This will return an empty
	 * {@code Publisher} if none of the above are available.
	 * @param viewName the view name
	 * @param responseBody the error response being built
	 * @param error the error data as a map
	 * @return a Publisher of the {@link ServerResponse}
	 */
	protected Mono<ServerResponse> renderErrorView(String viewName, ServerResponse.BodyBuilder responseBody,
			Map<String, Object> error) {
		if (isTemplateAvailable(viewName)) {
			return responseBody.render(viewName, error);
		}
		Resource resource = resolveResource(viewName);
		if (resource != null) {
			return responseBody.body(BodyInserters.fromResource(resource));
		}
		return Mono.empty();
	}

	private boolean isTemplateAvailable(String viewName) {
		return this.templateAvailabilityProviders.getProvider(viewName, this.applicationContext) != null;
	}

	private Resource resolveResource(String viewName) {
		for (String location : this.resourceProperties.getStaticLocations()) {
			try {
				Resource resource = this.applicationContext.getResource(location);
				resource = resource.createRelative(viewName + ".html");
				if (resource.exists()) {
					return resource;
				}
			}
			catch (Exception ex) {
				// Ignore
			}
		}
		return null;
	}

	/**
	 * Render a default HTML "Whitelabel Error Page".
	 * <p>
	 * Useful when no other error view is available in the application.
	 * @param responseBody the error response being built
	 * @param error the error data as a map
	 * @return a Publisher of the {@link ServerResponse}
	 */
	protected Mono<ServerResponse> renderDefaultErrorView(ServerResponse.BodyBuilder responseBody,
			Map<String, Object> error) {
		StringBuilder builder = new StringBuilder();
		Date timestamp = (Date) error.get("timestamp");
		Object message = error.get("message");
		Object trace = error.get("trace");
		Object requestId = error.get("requestId");
		builder.append("<html><body><h1>Whitelabel Error Page</h1>")
				.append("<p>This application has no configured error view, so you are seeing this as a fallback.</p>")
				.append("<div id='created'>").append(timestamp).append("</div>").append("<div>[").append(requestId)
				.append("] There was an unexpected error (type=").append(htmlEscape(error.get("error")))
				.append(", status=").append(htmlEscape(error.get("status"))).append(").</div>");
		if (message != null) {
			builder.append("<div>").append(htmlEscape(message)).append("</div>");
		}
		if (trace != null) {
			builder.append("<div style='white-space:pre-wrap;'>").append(htmlEscape(trace)).append("</div>");
		}
		builder.append("</body></html>");
		return responseBody.syncBody(builder.toString());
	}

	private String htmlEscape(Object input) {
		return (input != null) ? HtmlUtils.htmlEscape(input.toString()) : null;
	}

	@Override
	public void afterPropertiesSet() throws Exception {
		if (CollectionUtils.isEmpty(this.messageWriters)) {
			throw new IllegalArgumentException("Property 'messageWriters' is required");
		}
	}

	/**
	 * Create a {@link RouterFunction} that can route and handle errors as JSON responses
	 * or HTML views.
	 * <p>
	 * If the returned {@link RouterFunction} doesn't route to a {@code HandlerFunction},
	 * the original exception is propagated in the pipeline and can be processed by other
	 * {@link org.springframework.web.server.WebExceptionHandler}s.
	 * @param errorAttributes the {@code ErrorAttributes} instance to use to extract error
	 * information
	 * @return a {@link RouterFunction} that routes and handles errors
	 */
	protected abstract RouterFunction<ServerResponse> getRoutingFunction(ErrorAttributes errorAttributes);

	@Override
	public Mono<Void> handle(ServerWebExchange exchange, Throwable throwable) {
		if (exchange.getResponse().isCommitted() || isDisconnectedClientError(throwable)) {
			return Mono.error(throwable);
		}
		this.errorAttributes.storeErrorInformation(throwable, exchange);
		ServerRequest request = ServerRequest.create(exchange, this.messageReaders);
		return getRoutingFunction(this.errorAttributes).route(request).switchIfEmpty(Mono.error(throwable))
				.flatMap((handler) -> handler.handle(request))
				.doOnNext((response) -> logError(request, response, throwable))
				.flatMap((response) -> write(exchange, response));
	}

	private boolean isDisconnectedClientError(Throwable ex) {
		return DISCONNECTED_CLIENT_EXCEPTIONS.contains(ex.getClass().getSimpleName())
				|| isDisconnectedClientErrorMessage(NestedExceptionUtils.getMostSpecificCause(ex).getMessage());
	}

	private boolean isDisconnectedClientErrorMessage(String message) {
		message = (message != null) ? message.toLowerCase() : "";
		return (message.contains("broken pipe") || message.contains("connection reset by peer"));
	}

	private void logError(ServerRequest request, ServerResponse response, Throwable throwable) {
		if (logger.isDebugEnabled()) {
			logger.debug(request.exchange().getLogPrefix() + formatError(throwable, request));
		}
		if (response.statusCode().equals(HttpStatus.INTERNAL_SERVER_ERROR)) {
			logger.error(request.exchange().getLogPrefix() + "500 Server Error for " + formatRequest(request),
					throwable);
		}
	}

	private String formatError(Throwable ex, ServerRequest request) {
		String reason = ex.getClass().getSimpleName() + ": " + ex.getMessage();
		return "Resolved [" + reason + "] for HTTP " + request.methodName() + " " + request.path();
	}

	private String formatRequest(ServerRequest request) {
		String rawQuery = request.uri().getRawQuery();
		String query = StringUtils.hasText(rawQuery) ? "?" + rawQuery : "";
		return "HTTP " + request.methodName() + " \"" + request.path() + query + "\"";
	}

	private Mono<? extends Void> write(ServerWebExchange exchange, ServerResponse response) {
		// force content-type since writeTo won't overwrite response header values
		exchange.getResponse().getHeaders().setContentType(response.headers().getContentType());
		return response.writeTo(exchange, new ResponseContext());
	}

	private class ResponseContext implements ServerResponse.Context {

		@Override
		public List<HttpMessageWriter<?>> messageWriters() {
			return AbstractErrorWebExceptionHandler.this.messageWriters;
		}

		@Override
		public List<ViewResolver> viewResolvers() {
			return AbstractErrorWebExceptionHandler.this.viewResolvers;
		}

	}

}
=======
/*
 * Copyright 2012-2020 the original author or authors.
 *
 * Licensed under the Apache License, Version 2.0 (the "License");
 * you may not use this file except in compliance with the License.
 * You may obtain a copy of the License at
 *
 *      https://www.apache.org/licenses/LICENSE-2.0
 *
 * Unless required by applicable law or agreed to in writing, software
 * distributed under the License is distributed on an "AS IS" BASIS,
 * WITHOUT WARRANTIES OR CONDITIONS OF ANY KIND, either express or implied.
 * See the License for the specific language governing permissions and
 * limitations under the License.
 */

package org.springframework.boot.autoconfigure.web.reactive.error;

import java.util.Collections;
import java.util.Date;
import java.util.HashSet;
import java.util.List;
import java.util.Map;
import java.util.Set;

import org.apache.commons.logging.Log;
import reactor.core.publisher.Mono;

import org.springframework.beans.factory.InitializingBean;
import org.springframework.boot.autoconfigure.template.TemplateAvailabilityProviders;
import org.springframework.boot.autoconfigure.web.WebProperties.Resources;
import org.springframework.boot.web.error.ErrorAttributeOptions;
import org.springframework.boot.web.error.ErrorAttributeOptions.Include;
import org.springframework.boot.web.reactive.error.ErrorAttributes;
import org.springframework.boot.web.reactive.error.ErrorWebExceptionHandler;
import org.springframework.context.ApplicationContext;
import org.springframework.core.NestedExceptionUtils;
import org.springframework.core.io.Resource;
import org.springframework.core.log.LogMessage;
import org.springframework.http.HttpLogging;
import org.springframework.http.HttpStatus;
import org.springframework.http.codec.HttpMessageReader;
import org.springframework.http.codec.HttpMessageWriter;
import org.springframework.util.Assert;
import org.springframework.util.CollectionUtils;
import org.springframework.util.StringUtils;
import org.springframework.web.reactive.function.BodyInserters;
import org.springframework.web.reactive.function.server.RouterFunction;
import org.springframework.web.reactive.function.server.ServerRequest;
import org.springframework.web.reactive.function.server.ServerResponse;
import org.springframework.web.reactive.result.view.ViewResolver;
import org.springframework.web.server.ServerWebExchange;
import org.springframework.web.util.HtmlUtils;

/**
 * Abstract base class for {@link ErrorWebExceptionHandler} implementations.
 *
 * @author Brian Clozel
 * @author Scott Frederick
 * @since 2.0.0
 * @see ErrorAttributes
 */
public abstract class AbstractErrorWebExceptionHandler implements ErrorWebExceptionHandler, InitializingBean {

	/**
	 * Currently duplicated from Spring WebFlux HttpWebHandlerAdapter.
	 */
	private static final Set<String> DISCONNECTED_CLIENT_EXCEPTIONS;

	static {
		Set<String> exceptions = new HashSet<>();
		exceptions.add("AbortedException");
		exceptions.add("ClientAbortException");
		exceptions.add("EOFException");
		exceptions.add("EofException");
		DISCONNECTED_CLIENT_EXCEPTIONS = Collections.unmodifiableSet(exceptions);
	}

	private static final Log logger = HttpLogging.forLogName(AbstractErrorWebExceptionHandler.class);

	private final ApplicationContext applicationContext;

	private final ErrorAttributes errorAttributes;

	private final Resources resources;

	private final TemplateAvailabilityProviders templateAvailabilityProviders;

	private List<HttpMessageReader<?>> messageReaders = Collections.emptyList();

	private List<HttpMessageWriter<?>> messageWriters = Collections.emptyList();

	private List<ViewResolver> viewResolvers = Collections.emptyList();

	/**
	 * Create a new {@code AbstractErrorWebExceptionHandler}.
	 * @param errorAttributes the error attributes
	 * @param resourceProperties the resource properties
	 * @param applicationContext the application context
	 * @deprecated since 2.4.0 in favor of
	 * {@link #AbstractErrorWebExceptionHandler(ErrorAttributes, Resources, ApplicationContext)}
	 */
	@Deprecated
	public AbstractErrorWebExceptionHandler(ErrorAttributes errorAttributes,
			org.springframework.boot.autoconfigure.web.ResourceProperties resourceProperties,
			ApplicationContext applicationContext) {
		this(errorAttributes, (Resources) resourceProperties, applicationContext);
	}

	/**
	 * Create a new {@code AbstractErrorWebExceptionHandler}.
	 * @param errorAttributes the error attributes
	 * @param resources the resources configuration properties
	 * @param applicationContext the application context
	 * @since 2.4.0
	 */
	public AbstractErrorWebExceptionHandler(ErrorAttributes errorAttributes, Resources resources,
			ApplicationContext applicationContext) {
		Assert.notNull(errorAttributes, "ErrorAttributes must not be null");
		Assert.notNull(resources, "Resources must not be null");
		Assert.notNull(applicationContext, "ApplicationContext must not be null");
		this.errorAttributes = errorAttributes;
		this.resources = resources;
		this.applicationContext = applicationContext;
		this.templateAvailabilityProviders = new TemplateAvailabilityProviders(applicationContext);
	}

	/**
	 * Configure HTTP message writers to serialize the response body with.
	 * @param messageWriters the {@link HttpMessageWriter}s to use
	 */
	public void setMessageWriters(List<HttpMessageWriter<?>> messageWriters) {
		Assert.notNull(messageWriters, "'messageWriters' must not be null");
		this.messageWriters = messageWriters;
	}

	/**
	 * Configure HTTP message readers to deserialize the request body with.
	 * @param messageReaders the {@link HttpMessageReader}s to use
	 */
	public void setMessageReaders(List<HttpMessageReader<?>> messageReaders) {
		Assert.notNull(messageReaders, "'messageReaders' must not be null");
		this.messageReaders = messageReaders;
	}

	/**
	 * Configure the {@link ViewResolver} to use for rendering views.
	 * @param viewResolvers the list of {@link ViewResolver}s to use
	 */
	public void setViewResolvers(List<ViewResolver> viewResolvers) {
		this.viewResolvers = viewResolvers;
	}

	/**
	 * Extract the error attributes from the current request, to be used to populate error
	 * views or JSON payloads.
	 * @param request the source request
	 * @param includeStackTrace whether to include the error stacktrace information
	 * @return the error attributes as a Map
	 * @deprecated since 2.3.0 in favor of
	 * {@link #getErrorAttributes(ServerRequest, ErrorAttributeOptions)}
	 */
	@Deprecated
	protected Map<String, Object> getErrorAttributes(ServerRequest request, boolean includeStackTrace) {
		return getErrorAttributes(request,
				(includeStackTrace) ? ErrorAttributeOptions.of(Include.STACK_TRACE) : ErrorAttributeOptions.defaults());
	}

	/**
	 * Extract the error attributes from the current request, to be used to populate error
	 * views or JSON payloads.
	 * @param request the source request
	 * @param options options to control error attributes
	 * @return the error attributes as a Map
	 */
	protected Map<String, Object> getErrorAttributes(ServerRequest request, ErrorAttributeOptions options) {
		return this.errorAttributes.getErrorAttributes(request, options);
	}

	/**
	 * Extract the original error from the current request.
	 * @param request the source request
	 * @return the error
	 */
	protected Throwable getError(ServerRequest request) {
		return this.errorAttributes.getError(request);
	}

	/**
	 * Check whether the trace attribute has been set on the given request.
	 * @param request the source request
	 * @return {@code true} if the error trace has been requested, {@code false} otherwise
	 */
	protected boolean isTraceEnabled(ServerRequest request) {
		return getBooleanParameter(request, "trace");
	}

	/**
	 * Check whether the message attribute has been set on the given request.
	 * @param request the source request
	 * @return {@code true} if the message attribute has been requested, {@code false}
	 * otherwise
	 */
	protected boolean isMessageEnabled(ServerRequest request) {
		return getBooleanParameter(request, "message");
	}

	/**
	 * Check whether the errors attribute has been set on the given request.
	 * @param request the source request
	 * @return {@code true} if the errors attribute has been requested, {@code false}
	 * otherwise
	 */
	protected boolean isBindingErrorsEnabled(ServerRequest request) {
		return getBooleanParameter(request, "errors");
	}

	private boolean getBooleanParameter(ServerRequest request, String parameterName) {
		String parameter = request.queryParam(parameterName).orElse("false");
		return !"false".equalsIgnoreCase(parameter);
	}

	/**
	 * Render the given error data as a view, using a template view if available or a
	 * static HTML file if available otherwise. This will return an empty
	 * {@code Publisher} if none of the above are available.
	 * @param viewName the view name
	 * @param responseBody the error response being built
	 * @param error the error data as a map
	 * @return a Publisher of the {@link ServerResponse}
	 */
	protected Mono<ServerResponse> renderErrorView(String viewName, ServerResponse.BodyBuilder responseBody,
			Map<String, Object> error) {
		if (isTemplateAvailable(viewName)) {
			return responseBody.render(viewName, error);
		}
		Resource resource = resolveResource(viewName);
		if (resource != null) {
			return responseBody.body(BodyInserters.fromResource(resource));
		}
		return Mono.empty();
	}

	private boolean isTemplateAvailable(String viewName) {
		return this.templateAvailabilityProviders.getProvider(viewName, this.applicationContext) != null;
	}

	private Resource resolveResource(String viewName) {
		for (String location : this.resources.getStaticLocations()) {
			try {
				Resource resource = this.applicationContext.getResource(location);
				resource = resource.createRelative(viewName + ".html");
				if (resource.exists()) {
					return resource;
				}
			}
			catch (Exception ex) {
				// Ignore
			}
		}
		return null;
	}

	/**
	 * Render a default HTML "Whitelabel Error Page".
	 * <p>
	 * Useful when no other error view is available in the application.
	 * @param responseBody the error response being built
	 * @param error the error data as a map
	 * @return a Publisher of the {@link ServerResponse}
	 */
	protected Mono<ServerResponse> renderDefaultErrorView(ServerResponse.BodyBuilder responseBody,
			Map<String, Object> error) {
		StringBuilder builder = new StringBuilder();
		Date timestamp = (Date) error.get("timestamp");
		Object message = error.get("message");
		Object trace = error.get("trace");
		Object requestId = error.get("requestId");
		builder.append("<html><body><h1>Whitelabel Error Page</h1>")
				.append("<p>This application has no configured error view, so you are seeing this as a fallback.</p>")
				.append("<div id='created'>").append(timestamp).append("</div>").append("<div>[").append(requestId)
				.append("] There was an unexpected error (type=").append(htmlEscape(error.get("error")))
				.append(", status=").append(htmlEscape(error.get("status"))).append(").</div>");
		if (message != null) {
			builder.append("<div>").append(htmlEscape(message)).append("</div>");
		}
		if (trace != null) {
			builder.append("<div style='white-space:pre-wrap;'>").append(htmlEscape(trace)).append("</div>");
		}
		builder.append("</body></html>");
		return responseBody.bodyValue(builder.toString());
	}

	private String htmlEscape(Object input) {
		return (input != null) ? HtmlUtils.htmlEscape(input.toString()) : null;
	}

	@Override
	public void afterPropertiesSet() throws Exception {
		if (CollectionUtils.isEmpty(this.messageWriters)) {
			throw new IllegalArgumentException("Property 'messageWriters' is required");
		}
	}

	/**
	 * Create a {@link RouterFunction} that can route and handle errors as JSON responses
	 * or HTML views.
	 * <p>
	 * If the returned {@link RouterFunction} doesn't route to a {@code HandlerFunction},
	 * the original exception is propagated in the pipeline and can be processed by other
	 * {@link org.springframework.web.server.WebExceptionHandler}s.
	 * @param errorAttributes the {@code ErrorAttributes} instance to use to extract error
	 * information
	 * @return a {@link RouterFunction} that routes and handles errors
	 */
	protected abstract RouterFunction<ServerResponse> getRoutingFunction(ErrorAttributes errorAttributes);

	@Override
	public Mono<Void> handle(ServerWebExchange exchange, Throwable throwable) {
		if (exchange.getResponse().isCommitted() || isDisconnectedClientError(throwable)) {
			return Mono.error(throwable);
		}
		this.errorAttributes.storeErrorInformation(throwable, exchange);
		ServerRequest request = ServerRequest.create(exchange, this.messageReaders);
		return getRoutingFunction(this.errorAttributes).route(request).switchIfEmpty(Mono.error(throwable))
				.flatMap((handler) -> handler.handle(request))
				.doOnNext((response) -> logError(request, response, throwable))
				.flatMap((response) -> write(exchange, response));
	}

	private boolean isDisconnectedClientError(Throwable ex) {
		return DISCONNECTED_CLIENT_EXCEPTIONS.contains(ex.getClass().getSimpleName())
				|| isDisconnectedClientErrorMessage(NestedExceptionUtils.getMostSpecificCause(ex).getMessage());
	}

	private boolean isDisconnectedClientErrorMessage(String message) {
		message = (message != null) ? message.toLowerCase() : "";
		return (message.contains("broken pipe") || message.contains("connection reset by peer"));
	}

	/**
	 * Logs the {@code throwable} error for the given {@code request} and {@code response}
	 * exchange. The default implementation logs all errors at debug level. Additionally,
	 * any internal server error (500) is logged at error level.
	 * @param request the request that was being handled
	 * @param response the response that was being sent
	 * @param throwable the error to be logged
	 * @since 2.2.0
	 */
	protected void logError(ServerRequest request, ServerResponse response, Throwable throwable) {
		if (logger.isDebugEnabled()) {
			logger.debug(request.exchange().getLogPrefix() + formatError(throwable, request));
		}
		if (HttpStatus.resolve(response.rawStatusCode()) != null
				&& response.statusCode().equals(HttpStatus.INTERNAL_SERVER_ERROR)) {
			logger.error(LogMessage.of(() -> String.format("%s 500 Server Error for %s",
					request.exchange().getLogPrefix(), formatRequest(request))), throwable);
		}
	}

	private String formatError(Throwable ex, ServerRequest request) {
		String reason = ex.getClass().getSimpleName() + ": " + ex.getMessage();
		return "Resolved [" + reason + "] for HTTP " + request.methodName() + " " + request.path();
	}

	private String formatRequest(ServerRequest request) {
		String rawQuery = request.uri().getRawQuery();
		String query = StringUtils.hasText(rawQuery) ? "?" + rawQuery : "";
		return "HTTP " + request.methodName() + " \"" + request.path() + query + "\"";
	}

	private Mono<? extends Void> write(ServerWebExchange exchange, ServerResponse response) {
		// force content-type since writeTo won't overwrite response header values
		exchange.getResponse().getHeaders().setContentType(response.headers().getContentType());
		return response.writeTo(exchange, new ResponseContext());
	}

	private class ResponseContext implements ServerResponse.Context {

		@Override
		public List<HttpMessageWriter<?>> messageWriters() {
			return AbstractErrorWebExceptionHandler.this.messageWriters;
		}

		@Override
		public List<ViewResolver> viewResolvers() {
			return AbstractErrorWebExceptionHandler.this.viewResolvers;
		}

	}

}
>>>>>>> 6755b480
<|MERGE_RESOLUTION|>--- conflicted
+++ resolved
@@ -1,321 +1,3 @@
-<<<<<<< HEAD
-/*
- * Copyright 2012-2019 the original author or authors.
- *
- * Licensed under the Apache License, Version 2.0 (the "License");
- * you may not use this file except in compliance with the License.
- * You may obtain a copy of the License at
- *
- *      https://www.apache.org/licenses/LICENSE-2.0
- *
- * Unless required by applicable law or agreed to in writing, software
- * distributed under the License is distributed on an "AS IS" BASIS,
- * WITHOUT WARRANTIES OR CONDITIONS OF ANY KIND, either express or implied.
- * See the License for the specific language governing permissions and
- * limitations under the License.
- */
-
-package org.springframework.boot.autoconfigure.web.reactive.error;
-
-import java.util.Collections;
-import java.util.Date;
-import java.util.HashSet;
-import java.util.List;
-import java.util.Map;
-import java.util.Set;
-
-import org.apache.commons.logging.Log;
-import reactor.core.publisher.Mono;
-
-import org.springframework.beans.factory.InitializingBean;
-import org.springframework.boot.autoconfigure.template.TemplateAvailabilityProviders;
-import org.springframework.boot.autoconfigure.web.ResourceProperties;
-import org.springframework.boot.web.reactive.error.ErrorAttributes;
-import org.springframework.boot.web.reactive.error.ErrorWebExceptionHandler;
-import org.springframework.context.ApplicationContext;
-import org.springframework.core.NestedExceptionUtils;
-import org.springframework.core.io.Resource;
-import org.springframework.http.HttpLogging;
-import org.springframework.http.HttpStatus;
-import org.springframework.http.codec.HttpMessageReader;
-import org.springframework.http.codec.HttpMessageWriter;
-import org.springframework.util.Assert;
-import org.springframework.util.CollectionUtils;
-import org.springframework.util.StringUtils;
-import org.springframework.web.reactive.function.BodyInserters;
-import org.springframework.web.reactive.function.server.RouterFunction;
-import org.springframework.web.reactive.function.server.ServerRequest;
-import org.springframework.web.reactive.function.server.ServerResponse;
-import org.springframework.web.reactive.result.view.ViewResolver;
-import org.springframework.web.server.ServerWebExchange;
-import org.springframework.web.util.HtmlUtils;
-
-/**
- * Abstract base class for {@link ErrorWebExceptionHandler} implementations.
- *
- * @author Brian Clozel
- * @since 2.0.0
- * @see ErrorAttributes
- */
-public abstract class AbstractErrorWebExceptionHandler implements ErrorWebExceptionHandler, InitializingBean {
-
-	/**
-	 * Currently duplicated from Spring WebFlux HttpWebHandlerAdapter.
-	 */
-	private static final Set<String> DISCONNECTED_CLIENT_EXCEPTIONS;
-	static {
-		Set<String> exceptions = new HashSet<>();
-		exceptions.add("AbortedException");
-		exceptions.add("ClientAbortException");
-		exceptions.add("EOFException");
-		exceptions.add("EofException");
-		DISCONNECTED_CLIENT_EXCEPTIONS = Collections.unmodifiableSet(exceptions);
-	}
-
-	private static final Log logger = HttpLogging.forLogName(AbstractErrorWebExceptionHandler.class);
-
-	private final ApplicationContext applicationContext;
-
-	private final ErrorAttributes errorAttributes;
-
-	private final ResourceProperties resourceProperties;
-
-	private final TemplateAvailabilityProviders templateAvailabilityProviders;
-
-	private List<HttpMessageReader<?>> messageReaders = Collections.emptyList();
-
-	private List<HttpMessageWriter<?>> messageWriters = Collections.emptyList();
-
-	private List<ViewResolver> viewResolvers = Collections.emptyList();
-
-	public AbstractErrorWebExceptionHandler(ErrorAttributes errorAttributes, ResourceProperties resourceProperties,
-			ApplicationContext applicationContext) {
-		Assert.notNull(errorAttributes, "ErrorAttributes must not be null");
-		Assert.notNull(resourceProperties, "ResourceProperties must not be null");
-		Assert.notNull(applicationContext, "ApplicationContext must not be null");
-		this.errorAttributes = errorAttributes;
-		this.resourceProperties = resourceProperties;
-		this.applicationContext = applicationContext;
-		this.templateAvailabilityProviders = new TemplateAvailabilityProviders(applicationContext);
-	}
-
-	/**
-	 * Configure HTTP message writers to serialize the response body with.
-	 * @param messageWriters the {@link HttpMessageWriter}s to use
-	 */
-	public void setMessageWriters(List<HttpMessageWriter<?>> messageWriters) {
-		Assert.notNull(messageWriters, "'messageWriters' must not be null");
-		this.messageWriters = messageWriters;
-	}
-
-	/**
-	 * Configure HTTP message readers to deserialize the request body with.
-	 * @param messageReaders the {@link HttpMessageReader}s to use
-	 */
-	public void setMessageReaders(List<HttpMessageReader<?>> messageReaders) {
-		Assert.notNull(messageReaders, "'messageReaders' must not be null");
-		this.messageReaders = messageReaders;
-	}
-
-	/**
-	 * Configure the {@link ViewResolver} to use for rendering views.
-	 * @param viewResolvers the list of {@link ViewResolver}s to use
-	 */
-	public void setViewResolvers(List<ViewResolver> viewResolvers) {
-		this.viewResolvers = viewResolvers;
-	}
-
-	/**
-	 * Extract the error attributes from the current request, to be used to populate error
-	 * views or JSON payloads.
-	 * @param request the source request
-	 * @param includeStackTrace whether to include the error stacktrace information
-	 * @return the error attributes as a Map.
-	 */
-	protected Map<String, Object> getErrorAttributes(ServerRequest request, boolean includeStackTrace) {
-		return this.errorAttributes.getErrorAttributes(request, includeStackTrace);
-	}
-
-	/**
-	 * Extract the original error from the current request.
-	 * @param request the source request
-	 * @return the error
-	 */
-	protected Throwable getError(ServerRequest request) {
-		return this.errorAttributes.getError(request);
-	}
-
-	/**
-	 * Check whether the trace attribute has been set on the given request.
-	 * @param request the source request
-	 * @return {@code true} if the error trace has been requested, {@code false} otherwise
-	 */
-	protected boolean isTraceEnabled(ServerRequest request) {
-		String parameter = request.queryParam("trace").orElse("false");
-		return !"false".equalsIgnoreCase(parameter);
-	}
-
-	/**
-	 * Render the given error data as a view, using a template view if available or a
-	 * static HTML file if available otherwise. This will return an empty
-	 * {@code Publisher} if none of the above are available.
-	 * @param viewName the view name
-	 * @param responseBody the error response being built
-	 * @param error the error data as a map
-	 * @return a Publisher of the {@link ServerResponse}
-	 */
-	protected Mono<ServerResponse> renderErrorView(String viewName, ServerResponse.BodyBuilder responseBody,
-			Map<String, Object> error) {
-		if (isTemplateAvailable(viewName)) {
-			return responseBody.render(viewName, error);
-		}
-		Resource resource = resolveResource(viewName);
-		if (resource != null) {
-			return responseBody.body(BodyInserters.fromResource(resource));
-		}
-		return Mono.empty();
-	}
-
-	private boolean isTemplateAvailable(String viewName) {
-		return this.templateAvailabilityProviders.getProvider(viewName, this.applicationContext) != null;
-	}
-
-	private Resource resolveResource(String viewName) {
-		for (String location : this.resourceProperties.getStaticLocations()) {
-			try {
-				Resource resource = this.applicationContext.getResource(location);
-				resource = resource.createRelative(viewName + ".html");
-				if (resource.exists()) {
-					return resource;
-				}
-			}
-			catch (Exception ex) {
-				// Ignore
-			}
-		}
-		return null;
-	}
-
-	/**
-	 * Render a default HTML "Whitelabel Error Page".
-	 * <p>
-	 * Useful when no other error view is available in the application.
-	 * @param responseBody the error response being built
-	 * @param error the error data as a map
-	 * @return a Publisher of the {@link ServerResponse}
-	 */
-	protected Mono<ServerResponse> renderDefaultErrorView(ServerResponse.BodyBuilder responseBody,
-			Map<String, Object> error) {
-		StringBuilder builder = new StringBuilder();
-		Date timestamp = (Date) error.get("timestamp");
-		Object message = error.get("message");
-		Object trace = error.get("trace");
-		Object requestId = error.get("requestId");
-		builder.append("<html><body><h1>Whitelabel Error Page</h1>")
-				.append("<p>This application has no configured error view, so you are seeing this as a fallback.</p>")
-				.append("<div id='created'>").append(timestamp).append("</div>").append("<div>[").append(requestId)
-				.append("] There was an unexpected error (type=").append(htmlEscape(error.get("error")))
-				.append(", status=").append(htmlEscape(error.get("status"))).append(").</div>");
-		if (message != null) {
-			builder.append("<div>").append(htmlEscape(message)).append("</div>");
-		}
-		if (trace != null) {
-			builder.append("<div style='white-space:pre-wrap;'>").append(htmlEscape(trace)).append("</div>");
-		}
-		builder.append("</body></html>");
-		return responseBody.syncBody(builder.toString());
-	}
-
-	private String htmlEscape(Object input) {
-		return (input != null) ? HtmlUtils.htmlEscape(input.toString()) : null;
-	}
-
-	@Override
-	public void afterPropertiesSet() throws Exception {
-		if (CollectionUtils.isEmpty(this.messageWriters)) {
-			throw new IllegalArgumentException("Property 'messageWriters' is required");
-		}
-	}
-
-	/**
-	 * Create a {@link RouterFunction} that can route and handle errors as JSON responses
-	 * or HTML views.
-	 * <p>
-	 * If the returned {@link RouterFunction} doesn't route to a {@code HandlerFunction},
-	 * the original exception is propagated in the pipeline and can be processed by other
-	 * {@link org.springframework.web.server.WebExceptionHandler}s.
-	 * @param errorAttributes the {@code ErrorAttributes} instance to use to extract error
-	 * information
-	 * @return a {@link RouterFunction} that routes and handles errors
-	 */
-	protected abstract RouterFunction<ServerResponse> getRoutingFunction(ErrorAttributes errorAttributes);
-
-	@Override
-	public Mono<Void> handle(ServerWebExchange exchange, Throwable throwable) {
-		if (exchange.getResponse().isCommitted() || isDisconnectedClientError(throwable)) {
-			return Mono.error(throwable);
-		}
-		this.errorAttributes.storeErrorInformation(throwable, exchange);
-		ServerRequest request = ServerRequest.create(exchange, this.messageReaders);
-		return getRoutingFunction(this.errorAttributes).route(request).switchIfEmpty(Mono.error(throwable))
-				.flatMap((handler) -> handler.handle(request))
-				.doOnNext((response) -> logError(request, response, throwable))
-				.flatMap((response) -> write(exchange, response));
-	}
-
-	private boolean isDisconnectedClientError(Throwable ex) {
-		return DISCONNECTED_CLIENT_EXCEPTIONS.contains(ex.getClass().getSimpleName())
-				|| isDisconnectedClientErrorMessage(NestedExceptionUtils.getMostSpecificCause(ex).getMessage());
-	}
-
-	private boolean isDisconnectedClientErrorMessage(String message) {
-		message = (message != null) ? message.toLowerCase() : "";
-		return (message.contains("broken pipe") || message.contains("connection reset by peer"));
-	}
-
-	private void logError(ServerRequest request, ServerResponse response, Throwable throwable) {
-		if (logger.isDebugEnabled()) {
-			logger.debug(request.exchange().getLogPrefix() + formatError(throwable, request));
-		}
-		if (response.statusCode().equals(HttpStatus.INTERNAL_SERVER_ERROR)) {
-			logger.error(request.exchange().getLogPrefix() + "500 Server Error for " + formatRequest(request),
-					throwable);
-		}
-	}
-
-	private String formatError(Throwable ex, ServerRequest request) {
-		String reason = ex.getClass().getSimpleName() + ": " + ex.getMessage();
-		return "Resolved [" + reason + "] for HTTP " + request.methodName() + " " + request.path();
-	}
-
-	private String formatRequest(ServerRequest request) {
-		String rawQuery = request.uri().getRawQuery();
-		String query = StringUtils.hasText(rawQuery) ? "?" + rawQuery : "";
-		return "HTTP " + request.methodName() + " \"" + request.path() + query + "\"";
-	}
-
-	private Mono<? extends Void> write(ServerWebExchange exchange, ServerResponse response) {
-		// force content-type since writeTo won't overwrite response header values
-		exchange.getResponse().getHeaders().setContentType(response.headers().getContentType());
-		return response.writeTo(exchange, new ResponseContext());
-	}
-
-	private class ResponseContext implements ServerResponse.Context {
-
-		@Override
-		public List<HttpMessageWriter<?>> messageWriters() {
-			return AbstractErrorWebExceptionHandler.this.messageWriters;
-		}
-
-		@Override
-		public List<ViewResolver> viewResolvers() {
-			return AbstractErrorWebExceptionHandler.this.viewResolvers;
-		}
-
-	}
-
-}
-=======
 /*
  * Copyright 2012-2020 the original author or authors.
  *
@@ -707,5 +389,4 @@
 
 	}
 
-}
->>>>>>> 6755b480
+}