--- conflicted
+++ resolved
@@ -1,69 +1,3 @@
-<<<<<<< HEAD
-/*
- * Copyright 2012-2019 the original author or authors.
- *
- * Licensed under the Apache License, Version 2.0 (the "License");
- * you may not use this file except in compliance with the License.
- * You may obtain a copy of the License at
- *
- *      https://www.apache.org/licenses/LICENSE-2.0
- *
- * Unless required by applicable law or agreed to in writing, software
- * distributed under the License is distributed on an "AS IS" BASIS,
- * WITHOUT WARRANTIES OR CONDITIONS OF ANY KIND, either express or implied.
- * See the License for the specific language governing permissions and
- * limitations under the License.
- */
-
-package org.springframework.boot.autoconfigure.web.reactive;
-
-import org.springframework.boot.autoconfigure.AutoConfigureAfter;
-import org.springframework.boot.autoconfigure.AutoConfigureOrder;
-import org.springframework.boot.autoconfigure.EnableAutoConfiguration;
-import org.springframework.boot.autoconfigure.condition.ConditionalOnClass;
-import org.springframework.boot.autoconfigure.condition.ConditionalOnMissingBean;
-import org.springframework.boot.autoconfigure.condition.ConditionalOnWebApplication;
-import org.springframework.context.ApplicationContext;
-import org.springframework.context.annotation.Bean;
-import org.springframework.context.annotation.Configuration;
-import org.springframework.core.Ordered;
-import org.springframework.http.server.reactive.HttpHandler;
-import org.springframework.web.reactive.DispatcherHandler;
-import org.springframework.web.server.adapter.WebHttpHandlerBuilder;
-
-/**
- * {@link EnableAutoConfiguration Auto-configuration} for {@link HttpHandler}.
- *
- * @author Brian Clozel
- * @author Stephane Nicoll
- * @since 2.0.0
- */
-@Configuration(proxyBeanMethods = false)
-@ConditionalOnClass({ DispatcherHandler.class, HttpHandler.class })
-@ConditionalOnWebApplication(type = ConditionalOnWebApplication.Type.REACTIVE)
-@ConditionalOnMissingBean(HttpHandler.class)
-@AutoConfigureAfter({ WebFluxAutoConfiguration.class })
-@AutoConfigureOrder(Ordered.HIGHEST_PRECEDENCE + 10)
-public class HttpHandlerAutoConfiguration {
-
-	@Configuration(proxyBeanMethods = false)
-	public static class AnnotationConfig {
-
-		private ApplicationContext applicationContext;
-
-		public AnnotationConfig(ApplicationContext applicationContext) {
-			this.applicationContext = applicationContext;
-		}
-
-		@Bean
-		public HttpHandler httpHandler() {
-			return WebHttpHandlerBuilder.applicationContext(this.applicationContext).build();
-		}
-
-	}
-
-}
-=======
 /*
  * Copyright 2012-2020 the original author or authors.
  *
@@ -139,5 +73,4 @@
 
 	}
 
-}
->>>>>>> 6755b480
+}