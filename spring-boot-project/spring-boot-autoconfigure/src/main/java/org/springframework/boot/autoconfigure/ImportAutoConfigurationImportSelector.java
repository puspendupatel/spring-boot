--- conflicted
+++ resolved
@@ -1,161 +1,3 @@
-<<<<<<< HEAD
-/*
- * Copyright 2012-2019 the original author or authors.
- *
- * Licensed under the Apache License, Version 2.0 (the "License");
- * you may not use this file except in compliance with the License.
- * You may obtain a copy of the License at
- *
- *      https://www.apache.org/licenses/LICENSE-2.0
- *
- * Unless required by applicable law or agreed to in writing, software
- * distributed under the License is distributed on an "AS IS" BASIS,
- * WITHOUT WARRANTIES OR CONDITIONS OF ANY KIND, either express or implied.
- * See the License for the specific language governing permissions and
- * limitations under the License.
- */
-
-package org.springframework.boot.autoconfigure;
-
-import java.lang.annotation.Annotation;
-import java.util.ArrayList;
-import java.util.Arrays;
-import java.util.Collection;
-import java.util.Collections;
-import java.util.HashSet;
-import java.util.LinkedHashSet;
-import java.util.List;
-import java.util.Map;
-import java.util.Set;
-
-import org.springframework.boot.context.annotation.DeterminableImports;
-import org.springframework.core.annotation.AnnotatedElementUtils;
-import org.springframework.core.annotation.AnnotationAttributes;
-import org.springframework.core.annotation.AnnotationUtils;
-import org.springframework.core.io.support.SpringFactoriesLoader;
-import org.springframework.core.type.AnnotationMetadata;
-import org.springframework.util.ClassUtils;
-import org.springframework.util.LinkedMultiValueMap;
-import org.springframework.util.MultiValueMap;
-import org.springframework.util.ObjectUtils;
-
-/**
- * Variant of {@link AutoConfigurationImportSelector} for
- * {@link ImportAutoConfiguration @ImportAutoConfiguration}.
- *
- * @author Phillip Webb
- * @author Andy Wilkinson
- */
-class ImportAutoConfigurationImportSelector extends AutoConfigurationImportSelector implements DeterminableImports {
-
-	private static final Set<String> ANNOTATION_NAMES;
-
-	static {
-		Set<String> names = new LinkedHashSet<>();
-		names.add(ImportAutoConfiguration.class.getName());
-		names.add("org.springframework.boot.autoconfigure.test.ImportAutoConfiguration");
-		ANNOTATION_NAMES = Collections.unmodifiableSet(names);
-	}
-
-	@Override
-	public Set<Object> determineImports(AnnotationMetadata metadata) {
-		Set<String> result = new LinkedHashSet<>();
-		result.addAll(getCandidateConfigurations(metadata, null));
-		result.removeAll(getExclusions(metadata, null));
-		return Collections.unmodifiableSet(result);
-	}
-
-	@Override
-	protected AnnotationAttributes getAttributes(AnnotationMetadata metadata) {
-		return null;
-	}
-
-	@Override
-	protected List<String> getCandidateConfigurations(AnnotationMetadata metadata, AnnotationAttributes attributes) {
-		List<String> candidates = new ArrayList<>();
-		Map<Class<?>, List<Annotation>> annotations = getAnnotations(metadata);
-		annotations.forEach(
-				(source, sourceAnnotations) -> collectCandidateConfigurations(source, sourceAnnotations, candidates));
-		return candidates;
-	}
-
-	private void collectCandidateConfigurations(Class<?> source, List<Annotation> annotations,
-			List<String> candidates) {
-		for (Annotation annotation : annotations) {
-			candidates.addAll(getConfigurationsForAnnotation(source, annotation));
-		}
-	}
-
-	private Collection<String> getConfigurationsForAnnotation(Class<?> source, Annotation annotation) {
-		String[] classes = (String[]) AnnotationUtils.getAnnotationAttributes(annotation, true).get("classes");
-		if (classes.length > 0) {
-			return Arrays.asList(classes);
-		}
-		return loadFactoryNames(source);
-	}
-
-	protected Collection<String> loadFactoryNames(Class<?> source) {
-		return SpringFactoriesLoader.loadFactoryNames(source, getClass().getClassLoader());
-	}
-
-	@Override
-	protected Set<String> getExclusions(AnnotationMetadata metadata, AnnotationAttributes attributes) {
-		Set<String> exclusions = new LinkedHashSet<>();
-		Class<?> source = ClassUtils.resolveClassName(metadata.getClassName(), null);
-		for (String annotationName : ANNOTATION_NAMES) {
-			AnnotationAttributes merged = AnnotatedElementUtils.getMergedAnnotationAttributes(source, annotationName);
-			Class<?>[] exclude = (merged != null) ? merged.getClassArray("exclude") : null;
-			if (exclude != null) {
-				for (Class<?> excludeClass : exclude) {
-					exclusions.add(excludeClass.getName());
-				}
-			}
-		}
-		for (List<Annotation> annotations : getAnnotations(metadata).values()) {
-			for (Annotation annotation : annotations) {
-				String[] exclude = (String[]) AnnotationUtils.getAnnotationAttributes(annotation, true).get("exclude");
-				if (!ObjectUtils.isEmpty(exclude)) {
-					exclusions.addAll(Arrays.asList(exclude));
-				}
-			}
-		}
-		return exclusions;
-	}
-
-	protected final Map<Class<?>, List<Annotation>> getAnnotations(AnnotationMetadata metadata) {
-		MultiValueMap<Class<?>, Annotation> annotations = new LinkedMultiValueMap<>();
-		Class<?> source = ClassUtils.resolveClassName(metadata.getClassName(), null);
-		collectAnnotations(source, annotations, new HashSet<>());
-		return Collections.unmodifiableMap(annotations);
-	}
-
-	private void collectAnnotations(Class<?> source, MultiValueMap<Class<?>, Annotation> annotations,
-			HashSet<Class<?>> seen) {
-		if (source != null && seen.add(source)) {
-			for (Annotation annotation : source.getDeclaredAnnotations()) {
-				if (!AnnotationUtils.isInJavaLangAnnotationPackage(annotation)) {
-					if (ANNOTATION_NAMES.contains(annotation.annotationType().getName())) {
-						annotations.add(source, annotation);
-					}
-					collectAnnotations(annotation.annotationType(), annotations, seen);
-				}
-			}
-			collectAnnotations(source.getSuperclass(), annotations, seen);
-		}
-	}
-
-	@Override
-	public int getOrder() {
-		return super.getOrder() - 1;
-	}
-
-	@Override
-	protected void handleInvalidExcludes(List<String> invalidExcludes) {
-		// Ignore for test
-	}
-
-}
-=======
 /*
  * Copyright 2012-2020 the original author or authors.
  *
@@ -312,5 +154,4 @@
 		// Ignore for test
 	}
 
-}
->>>>>>> 6755b480
+}