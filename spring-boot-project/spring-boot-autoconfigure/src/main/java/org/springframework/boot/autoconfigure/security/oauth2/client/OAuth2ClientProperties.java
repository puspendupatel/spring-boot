<<<<<<< HEAD
/*
 * Copyright 2012-2019 the original author or authors.
 *
 * Licensed under the Apache License, Version 2.0 (the "License");
 * you may not use this file except in compliance with the License.
 * You may obtain a copy of the License at
 *
 *      https://www.apache.org/licenses/LICENSE-2.0
 *
 * Unless required by applicable law or agreed to in writing, software
 * distributed under the License is distributed on an "AS IS" BASIS,
 * WITHOUT WARRANTIES OR CONDITIONS OF ANY KIND, either express or implied.
 * See the License for the specific language governing permissions and
 * limitations under the License.
 */

package org.springframework.boot.autoconfigure.security.oauth2.client;

import java.util.HashMap;
import java.util.Map;
import java.util.Set;

import javax.annotation.PostConstruct;

import org.springframework.boot.context.properties.ConfigurationProperties;
import org.springframework.util.StringUtils;

/**
 * OAuth 2.0 client properties.
 *
 * @author Madhura Bhave
 * @author Phillip Webb
 * @author Artsiom Yudovin
 * @author MyeongHyeon Lee
 * @since 2.0.0
 */
@ConfigurationProperties(prefix = "spring.security.oauth2.client")
public class OAuth2ClientProperties {

	/**
	 * OAuth provider details.
	 */
	private final Map<String, Provider> provider = new HashMap<>();

	/**
	 * OAuth client registrations.
	 */
	private final Map<String, Registration> registration = new HashMap<>();

	public Map<String, Provider> getProvider() {
		return this.provider;
	}

	public Map<String, Registration> getRegistration() {
		return this.registration;
	}

	@PostConstruct
	public void validate() {
		this.getRegistration().values().forEach(this::validateRegistration);
	}

	private void validateRegistration(Registration registration) {
		if (!StringUtils.hasText(registration.getClientId())) {
			throw new IllegalStateException("Client id must not be empty.");
		}
	}

	/**
	 * A single client registration.
	 */
	public static class Registration {

		/**
		 * Reference to the OAuth 2.0 provider to use. May reference an element from the
		 * 'provider' property or used one of the commonly used providers (google, github,
		 * facebook, okta).
		 */
		private String provider;

		/**
		 * Client ID for the registration.
		 */
		private String clientId;

		/**
		 * Client secret of the registration.
		 */
		private String clientSecret;

		/**
		 * Client authentication method. May be left blank when using a pre-defined
		 * provider.
		 */
		private String clientAuthenticationMethod;

		/**
		 * Authorization grant type. May be left blank when using a pre-defined provider.
		 */
		private String authorizationGrantType;

		/**
		 * Redirect URI. May be left blank when using a pre-defined provider.
		 */
		private String redirectUri;

		/**
		 * Authorization scopes. May be left blank when using a pre-defined provider.
		 */
		private Set<String> scope;

		/**
		 * Client name. May be left blank when using a pre-defined provider.
		 */
		private String clientName;

		public String getProvider() {
			return this.provider;
		}

		public void setProvider(String provider) {
			this.provider = provider;
		}

		public String getClientId() {
			return this.clientId;
		}

		public void setClientId(String clientId) {
			this.clientId = clientId;
		}

		public String getClientSecret() {
			return this.clientSecret;
		}

		public void setClientSecret(String clientSecret) {
			this.clientSecret = clientSecret;
		}

		public String getClientAuthenticationMethod() {
			return this.clientAuthenticationMethod;
		}

		public void setClientAuthenticationMethod(String clientAuthenticationMethod) {
			this.clientAuthenticationMethod = clientAuthenticationMethod;
		}

		public String getAuthorizationGrantType() {
			return this.authorizationGrantType;
		}

		public void setAuthorizationGrantType(String authorizationGrantType) {
			this.authorizationGrantType = authorizationGrantType;
		}

		public String getRedirectUri() {
			return this.redirectUri;
		}

		public void setRedirectUri(String redirectUri) {
			this.redirectUri = redirectUri;
		}

		public Set<String> getScope() {
			return this.scope;
		}

		public void setScope(Set<String> scope) {
			this.scope = scope;
		}

		public String getClientName() {
			return this.clientName;
		}

		public void setClientName(String clientName) {
			this.clientName = clientName;
		}

	}

	public static class Provider {

		/**
		 * Authorization URI for the provider.
		 */
		private String authorizationUri;

		/**
		 * Token URI for the provider.
		 */
		private String tokenUri;

		/**
		 * User info URI for the provider.
		 */
		private String userInfoUri;

		/**
		 * User info authentication method for the provider.
		 */
		private String userInfoAuthenticationMethod;

		/**
		 * Name of the attribute that will be used to extract the username from the call
		 * to 'userInfoUri'.
		 */
		private String userNameAttribute;

		/**
		 * JWK set URI for the provider.
		 */
		private String jwkSetUri;

		/**
		 * URI that an OpenID Connect Provider asserts as its Issuer Identifier.
		 */
		private String issuerUri;

		public String getAuthorizationUri() {
			return this.authorizationUri;
		}

		public void setAuthorizationUri(String authorizationUri) {
			this.authorizationUri = authorizationUri;
		}

		public String getTokenUri() {
			return this.tokenUri;
		}

		public void setTokenUri(String tokenUri) {
			this.tokenUri = tokenUri;
		}

		public String getUserInfoUri() {
			return this.userInfoUri;
		}

		public void setUserInfoUri(String userInfoUri) {
			this.userInfoUri = userInfoUri;
		}

		public String getUserInfoAuthenticationMethod() {
			return this.userInfoAuthenticationMethod;
		}

		public void setUserInfoAuthenticationMethod(String userInfoAuthenticationMethod) {
			this.userInfoAuthenticationMethod = userInfoAuthenticationMethod;
		}

		public String getUserNameAttribute() {
			return this.userNameAttribute;
		}

		public void setUserNameAttribute(String userNameAttribute) {
			this.userNameAttribute = userNameAttribute;
		}

		public String getJwkSetUri() {
			return this.jwkSetUri;
		}

		public void setJwkSetUri(String jwkSetUri) {
			this.jwkSetUri = jwkSetUri;
		}

		public String getIssuerUri() {
			return this.issuerUri;
		}

		public void setIssuerUri(String issuerUri) {
			this.issuerUri = issuerUri;
		}

	}

}
=======
/*
 * Copyright 2012-2020 the original author or authors.
 *
 * Licensed under the Apache License, Version 2.0 (the "License");
 * you may not use this file except in compliance with the License.
 * You may obtain a copy of the License at
 *
 *      https://www.apache.org/licenses/LICENSE-2.0
 *
 * Unless required by applicable law or agreed to in writing, software
 * distributed under the License is distributed on an "AS IS" BASIS,
 * WITHOUT WARRANTIES OR CONDITIONS OF ANY KIND, either express or implied.
 * See the License for the specific language governing permissions and
 * limitations under the License.
 */

package org.springframework.boot.autoconfigure.security.oauth2.client;

import java.util.HashMap;
import java.util.Map;
import java.util.Set;

import org.springframework.beans.factory.InitializingBean;
import org.springframework.boot.context.properties.ConfigurationProperties;
import org.springframework.util.StringUtils;

/**
 * OAuth 2.0 client properties.
 *
 * @author Madhura Bhave
 * @author Phillip Webb
 * @author Artsiom Yudovin
 * @author MyeongHyeon Lee
 * @since 2.0.0
 */
@ConfigurationProperties(prefix = "spring.security.oauth2.client")
public class OAuth2ClientProperties implements InitializingBean {

	/**
	 * OAuth provider details.
	 */
	private final Map<String, Provider> provider = new HashMap<>();

	/**
	 * OAuth client registrations.
	 */
	private final Map<String, Registration> registration = new HashMap<>();

	public Map<String, Provider> getProvider() {
		return this.provider;
	}

	public Map<String, Registration> getRegistration() {
		return this.registration;
	}

	@Override
	public void afterPropertiesSet() {
		validate();
	}

	public void validate() {
		getRegistration().values().forEach(this::validateRegistration);
	}

	private void validateRegistration(Registration registration) {
		if (!StringUtils.hasText(registration.getClientId())) {
			throw new IllegalStateException("Client id must not be empty.");
		}
	}

	/**
	 * A single client registration.
	 */
	public static class Registration {

		/**
		 * Reference to the OAuth 2.0 provider to use. May reference an element from the
		 * 'provider' property or used one of the commonly used providers (google, github,
		 * facebook, okta).
		 */
		private String provider;

		/**
		 * Client ID for the registration.
		 */
		private String clientId;

		/**
		 * Client secret of the registration.
		 */
		private String clientSecret;

		/**
		 * Client authentication method. May be left blank when using a pre-defined
		 * provider.
		 */
		private String clientAuthenticationMethod;

		/**
		 * Authorization grant type. May be left blank when using a pre-defined provider.
		 */
		private String authorizationGrantType;

		/**
		 * Redirect URI. May be left blank when using a pre-defined provider.
		 */
		private String redirectUri;

		/**
		 * Authorization scopes. When left blank the provider's default scopes, if any,
		 * will be used.
		 */
		private Set<String> scope;

		/**
		 * Client name. May be left blank when using a pre-defined provider.
		 */
		private String clientName;

		public String getProvider() {
			return this.provider;
		}

		public void setProvider(String provider) {
			this.provider = provider;
		}

		public String getClientId() {
			return this.clientId;
		}

		public void setClientId(String clientId) {
			this.clientId = clientId;
		}

		public String getClientSecret() {
			return this.clientSecret;
		}

		public void setClientSecret(String clientSecret) {
			this.clientSecret = clientSecret;
		}

		public String getClientAuthenticationMethod() {
			return this.clientAuthenticationMethod;
		}

		public void setClientAuthenticationMethod(String clientAuthenticationMethod) {
			this.clientAuthenticationMethod = clientAuthenticationMethod;
		}

		public String getAuthorizationGrantType() {
			return this.authorizationGrantType;
		}

		public void setAuthorizationGrantType(String authorizationGrantType) {
			this.authorizationGrantType = authorizationGrantType;
		}

		public String getRedirectUri() {
			return this.redirectUri;
		}

		public void setRedirectUri(String redirectUri) {
			this.redirectUri = redirectUri;
		}

		public Set<String> getScope() {
			return this.scope;
		}

		public void setScope(Set<String> scope) {
			this.scope = scope;
		}

		public String getClientName() {
			return this.clientName;
		}

		public void setClientName(String clientName) {
			this.clientName = clientName;
		}

	}

	public static class Provider {

		/**
		 * Authorization URI for the provider.
		 */
		private String authorizationUri;

		/**
		 * Token URI for the provider.
		 */
		private String tokenUri;

		/**
		 * User info URI for the provider.
		 */
		private String userInfoUri;

		/**
		 * User info authentication method for the provider.
		 */
		private String userInfoAuthenticationMethod;

		/**
		 * Name of the attribute that will be used to extract the username from the call
		 * to 'userInfoUri'.
		 */
		private String userNameAttribute;

		/**
		 * JWK set URI for the provider.
		 */
		private String jwkSetUri;

		/**
		 * URI that can either be an OpenID Connect discovery endpoint or an OAuth 2.0
		 * Authorization Server Metadata endpoint defined by RFC 8414.
		 */
		private String issuerUri;

		public String getAuthorizationUri() {
			return this.authorizationUri;
		}

		public void setAuthorizationUri(String authorizationUri) {
			this.authorizationUri = authorizationUri;
		}

		public String getTokenUri() {
			return this.tokenUri;
		}

		public void setTokenUri(String tokenUri) {
			this.tokenUri = tokenUri;
		}

		public String getUserInfoUri() {
			return this.userInfoUri;
		}

		public void setUserInfoUri(String userInfoUri) {
			this.userInfoUri = userInfoUri;
		}

		public String getUserInfoAuthenticationMethod() {
			return this.userInfoAuthenticationMethod;
		}

		public void setUserInfoAuthenticationMethod(String userInfoAuthenticationMethod) {
			this.userInfoAuthenticationMethod = userInfoAuthenticationMethod;
		}

		public String getUserNameAttribute() {
			return this.userNameAttribute;
		}

		public void setUserNameAttribute(String userNameAttribute) {
			this.userNameAttribute = userNameAttribute;
		}

		public String getJwkSetUri() {
			return this.jwkSetUri;
		}

		public void setJwkSetUri(String jwkSetUri) {
			this.jwkSetUri = jwkSetUri;
		}

		public String getIssuerUri() {
			return this.issuerUri;
		}

		public void setIssuerUri(String issuerUri) {
			this.issuerUri = issuerUri;
		}

	}

}
>>>>>>> 6755b480
<|MERGE_RESOLUTION|>--- conflicted
+++ resolved
@@ -1,284 +1,3 @@
-<<<<<<< HEAD
-/*
- * Copyright 2012-2019 the original author or authors.
- *
- * Licensed under the Apache License, Version 2.0 (the "License");
- * you may not use this file except in compliance with the License.
- * You may obtain a copy of the License at
- *
- *      https://www.apache.org/licenses/LICENSE-2.0
- *
- * Unless required by applicable law or agreed to in writing, software
- * distributed under the License is distributed on an "AS IS" BASIS,
- * WITHOUT WARRANTIES OR CONDITIONS OF ANY KIND, either express or implied.
- * See the License for the specific language governing permissions and
- * limitations under the License.
- */
-
-package org.springframework.boot.autoconfigure.security.oauth2.client;
-
-import java.util.HashMap;
-import java.util.Map;
-import java.util.Set;
-
-import javax.annotation.PostConstruct;
-
-import org.springframework.boot.context.properties.ConfigurationProperties;
-import org.springframework.util.StringUtils;
-
-/**
- * OAuth 2.0 client properties.
- *
- * @author Madhura Bhave
- * @author Phillip Webb
- * @author Artsiom Yudovin
- * @author MyeongHyeon Lee
- * @since 2.0.0
- */
-@ConfigurationProperties(prefix = "spring.security.oauth2.client")
-public class OAuth2ClientProperties {
-
-	/**
-	 * OAuth provider details.
-	 */
-	private final Map<String, Provider> provider = new HashMap<>();
-
-	/**
-	 * OAuth client registrations.
-	 */
-	private final Map<String, Registration> registration = new HashMap<>();
-
-	public Map<String, Provider> getProvider() {
-		return this.provider;
-	}
-
-	public Map<String, Registration> getRegistration() {
-		return this.registration;
-	}
-
-	@PostConstruct
-	public void validate() {
-		this.getRegistration().values().forEach(this::validateRegistration);
-	}
-
-	private void validateRegistration(Registration registration) {
-		if (!StringUtils.hasText(registration.getClientId())) {
-			throw new IllegalStateException("Client id must not be empty.");
-		}
-	}
-
-	/**
-	 * A single client registration.
-	 */
-	public static class Registration {
-
-		/**
-		 * Reference to the OAuth 2.0 provider to use. May reference an element from the
-		 * 'provider' property or used one of the commonly used providers (google, github,
-		 * facebook, okta).
-		 */
-		private String provider;
-
-		/**
-		 * Client ID for the registration.
-		 */
-		private String clientId;
-
-		/**
-		 * Client secret of the registration.
-		 */
-		private String clientSecret;
-
-		/**
-		 * Client authentication method. May be left blank when using a pre-defined
-		 * provider.
-		 */
-		private String clientAuthenticationMethod;
-
-		/**
-		 * Authorization grant type. May be left blank when using a pre-defined provider.
-		 */
-		private String authorizationGrantType;
-
-		/**
-		 * Redirect URI. May be left blank when using a pre-defined provider.
-		 */
-		private String redirectUri;
-
-		/**
-		 * Authorization scopes. May be left blank when using a pre-defined provider.
-		 */
-		private Set<String> scope;
-
-		/**
-		 * Client name. May be left blank when using a pre-defined provider.
-		 */
-		private String clientName;
-
-		public String getProvider() {
-			return this.provider;
-		}
-
-		public void setProvider(String provider) {
-			this.provider = provider;
-		}
-
-		public String getClientId() {
-			return this.clientId;
-		}
-
-		public void setClientId(String clientId) {
-			this.clientId = clientId;
-		}
-
-		public String getClientSecret() {
-			return this.clientSecret;
-		}
-
-		public void setClientSecret(String clientSecret) {
-			this.clientSecret = clientSecret;
-		}
-
-		public String getClientAuthenticationMethod() {
-			return this.clientAuthenticationMethod;
-		}
-
-		public void setClientAuthenticationMethod(String clientAuthenticationMethod) {
-			this.clientAuthenticationMethod = clientAuthenticationMethod;
-		}
-
-		public String getAuthorizationGrantType() {
-			return this.authorizationGrantType;
-		}
-
-		public void setAuthorizationGrantType(String authorizationGrantType) {
-			this.authorizationGrantType = authorizationGrantType;
-		}
-
-		public String getRedirectUri() {
-			return this.redirectUri;
-		}
-
-		public void setRedirectUri(String redirectUri) {
-			this.redirectUri = redirectUri;
-		}
-
-		public Set<String> getScope() {
-			return this.scope;
-		}
-
-		public void setScope(Set<String> scope) {
-			this.scope = scope;
-		}
-
-		public String getClientName() {
-			return this.clientName;
-		}
-
-		public void setClientName(String clientName) {
-			this.clientName = clientName;
-		}
-
-	}
-
-	public static class Provider {
-
-		/**
-		 * Authorization URI for the provider.
-		 */
-		private String authorizationUri;
-
-		/**
-		 * Token URI for the provider.
-		 */
-		private String tokenUri;
-
-		/**
-		 * User info URI for the provider.
-		 */
-		private String userInfoUri;
-
-		/**
-		 * User info authentication method for the provider.
-		 */
-		private String userInfoAuthenticationMethod;
-
-		/**
-		 * Name of the attribute that will be used to extract the username from the call
-		 * to 'userInfoUri'.
-		 */
-		private String userNameAttribute;
-
-		/**
-		 * JWK set URI for the provider.
-		 */
-		private String jwkSetUri;
-
-		/**
-		 * URI that an OpenID Connect Provider asserts as its Issuer Identifier.
-		 */
-		private String issuerUri;
-
-		public String getAuthorizationUri() {
-			return this.authorizationUri;
-		}
-
-		public void setAuthorizationUri(String authorizationUri) {
-			this.authorizationUri = authorizationUri;
-		}
-
-		public String getTokenUri() {
-			return this.tokenUri;
-		}
-
-		public void setTokenUri(String tokenUri) {
-			this.tokenUri = tokenUri;
-		}
-
-		public String getUserInfoUri() {
-			return this.userInfoUri;
-		}
-
-		public void setUserInfoUri(String userInfoUri) {
-			this.userInfoUri = userInfoUri;
-		}
-
-		public String getUserInfoAuthenticationMethod() {
-			return this.userInfoAuthenticationMethod;
-		}
-
-		public void setUserInfoAuthenticationMethod(String userInfoAuthenticationMethod) {
-			this.userInfoAuthenticationMethod = userInfoAuthenticationMethod;
-		}
-
-		public String getUserNameAttribute() {
-			return this.userNameAttribute;
-		}
-
-		public void setUserNameAttribute(String userNameAttribute) {
-			this.userNameAttribute = userNameAttribute;
-		}
-
-		public String getJwkSetUri() {
-			return this.jwkSetUri;
-		}
-
-		public void setJwkSetUri(String jwkSetUri) {
-			this.jwkSetUri = jwkSetUri;
-		}
-
-		public String getIssuerUri() {
-			return this.issuerUri;
-		}
-
-		public void setIssuerUri(String issuerUri) {
-			this.issuerUri = issuerUri;
-		}
-
-	}
-
-}
-=======
 /*
  * Copyright 2012-2020 the original author or authors.
  *
@@ -562,5 +281,4 @@
 
 	}
 
-}
->>>>>>> 6755b480
+}