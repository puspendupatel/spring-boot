--- conflicted
+++ resolved
@@ -1,66 +1,3 @@
-<<<<<<< HEAD
-/*
- * Copyright 2012-2019 the original author or authors.
- *
- * Licensed under the Apache License, Version 2.0 (the "License");
- * you may not use this file except in compliance with the License.
- * You may obtain a copy of the License at
- *
- *      https://www.apache.org/licenses/LICENSE-2.0
- *
- * Unless required by applicable law or agreed to in writing, software
- * distributed under the License is distributed on an "AS IS" BASIS,
- * WITHOUT WARRANTIES OR CONDITIONS OF ANY KIND, either express or implied.
- * See the License for the specific language governing permissions and
- * limitations under the License.
- */
-
-package org.springframework.boot.autoconfigure.session;
-
-import java.time.Duration;
-
-import org.springframework.beans.factory.annotation.Autowired;
-import org.springframework.boot.autoconfigure.condition.ConditionalOnBean;
-import org.springframework.boot.autoconfigure.condition.ConditionalOnClass;
-import org.springframework.boot.autoconfigure.condition.ConditionalOnMissingBean;
-import org.springframework.boot.context.properties.EnableConfigurationProperties;
-import org.springframework.context.annotation.Conditional;
-import org.springframework.context.annotation.Configuration;
-import org.springframework.data.mongodb.core.MongoOperations;
-import org.springframework.session.SessionRepository;
-import org.springframework.session.data.mongo.MongoOperationsSessionRepository;
-import org.springframework.session.data.mongo.config.annotation.web.http.MongoHttpSessionConfiguration;
-
-/**
- * Mongo-backed session configuration.
- *
- * @author Eddú Meléndez
- * @author Stephane Nicoll
- */
-@Configuration(proxyBeanMethods = false)
-@ConditionalOnClass({ MongoOperations.class, MongoOperationsSessionRepository.class })
-@ConditionalOnMissingBean(SessionRepository.class)
-@ConditionalOnBean(MongoOperations.class)
-@Conditional(ServletSessionCondition.class)
-@EnableConfigurationProperties(MongoSessionProperties.class)
-class MongoSessionConfiguration {
-
-	@Configuration
-	public static class SpringBootMongoHttpSessionConfiguration extends MongoHttpSessionConfiguration {
-
-		@Autowired
-		public void customize(SessionProperties sessionProperties, MongoSessionProperties mongoSessionProperties) {
-			Duration timeout = sessionProperties.getTimeout();
-			if (timeout != null) {
-				setMaxInactiveIntervalInSeconds((int) timeout.getSeconds());
-			}
-			setCollectionName(mongoSessionProperties.getCollectionName());
-		}
-
-	}
-
-}
-=======
 /*
  * Copyright 2012-2020 the original author or authors.
  *
@@ -124,5 +61,4 @@
 
 	}
 
-}
->>>>>>> 6755b480
+}