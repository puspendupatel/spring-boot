--- conflicted
+++ resolved
@@ -1,65 +1,3 @@
-<<<<<<< HEAD
-/*
- * Copyright 2012-2019 the original author or authors.
- *
- * Licensed under the Apache License, Version 2.0 (the "License");
- * you may not use this file except in compliance with the License.
- * You may obtain a copy of the License at
- *
- *      https://www.apache.org/licenses/LICENSE-2.0
- *
- * Unless required by applicable law or agreed to in writing, software
- * distributed under the License is distributed on an "AS IS" BASIS,
- * WITHOUT WARRANTIES OR CONDITIONS OF ANY KIND, either express or implied.
- * See the License for the specific language governing permissions and
- * limitations under the License.
- */
-
-package org.springframework.boot.autoconfigure.data.neo4j;
-
-import org.neo4j.ogm.session.Neo4jSession;
-
-import org.springframework.boot.autoconfigure.AutoConfigureAfter;
-import org.springframework.boot.autoconfigure.EnableAutoConfiguration;
-import org.springframework.boot.autoconfigure.condition.ConditionalOnClass;
-import org.springframework.boot.autoconfigure.condition.ConditionalOnMissingBean;
-import org.springframework.boot.autoconfigure.condition.ConditionalOnProperty;
-import org.springframework.context.annotation.Configuration;
-import org.springframework.context.annotation.Import;
-import org.springframework.data.neo4j.repository.Neo4jRepository;
-import org.springframework.data.neo4j.repository.config.EnableNeo4jRepositories;
-import org.springframework.data.neo4j.repository.config.Neo4jRepositoryConfigurationExtension;
-import org.springframework.data.neo4j.repository.support.Neo4jRepositoryFactoryBean;
-
-/**
- * {@link EnableAutoConfiguration Auto-configuration} for Spring Data's Neo4j
- * Repositories.
- * <p>
- * Activates when there is no bean of type {@link Neo4jRepositoryFactoryBean} configured
- * in the context, the Spring Data Neo4j {@link Neo4jRepository} type is on the classpath,
- * the Neo4j client driver API is on the classpath, and there is no other configured
- * {@link Neo4jRepository}.
- * <p>
- * Once in effect, the auto-configuration is the equivalent of enabling Neo4j repositories
- * using the {@link EnableNeo4jRepositories @EnableNeo4jRepositories} annotation.
- *
- * @author Dave Syer
- * @author Oliver Gierke
- * @author Josh Long
- * @since 1.4.0
- * @see EnableNeo4jRepositories
- */
-@Configuration(proxyBeanMethods = false)
-@ConditionalOnClass({ Neo4jSession.class, Neo4jRepository.class })
-@ConditionalOnMissingBean({ Neo4jRepositoryFactoryBean.class, Neo4jRepositoryConfigurationExtension.class })
-@ConditionalOnProperty(prefix = "spring.data.neo4j.repositories", name = "enabled", havingValue = "true",
-		matchIfMissing = true)
-@Import(Neo4jRepositoriesRegistrar.class)
-@AutoConfigureAfter(Neo4jDataAutoConfiguration.class)
-public class Neo4jRepositoriesAutoConfiguration {
-
-}
-=======
 /*
  * Copyright 2012-2020 the original author or authors.
  *
@@ -120,5 +58,4 @@
 @AutoConfigureAfter(Neo4jDataAutoConfiguration.class)
 public class Neo4jRepositoriesAutoConfiguration {
 
-}
->>>>>>> 6755b480
+}