--- conflicted
+++ resolved
@@ -1,134 +1,3 @@
-<<<<<<< HEAD
-/*
- * Copyright 2012-2019 the original author or authors.
- *
- * Licensed under the Apache License, Version 2.0 (the "License");
- * you may not use this file except in compliance with the License.
- * You may obtain a copy of the License at
- *
- *      https://www.apache.org/licenses/LICENSE-2.0
- *
- * Unless required by applicable law or agreed to in writing, software
- * distributed under the License is distributed on an "AS IS" BASIS,
- * WITHOUT WARRANTIES OR CONDITIONS OF ANY KIND, either express or implied.
- * See the License for the specific language governing permissions and
- * limitations under the License.
- */
-
-package org.springframework.boot.autoconfigure.data.redis;
-
-import java.net.UnknownHostException;
-import java.time.Duration;
-
-import org.apache.commons.pool2.impl.GenericObjectPool;
-import redis.clients.jedis.Jedis;
-import redis.clients.jedis.JedisPoolConfig;
-
-import org.springframework.beans.factory.ObjectProvider;
-import org.springframework.boot.autoconfigure.condition.ConditionalOnClass;
-import org.springframework.boot.autoconfigure.condition.ConditionalOnMissingBean;
-import org.springframework.context.annotation.Bean;
-import org.springframework.context.annotation.Configuration;
-import org.springframework.data.redis.connection.RedisClusterConfiguration;
-import org.springframework.data.redis.connection.RedisConnectionFactory;
-import org.springframework.data.redis.connection.RedisSentinelConfiguration;
-import org.springframework.data.redis.connection.jedis.JedisClientConfiguration;
-import org.springframework.data.redis.connection.jedis.JedisClientConfiguration.JedisClientConfigurationBuilder;
-import org.springframework.data.redis.connection.jedis.JedisConnection;
-import org.springframework.data.redis.connection.jedis.JedisConnectionFactory;
-import org.springframework.util.StringUtils;
-
-/**
- * Redis connection configuration using Jedis.
- *
- * @author Mark Paluch
- * @author Stephane Nicoll
- */
-@Configuration(proxyBeanMethods = false)
-@ConditionalOnClass({ GenericObjectPool.class, JedisConnection.class, Jedis.class })
-class JedisConnectionConfiguration extends RedisConnectionConfiguration {
-
-	JedisConnectionConfiguration(RedisProperties properties,
-			ObjectProvider<RedisSentinelConfiguration> sentinelConfiguration,
-			ObjectProvider<RedisClusterConfiguration> clusterConfiguration) {
-		super(properties, sentinelConfiguration, clusterConfiguration);
-	}
-
-	@Bean
-	@ConditionalOnMissingBean(RedisConnectionFactory.class)
-	JedisConnectionFactory redisConnectionFactory(
-			ObjectProvider<JedisClientConfigurationBuilderCustomizer> builderCustomizers) throws UnknownHostException {
-		return createJedisConnectionFactory(builderCustomizers);
-	}
-
-	private JedisConnectionFactory createJedisConnectionFactory(
-			ObjectProvider<JedisClientConfigurationBuilderCustomizer> builderCustomizers) {
-		JedisClientConfiguration clientConfiguration = getJedisClientConfiguration(builderCustomizers);
-		if (getSentinelConfig() != null) {
-			return new JedisConnectionFactory(getSentinelConfig(), clientConfiguration);
-		}
-		if (getClusterConfiguration() != null) {
-			return new JedisConnectionFactory(getClusterConfiguration(), clientConfiguration);
-		}
-		return new JedisConnectionFactory(getStandaloneConfig(), clientConfiguration);
-	}
-
-	private JedisClientConfiguration getJedisClientConfiguration(
-			ObjectProvider<JedisClientConfigurationBuilderCustomizer> builderCustomizers) {
-		JedisClientConfigurationBuilder builder = applyProperties(JedisClientConfiguration.builder());
-		RedisProperties.Pool pool = getProperties().getJedis().getPool();
-		if (pool != null) {
-			applyPooling(pool, builder);
-		}
-		if (StringUtils.hasText(getProperties().getUrl())) {
-			customizeConfigurationFromUrl(builder);
-		}
-		builderCustomizers.orderedStream().forEach((customizer) -> customizer.customize(builder));
-		return builder.build();
-	}
-
-	private JedisClientConfigurationBuilder applyProperties(JedisClientConfigurationBuilder builder) {
-		if (getProperties().isSsl()) {
-			builder.useSsl();
-		}
-		if (getProperties().getTimeout() != null) {
-			Duration timeout = getProperties().getTimeout();
-			builder.readTimeout(timeout).connectTimeout(timeout);
-		}
-		if (StringUtils.hasText(getProperties().getClientName())) {
-			builder.clientName(getProperties().getClientName());
-		}
-		return builder;
-	}
-
-	private void applyPooling(RedisProperties.Pool pool,
-			JedisClientConfiguration.JedisClientConfigurationBuilder builder) {
-		builder.usePooling().poolConfig(jedisPoolConfig(pool));
-	}
-
-	private JedisPoolConfig jedisPoolConfig(RedisProperties.Pool pool) {
-		JedisPoolConfig config = new JedisPoolConfig();
-		config.setMaxTotal(pool.getMaxActive());
-		config.setMaxIdle(pool.getMaxIdle());
-		config.setMinIdle(pool.getMinIdle());
-		if (pool.getTimeBetweenEvictionRuns() != null) {
-			config.setTimeBetweenEvictionRunsMillis(pool.getTimeBetweenEvictionRuns().toMillis());
-		}
-		if (pool.getMaxWait() != null) {
-			config.setMaxWaitMillis(pool.getMaxWait().toMillis());
-		}
-		return config;
-	}
-
-	private void customizeConfigurationFromUrl(JedisClientConfiguration.JedisClientConfigurationBuilder builder) {
-		ConnectionInfo connectionInfo = parseUrl(getProperties().getUrl());
-		if (connectionInfo.isUseSsl()) {
-			builder.useSsl();
-		}
-	}
-
-}
-=======
 /*
  * Copyright 2012-2020 the original author or authors.
  *
@@ -252,5 +121,4 @@
 		}
 	}
 
-}
->>>>>>> 6755b480
+}