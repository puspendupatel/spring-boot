--- conflicted
+++ resolved
@@ -1,65 +1,3 @@
-<<<<<<< HEAD
-/*
- * Copyright 2012-2019 the original author or authors.
- *
- * Licensed under the Apache License, Version 2.0 (the "License");
- * you may not use this file except in compliance with the License.
- * You may obtain a copy of the License at
- *
- *      https://www.apache.org/licenses/LICENSE-2.0
- *
- * Unless required by applicable law or agreed to in writing, software
- * distributed under the License is distributed on an "AS IS" BASIS,
- * WITHOUT WARRANTIES OR CONDITIONS OF ANY KIND, either express or implied.
- * See the License for the specific language governing permissions and
- * limitations under the License.
- */
-package org.springframework.boot.autoconfigure.security.oauth2.client;
-
-import java.util.Collections;
-import java.util.Map;
-import java.util.stream.Collectors;
-
-import org.springframework.boot.autoconfigure.condition.ConditionMessage;
-import org.springframework.boot.autoconfigure.condition.ConditionOutcome;
-import org.springframework.boot.autoconfigure.condition.SpringBootCondition;
-import org.springframework.boot.context.properties.bind.Bindable;
-import org.springframework.boot.context.properties.bind.Binder;
-import org.springframework.context.annotation.ConditionContext;
-import org.springframework.core.env.Environment;
-import org.springframework.core.type.AnnotatedTypeMetadata;
-
-/**
- * Condition that matches if any {@code spring.security.oauth2.client.registration}
- * properties are defined.
- *
- * @author Madhura Bhave
- * @since 2.1.0
- */
-
-public class ClientsConfiguredCondition extends SpringBootCondition {
-
-	private static final Bindable<Map<String, OAuth2ClientProperties.Registration>> STRING_REGISTRATION_MAP = Bindable
-			.mapOf(String.class, OAuth2ClientProperties.Registration.class);
-
-	@Override
-	public ConditionOutcome getMatchOutcome(ConditionContext context, AnnotatedTypeMetadata metadata) {
-		ConditionMessage.Builder message = ConditionMessage.forCondition("OAuth2 Clients Configured Condition");
-		Map<String, OAuth2ClientProperties.Registration> registrations = getRegistrations(context.getEnvironment());
-		if (!registrations.isEmpty()) {
-			return ConditionOutcome.match(message.foundExactly("registered clients " + registrations.values().stream()
-					.map(OAuth2ClientProperties.Registration::getClientId).collect(Collectors.joining(", "))));
-		}
-		return ConditionOutcome.noMatch(message.notAvailable("registered clients"));
-	}
-
-	private Map<String, OAuth2ClientProperties.Registration> getRegistrations(Environment environment) {
-		return Binder.get(environment).bind("spring.security.oauth2.client.registration", STRING_REGISTRATION_MAP)
-				.orElse(Collections.emptyMap());
-	}
-
-}
-=======
 /*
  * Copyright 2012-2020 the original author or authors.
  *
@@ -120,5 +58,4 @@
 				.orElse(Collections.emptyMap());
 	}
 
-}
->>>>>>> 6755b480
+}