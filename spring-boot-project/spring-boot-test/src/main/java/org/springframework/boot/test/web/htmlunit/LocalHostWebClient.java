--- conflicted
+++ resolved
@@ -1,60 +1,3 @@
-<<<<<<< HEAD
-/*
- * Copyright 2012-2017 the original author or authors.
- *
- * Licensed under the Apache License, Version 2.0 (the "License");
- * you may not use this file except in compliance with the License.
- * You may obtain a copy of the License at
- *
- *      https://www.apache.org/licenses/LICENSE-2.0
- *
- * Unless required by applicable law or agreed to in writing, software
- * distributed under the License is distributed on an "AS IS" BASIS,
- * WITHOUT WARRANTIES OR CONDITIONS OF ANY KIND, either express or implied.
- * See the License for the specific language governing permissions and
- * limitations under the License.
- */
-
-package org.springframework.boot.test.web.htmlunit;
-
-import java.io.IOException;
-import java.net.MalformedURLException;
-
-import com.gargoylesoftware.htmlunit.FailingHttpStatusCodeException;
-import com.gargoylesoftware.htmlunit.Page;
-import com.gargoylesoftware.htmlunit.WebClient;
-
-import org.springframework.core.env.Environment;
-import org.springframework.util.Assert;
-
-/**
- * {@link WebClient} will automatically prefix relative URLs with
- * <code>localhost:$&#123;local.server.port&#125;</code>.
- *
- * @author Phillip Webb
- * @since 1.4.0
- */
-public class LocalHostWebClient extends WebClient {
-
-	private final Environment environment;
-
-	public LocalHostWebClient(Environment environment) {
-		Assert.notNull(environment, "Environment must not be null");
-		this.environment = environment;
-	}
-
-	@Override
-	public <P extends Page> P getPage(String url)
-			throws IOException, FailingHttpStatusCodeException, MalformedURLException {
-		if (url.startsWith("/")) {
-			String port = this.environment.getProperty("local.server.port", "8080");
-			url = "http://localhost:" + port + url;
-		}
-		return super.getPage(url);
-	}
-
-}
-=======
 /*
  * Copyright 2012-2019 the original author or authors.
  *
@@ -107,5 +50,4 @@
 		return super.getPage(url);
 	}
 
-}
->>>>>>> 6755b480
+}