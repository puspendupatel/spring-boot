<<<<<<< HEAD
/*
 * Copyright 2012-2019 the original author or authors.
 *
 * Licensed under the Apache License, Version 2.0 (the "License");
 * you may not use this file except in compliance with the License.
 * You may obtain a copy of the License at
 *
 *      https://www.apache.org/licenses/LICENSE-2.0
 *
 * Unless required by applicable law or agreed to in writing, software
 * distributed under the License is distributed on an "AS IS" BASIS,
 * WITHOUT WARRANTIES OR CONDITIONS OF ANY KIND, either express or implied.
 * See the License for the specific language governing permissions and
 * limitations under the License.
 */

package org.springframework.boot.test.mock.web;

import java.io.File;
import java.io.IOException;
import java.net.MalformedURLException;
import java.net.URL;

import org.springframework.core.io.FileSystemResourceLoader;
import org.springframework.core.io.Resource;
import org.springframework.core.io.ResourceLoader;
import org.springframework.mock.web.MockServletContext;

/**
 * {@link MockServletContext} implementation for Spring Boot. Respects well-known Spring
 * Boot resource locations and uses an empty directory for "/" if no locations can be
 * found.
 *
 * @author Phillip Webb
 * @since 1.4.0
 */
public class SpringBootMockServletContext extends MockServletContext {

	private static final String[] SPRING_BOOT_RESOURCE_LOCATIONS = new String[] { "classpath:META-INF/resources",
			"classpath:resources", "classpath:static", "classpath:public" };

	private final ResourceLoader resourceLoader;

	private File emptyRootFolder;

	public SpringBootMockServletContext(String resourceBasePath) {
		this(resourceBasePath, new FileSystemResourceLoader());
	}

	public SpringBootMockServletContext(String resourceBasePath, ResourceLoader resourceLoader) {
		super(resourceBasePath, resourceLoader);
		this.resourceLoader = resourceLoader;
	}

	@Override
	protected String getResourceLocation(String path) {
		if (!path.startsWith("/")) {
			path = "/" + path;
		}
		String resourceLocation = getResourceBasePathLocation(path);
		if (exists(resourceLocation)) {
			return resourceLocation;
		}
		for (String prefix : SPRING_BOOT_RESOURCE_LOCATIONS) {
			resourceLocation = prefix + path;
			if (exists(resourceLocation)) {
				return resourceLocation;
			}
		}
		return super.getResourceLocation(path);
	}

	protected final String getResourceBasePathLocation(String path) {
		return super.getResourceLocation(path);
	}

	private boolean exists(String resourceLocation) {
		try {
			Resource resource = this.resourceLoader.getResource(resourceLocation);
			return resource.exists();
		}
		catch (Exception ex) {
			return false;
		}
	}

	@Override
	public URL getResource(String path) throws MalformedURLException {
		URL resource = super.getResource(path);
		if (resource == null && "/".equals(path)) {
			// Liquibase assumes that "/" always exists, if we don't have a directory
			// use a temporary location.
			try {
				if (this.emptyRootFolder == null) {
					synchronized (this) {
						File tempFolder = File.createTempFile("spr", "servlet");
						tempFolder.delete();
						tempFolder.mkdirs();
						tempFolder.deleteOnExit();
						this.emptyRootFolder = tempFolder;
					}
				}
				return this.emptyRootFolder.toURI().toURL();
			}
			catch (IOException ex) {
				// Ignore
			}
		}
		return resource;
	}

}
=======
/*
 * Copyright 2012-2020 the original author or authors.
 *
 * Licensed under the Apache License, Version 2.0 (the "License");
 * you may not use this file except in compliance with the License.
 * You may obtain a copy of the License at
 *
 *      https://www.apache.org/licenses/LICENSE-2.0
 *
 * Unless required by applicable law or agreed to in writing, software
 * distributed under the License is distributed on an "AS IS" BASIS,
 * WITHOUT WARRANTIES OR CONDITIONS OF ANY KIND, either express or implied.
 * See the License for the specific language governing permissions and
 * limitations under the License.
 */

package org.springframework.boot.test.mock.web;

import java.io.File;
import java.io.IOException;
import java.net.MalformedURLException;
import java.net.URL;
import java.nio.file.Files;

import org.springframework.core.io.FileSystemResourceLoader;
import org.springframework.core.io.Resource;
import org.springframework.core.io.ResourceLoader;
import org.springframework.mock.web.MockServletContext;

/**
 * {@link MockServletContext} implementation for Spring Boot. Respects well-known Spring
 * Boot resource locations and uses an empty directory for "/" if no locations can be
 * found.
 *
 * @author Phillip Webb
 * @since 1.4.0
 */
public class SpringBootMockServletContext extends MockServletContext {

	private static final String[] SPRING_BOOT_RESOURCE_LOCATIONS = new String[] { "classpath:META-INF/resources",
			"classpath:resources", "classpath:static", "classpath:public" };

	private final ResourceLoader resourceLoader;

	private File emptyRootDirectory;

	public SpringBootMockServletContext(String resourceBasePath) {
		this(resourceBasePath, new FileSystemResourceLoader());
	}

	public SpringBootMockServletContext(String resourceBasePath, ResourceLoader resourceLoader) {
		super(resourceBasePath, resourceLoader);
		this.resourceLoader = resourceLoader;
	}

	@Override
	protected String getResourceLocation(String path) {
		if (!path.startsWith("/")) {
			path = "/" + path;
		}
		String resourceLocation = getResourceBasePathLocation(path);
		if (exists(resourceLocation)) {
			return resourceLocation;
		}
		for (String prefix : SPRING_BOOT_RESOURCE_LOCATIONS) {
			resourceLocation = prefix + path;
			if (exists(resourceLocation)) {
				return resourceLocation;
			}
		}
		return super.getResourceLocation(path);
	}

	protected final String getResourceBasePathLocation(String path) {
		return super.getResourceLocation(path);
	}

	private boolean exists(String resourceLocation) {
		try {
			Resource resource = this.resourceLoader.getResource(resourceLocation);
			return resource.exists();
		}
		catch (Exception ex) {
			return false;
		}
	}

	@Override
	public URL getResource(String path) throws MalformedURLException {
		URL resource = super.getResource(path);
		if (resource == null && "/".equals(path)) {
			// Liquibase assumes that "/" always exists, if we don't have a directory
			// use a temporary location.
			try {
				if (this.emptyRootDirectory == null) {
					synchronized (this) {
						File tempDirectory = Files.createTempDirectory("spr-servlet").toFile();
						tempDirectory.deleteOnExit();
						this.emptyRootDirectory = tempDirectory;
					}
				}
				return this.emptyRootDirectory.toURI().toURL();
			}
			catch (IOException ex) {
				// Ignore
			}
		}
		return resource;
	}

}
>>>>>>> 6755b480
<|MERGE_RESOLUTION|>--- conflicted
+++ resolved
@@ -1,117 +1,3 @@
-<<<<<<< HEAD
-/*
- * Copyright 2012-2019 the original author or authors.
- *
- * Licensed under the Apache License, Version 2.0 (the "License");
- * you may not use this file except in compliance with the License.
- * You may obtain a copy of the License at
- *
- *      https://www.apache.org/licenses/LICENSE-2.0
- *
- * Unless required by applicable law or agreed to in writing, software
- * distributed under the License is distributed on an "AS IS" BASIS,
- * WITHOUT WARRANTIES OR CONDITIONS OF ANY KIND, either express or implied.
- * See the License for the specific language governing permissions and
- * limitations under the License.
- */
-
-package org.springframework.boot.test.mock.web;
-
-import java.io.File;
-import java.io.IOException;
-import java.net.MalformedURLException;
-import java.net.URL;
-
-import org.springframework.core.io.FileSystemResourceLoader;
-import org.springframework.core.io.Resource;
-import org.springframework.core.io.ResourceLoader;
-import org.springframework.mock.web.MockServletContext;
-
-/**
- * {@link MockServletContext} implementation for Spring Boot. Respects well-known Spring
- * Boot resource locations and uses an empty directory for "/" if no locations can be
- * found.
- *
- * @author Phillip Webb
- * @since 1.4.0
- */
-public class SpringBootMockServletContext extends MockServletContext {
-
-	private static final String[] SPRING_BOOT_RESOURCE_LOCATIONS = new String[] { "classpath:META-INF/resources",
-			"classpath:resources", "classpath:static", "classpath:public" };
-
-	private final ResourceLoader resourceLoader;
-
-	private File emptyRootFolder;
-
-	public SpringBootMockServletContext(String resourceBasePath) {
-		this(resourceBasePath, new FileSystemResourceLoader());
-	}
-
-	public SpringBootMockServletContext(String resourceBasePath, ResourceLoader resourceLoader) {
-		super(resourceBasePath, resourceLoader);
-		this.resourceLoader = resourceLoader;
-	}
-
-	@Override
-	protected String getResourceLocation(String path) {
-		if (!path.startsWith("/")) {
-			path = "/" + path;
-		}
-		String resourceLocation = getResourceBasePathLocation(path);
-		if (exists(resourceLocation)) {
-			return resourceLocation;
-		}
-		for (String prefix : SPRING_BOOT_RESOURCE_LOCATIONS) {
-			resourceLocation = prefix + path;
-			if (exists(resourceLocation)) {
-				return resourceLocation;
-			}
-		}
-		return super.getResourceLocation(path);
-	}
-
-	protected final String getResourceBasePathLocation(String path) {
-		return super.getResourceLocation(path);
-	}
-
-	private boolean exists(String resourceLocation) {
-		try {
-			Resource resource = this.resourceLoader.getResource(resourceLocation);
-			return resource.exists();
-		}
-		catch (Exception ex) {
-			return false;
-		}
-	}
-
-	@Override
-	public URL getResource(String path) throws MalformedURLException {
-		URL resource = super.getResource(path);
-		if (resource == null && "/".equals(path)) {
-			// Liquibase assumes that "/" always exists, if we don't have a directory
-			// use a temporary location.
-			try {
-				if (this.emptyRootFolder == null) {
-					synchronized (this) {
-						File tempFolder = File.createTempFile("spr", "servlet");
-						tempFolder.delete();
-						tempFolder.mkdirs();
-						tempFolder.deleteOnExit();
-						this.emptyRootFolder = tempFolder;
-					}
-				}
-				return this.emptyRootFolder.toURI().toURL();
-			}
-			catch (IOException ex) {
-				// Ignore
-			}
-		}
-		return resource;
-	}
-
-}
-=======
 /*
  * Copyright 2012-2020 the original author or authors.
  *
@@ -222,5 +108,4 @@
 		return resource;
 	}
 
-}
->>>>>>> 6755b480
+}