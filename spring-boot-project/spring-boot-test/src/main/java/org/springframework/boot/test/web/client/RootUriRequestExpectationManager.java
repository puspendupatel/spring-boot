<<<<<<< HEAD
/*
 * Copyright 2012-2019 the original author or authors.
 *
 * Licensed under the Apache License, Version 2.0 (the "License");
 * you may not use this file except in compliance with the License.
 * You may obtain a copy of the License at
 *
 *      https://www.apache.org/licenses/LICENSE-2.0
 *
 * Unless required by applicable law or agreed to in writing, software
 * distributed under the License is distributed on an "AS IS" BASIS,
 * WITHOUT WARRANTIES OR CONDITIONS OF ANY KIND, either express or implied.
 * See the License for the specific language governing permissions and
 * limitations under the License.
 */

package org.springframework.boot.test.web.client;

import java.io.IOException;
import java.io.OutputStream;
import java.net.URI;
import java.net.URISyntaxException;

import org.springframework.boot.web.client.RootUriTemplateHandler;
import org.springframework.http.client.ClientHttpRequest;
import org.springframework.http.client.ClientHttpResponse;
import org.springframework.http.client.support.HttpRequestWrapper;
import org.springframework.mock.http.client.MockClientHttpRequest;
import org.springframework.test.web.client.ExpectedCount;
import org.springframework.test.web.client.MockRestServiceServer;
import org.springframework.test.web.client.MockRestServiceServer.MockRestServiceServerBuilder;
import org.springframework.test.web.client.RequestExpectationManager;
import org.springframework.test.web.client.RequestMatcher;
import org.springframework.test.web.client.ResponseActions;
import org.springframework.test.web.client.SimpleRequestExpectationManager;
import org.springframework.util.Assert;
import org.springframework.web.client.RestTemplate;
import org.springframework.web.util.UriTemplateHandler;

/**
 * {@link RequestExpectationManager} that strips the specified root URI from the request
 * before verification. Can be used to simply test declarations when all REST calls start
 * the same way. For example: <pre class="code">
 * RestTemplate restTemplate = new RestTemplateBuilder().rootUri("https://example.com").build();
 * MockRestServiceServer server = RootUriRequestExpectationManager.bindTo(restTemplate);
 * server.expect(requestTo("/hello")).andRespond(withSuccess());
 * restTemplate.getForEntity("/hello", String.class);
 * </pre>
 *
 * @author Phillip Webb
 * @since 1.4.0
 * @see RootUriTemplateHandler
 * @see #bindTo(RestTemplate)
 * @see #forRestTemplate(RestTemplate, RequestExpectationManager)
 */
public class RootUriRequestExpectationManager implements RequestExpectationManager {

	private final String rootUri;

	private final RequestExpectationManager expectationManager;

	public RootUriRequestExpectationManager(String rootUri, RequestExpectationManager expectationManager) {
		Assert.notNull(rootUri, "RootUri must not be null");
		Assert.notNull(expectationManager, "ExpectationManager must not be null");
		this.rootUri = rootUri;
		this.expectationManager = expectationManager;
	}

	@Override
	public ResponseActions expectRequest(ExpectedCount count, RequestMatcher requestMatcher) {
		return this.expectationManager.expectRequest(count, requestMatcher);
	}

	@Override
	public ClientHttpResponse validateRequest(ClientHttpRequest request) throws IOException {
		String uri = request.getURI().toString();
		if (uri.startsWith(this.rootUri)) {
			request = replaceURI(request, uri.substring(this.rootUri.length()));
		}
		try {
			return this.expectationManager.validateRequest(request);
		}
		catch (AssertionError ex) {
			String message = ex.getMessage();
			String prefix = "Request URI expected:</";
			if (message != null && message.startsWith(prefix)) {
				throw new AssertionError(
						"Request URI expected:<" + this.rootUri + message.substring(prefix.length() - 1));
			}
			throw ex;
		}
	}

	private ClientHttpRequest replaceURI(ClientHttpRequest request, String replacementUri) {
		URI uri;
		try {
			uri = new URI(replacementUri);
			if (request instanceof MockClientHttpRequest) {
				((MockClientHttpRequest) request).setURI(uri);
				return request;
			}
			return new ReplaceUriClientHttpRequest(uri, request);
		}
		catch (URISyntaxException ex) {
			throw new IllegalStateException(ex);
		}
	}

	@Override
	public void verify() {
		this.expectationManager.verify();
	}

	@Override
	public void reset() {
		this.expectationManager.reset();
	}

	/**
	 * Return a bound {@link MockRestServiceServer} for the given {@link RestTemplate},
	 * configured with {@link RootUriRequestExpectationManager} when possible.
	 * @param restTemplate the source REST template
	 * @return a configured {@link MockRestServiceServer}
	 */
	public static MockRestServiceServer bindTo(RestTemplate restTemplate) {
		return bindTo(restTemplate, new SimpleRequestExpectationManager());
	}

	/**
	 * Return a bound {@link MockRestServiceServer} for the given {@link RestTemplate},
	 * configured with {@link RootUriRequestExpectationManager} when possible.
	 * @param restTemplate the source REST template
	 * @param expectationManager the source {@link RequestExpectationManager}
	 * @return a configured {@link MockRestServiceServer}
	 */
	public static MockRestServiceServer bindTo(RestTemplate restTemplate,
			RequestExpectationManager expectationManager) {
		MockRestServiceServerBuilder builder = MockRestServiceServer.bindTo(restTemplate);
		return builder.build(forRestTemplate(restTemplate, expectationManager));
	}

	/**
	 * Return {@link RequestExpectationManager} to be used for binding with the specified
	 * {@link RestTemplate}. If the {@link RestTemplate} is using a
	 * {@link RootUriTemplateHandler} then a {@link RootUriRequestExpectationManager} is
	 * returned, otherwise the source manager is returned unchanged.
	 * @param restTemplate the source REST template
	 * @param expectationManager the source {@link RequestExpectationManager}
	 * @return a {@link RequestExpectationManager} to be bound to the template
	 */
	public static RequestExpectationManager forRestTemplate(RestTemplate restTemplate,
			RequestExpectationManager expectationManager) {
		Assert.notNull(restTemplate, "RestTemplate must not be null");
		UriTemplateHandler templateHandler = restTemplate.getUriTemplateHandler();
		if (templateHandler instanceof RootUriTemplateHandler) {
			return new RootUriRequestExpectationManager(((RootUriTemplateHandler) templateHandler).getRootUri(),
					expectationManager);
		}
		return expectationManager;
	}

	/**
	 * {@link ClientHttpRequest} wrapper to replace the request URI.
	 */
	private static class ReplaceUriClientHttpRequest extends HttpRequestWrapper implements ClientHttpRequest {

		private final URI uri;

		ReplaceUriClientHttpRequest(URI uri, ClientHttpRequest request) {
			super(request);
			this.uri = uri;
		}

		@Override
		public URI getURI() {
			return this.uri;
		}

		@Override
		public OutputStream getBody() throws IOException {
			return getRequest().getBody();
		}

		@Override
		public ClientHttpResponse execute() throws IOException {
			return getRequest().execute();
		}

		@Override
		public ClientHttpRequest getRequest() {
			return (ClientHttpRequest) super.getRequest();
		}

	}

}
=======
/*
 * Copyright 2012-2021 the original author or authors.
 *
 * Licensed under the Apache License, Version 2.0 (the "License");
 * you may not use this file except in compliance with the License.
 * You may obtain a copy of the License at
 *
 *      https://www.apache.org/licenses/LICENSE-2.0
 *
 * Unless required by applicable law or agreed to in writing, software
 * distributed under the License is distributed on an "AS IS" BASIS,
 * WITHOUT WARRANTIES OR CONDITIONS OF ANY KIND, either express or implied.
 * See the License for the specific language governing permissions and
 * limitations under the License.
 */

package org.springframework.boot.test.web.client;

import java.io.IOException;
import java.io.OutputStream;
import java.net.URI;
import java.net.URISyntaxException;
import java.time.Duration;

import org.springframework.boot.web.client.RootUriTemplateHandler;
import org.springframework.http.client.ClientHttpRequest;
import org.springframework.http.client.ClientHttpResponse;
import org.springframework.http.client.support.HttpRequestWrapper;
import org.springframework.mock.http.client.MockClientHttpRequest;
import org.springframework.test.web.client.ExpectedCount;
import org.springframework.test.web.client.MockRestServiceServer;
import org.springframework.test.web.client.MockRestServiceServer.MockRestServiceServerBuilder;
import org.springframework.test.web.client.RequestExpectationManager;
import org.springframework.test.web.client.RequestMatcher;
import org.springframework.test.web.client.ResponseActions;
import org.springframework.test.web.client.SimpleRequestExpectationManager;
import org.springframework.util.Assert;
import org.springframework.web.client.RestTemplate;
import org.springframework.web.util.UriTemplateHandler;

/**
 * {@link RequestExpectationManager} that strips the specified root URI from the request
 * before verification. Can be used to simply test declarations when all REST calls start
 * the same way. For example: <pre class="code">
 * RestTemplate restTemplate = new RestTemplateBuilder().rootUri("https://example.com").build();
 * MockRestServiceServer server = RootUriRequestExpectationManager.bindTo(restTemplate);
 * server.expect(requestTo("/hello")).andRespond(withSuccess());
 * restTemplate.getForEntity("/hello", String.class);
 * </pre>
 *
 * @author Phillip Webb
 * @since 1.4.0
 * @see RootUriTemplateHandler
 * @see #bindTo(RestTemplate)
 * @see #forRestTemplate(RestTemplate, RequestExpectationManager)
 */
public class RootUriRequestExpectationManager implements RequestExpectationManager {

	private final String rootUri;

	private final RequestExpectationManager expectationManager;

	public RootUriRequestExpectationManager(String rootUri, RequestExpectationManager expectationManager) {
		Assert.notNull(rootUri, "RootUri must not be null");
		Assert.notNull(expectationManager, "ExpectationManager must not be null");
		this.rootUri = rootUri;
		this.expectationManager = expectationManager;
	}

	@Override
	public ResponseActions expectRequest(ExpectedCount count, RequestMatcher requestMatcher) {
		return this.expectationManager.expectRequest(count, requestMatcher);
	}

	@Override
	public ClientHttpResponse validateRequest(ClientHttpRequest request) throws IOException {
		String uri = request.getURI().toString();
		if (uri.startsWith(this.rootUri)) {
			request = replaceURI(request, uri.substring(this.rootUri.length()));
		}
		try {
			return this.expectationManager.validateRequest(request);
		}
		catch (AssertionError ex) {
			String message = ex.getMessage();
			String prefix = "Request URI expected:</";
			if (message != null && message.startsWith(prefix)) {
				throw new AssertionError(
						"Request URI expected:<" + this.rootUri + message.substring(prefix.length() - 1));
			}
			throw ex;
		}
	}

	private ClientHttpRequest replaceURI(ClientHttpRequest request, String replacementUri) {
		URI uri;
		try {
			uri = new URI(replacementUri);
			if (request instanceof MockClientHttpRequest) {
				((MockClientHttpRequest) request).setURI(uri);
				return request;
			}
			return new ReplaceUriClientHttpRequest(uri, request);
		}
		catch (URISyntaxException ex) {
			throw new IllegalStateException(ex);
		}
	}

	@Override
	public void verify() {
		this.expectationManager.verify();
	}

	@Override
	public void verify(Duration timeout) {
		this.expectationManager.verify(timeout);
	}

	@Override
	public void reset() {
		this.expectationManager.reset();
	}

	/**
	 * Return a bound {@link MockRestServiceServer} for the given {@link RestTemplate},
	 * configured with {@link RootUriRequestExpectationManager} when possible.
	 * @param restTemplate the source REST template
	 * @return a configured {@link MockRestServiceServer}
	 */
	public static MockRestServiceServer bindTo(RestTemplate restTemplate) {
		return bindTo(restTemplate, new SimpleRequestExpectationManager());
	}

	/**
	 * Return a bound {@link MockRestServiceServer} for the given {@link RestTemplate},
	 * configured with {@link RootUriRequestExpectationManager} when possible.
	 * @param restTemplate the source REST template
	 * @param expectationManager the source {@link RequestExpectationManager}
	 * @return a configured {@link MockRestServiceServer}
	 */
	public static MockRestServiceServer bindTo(RestTemplate restTemplate,
			RequestExpectationManager expectationManager) {
		MockRestServiceServerBuilder builder = MockRestServiceServer.bindTo(restTemplate);
		return builder.build(forRestTemplate(restTemplate, expectationManager));
	}

	/**
	 * Return {@link RequestExpectationManager} to be used for binding with the specified
	 * {@link RestTemplate}. If the {@link RestTemplate} is using a
	 * {@link RootUriTemplateHandler} then a {@link RootUriRequestExpectationManager} is
	 * returned, otherwise the source manager is returned unchanged.
	 * @param restTemplate the source REST template
	 * @param expectationManager the source {@link RequestExpectationManager}
	 * @return a {@link RequestExpectationManager} to be bound to the template
	 */
	public static RequestExpectationManager forRestTemplate(RestTemplate restTemplate,
			RequestExpectationManager expectationManager) {
		Assert.notNull(restTemplate, "RestTemplate must not be null");
		UriTemplateHandler templateHandler = restTemplate.getUriTemplateHandler();
		if (templateHandler instanceof RootUriTemplateHandler) {
			return new RootUriRequestExpectationManager(((RootUriTemplateHandler) templateHandler).getRootUri(),
					expectationManager);
		}
		return expectationManager;
	}

	/**
	 * {@link ClientHttpRequest} wrapper to replace the request URI.
	 */
	private static class ReplaceUriClientHttpRequest extends HttpRequestWrapper implements ClientHttpRequest {

		private final URI uri;

		ReplaceUriClientHttpRequest(URI uri, ClientHttpRequest request) {
			super(request);
			this.uri = uri;
		}

		@Override
		public URI getURI() {
			return this.uri;
		}

		@Override
		public OutputStream getBody() throws IOException {
			return getRequest().getBody();
		}

		@Override
		public ClientHttpResponse execute() throws IOException {
			return getRequest().execute();
		}

		@Override
		public ClientHttpRequest getRequest() {
			return (ClientHttpRequest) super.getRequest();
		}

	}

}
>>>>>>> 6755b480
<|MERGE_RESOLUTION|>--- conflicted
+++ resolved
@@ -1,6 +1,5 @@
-<<<<<<< HEAD
 /*
- * Copyright 2012-2019 the original author or authors.
+ * Copyright 2012-2021 the original author or authors.
  *
  * Licensed under the Apache License, Version 2.0 (the "License");
  * you may not use this file except in compliance with the License.
@@ -21,6 +20,7 @@
 import java.io.OutputStream;
 import java.net.URI;
 import java.net.URISyntaxException;
+import java.time.Duration;
 
 import org.springframework.boot.web.client.RootUriTemplateHandler;
 import org.springframework.http.client.ClientHttpRequest;
@@ -113,6 +113,11 @@
 	}
 
 	@Override
+	public void verify(Duration timeout) {
+		this.expectationManager.verify(timeout);
+	}
+
+	@Override
 	public void reset() {
 		this.expectationManager.reset();
 	}
@@ -194,208 +199,4 @@
 
 	}
 
-}
-=======
-/*
- * Copyright 2012-2021 the original author or authors.
- *
- * Licensed under the Apache License, Version 2.0 (the "License");
- * you may not use this file except in compliance with the License.
- * You may obtain a copy of the License at
- *
- *      https://www.apache.org/licenses/LICENSE-2.0
- *
- * Unless required by applicable law or agreed to in writing, software
- * distributed under the License is distributed on an "AS IS" BASIS,
- * WITHOUT WARRANTIES OR CONDITIONS OF ANY KIND, either express or implied.
- * See the License for the specific language governing permissions and
- * limitations under the License.
- */
-
-package org.springframework.boot.test.web.client;
-
-import java.io.IOException;
-import java.io.OutputStream;
-import java.net.URI;
-import java.net.URISyntaxException;
-import java.time.Duration;
-
-import org.springframework.boot.web.client.RootUriTemplateHandler;
-import org.springframework.http.client.ClientHttpRequest;
-import org.springframework.http.client.ClientHttpResponse;
-import org.springframework.http.client.support.HttpRequestWrapper;
-import org.springframework.mock.http.client.MockClientHttpRequest;
-import org.springframework.test.web.client.ExpectedCount;
-import org.springframework.test.web.client.MockRestServiceServer;
-import org.springframework.test.web.client.MockRestServiceServer.MockRestServiceServerBuilder;
-import org.springframework.test.web.client.RequestExpectationManager;
-import org.springframework.test.web.client.RequestMatcher;
-import org.springframework.test.web.client.ResponseActions;
-import org.springframework.test.web.client.SimpleRequestExpectationManager;
-import org.springframework.util.Assert;
-import org.springframework.web.client.RestTemplate;
-import org.springframework.web.util.UriTemplateHandler;
-
-/**
- * {@link RequestExpectationManager} that strips the specified root URI from the request
- * before verification. Can be used to simply test declarations when all REST calls start
- * the same way. For example: <pre class="code">
- * RestTemplate restTemplate = new RestTemplateBuilder().rootUri("https://example.com").build();
- * MockRestServiceServer server = RootUriRequestExpectationManager.bindTo(restTemplate);
- * server.expect(requestTo("/hello")).andRespond(withSuccess());
- * restTemplate.getForEntity("/hello", String.class);
- * </pre>
- *
- * @author Phillip Webb
- * @since 1.4.0
- * @see RootUriTemplateHandler
- * @see #bindTo(RestTemplate)
- * @see #forRestTemplate(RestTemplate, RequestExpectationManager)
- */
-public class RootUriRequestExpectationManager implements RequestExpectationManager {
-
-	private final String rootUri;
-
-	private final RequestExpectationManager expectationManager;
-
-	public RootUriRequestExpectationManager(String rootUri, RequestExpectationManager expectationManager) {
-		Assert.notNull(rootUri, "RootUri must not be null");
-		Assert.notNull(expectationManager, "ExpectationManager must not be null");
-		this.rootUri = rootUri;
-		this.expectationManager = expectationManager;
-	}
-
-	@Override
-	public ResponseActions expectRequest(ExpectedCount count, RequestMatcher requestMatcher) {
-		return this.expectationManager.expectRequest(count, requestMatcher);
-	}
-
-	@Override
-	public ClientHttpResponse validateRequest(ClientHttpRequest request) throws IOException {
-		String uri = request.getURI().toString();
-		if (uri.startsWith(this.rootUri)) {
-			request = replaceURI(request, uri.substring(this.rootUri.length()));
-		}
-		try {
-			return this.expectationManager.validateRequest(request);
-		}
-		catch (AssertionError ex) {
-			String message = ex.getMessage();
-			String prefix = "Request URI expected:</";
-			if (message != null && message.startsWith(prefix)) {
-				throw new AssertionError(
-						"Request URI expected:<" + this.rootUri + message.substring(prefix.length() - 1));
-			}
-			throw ex;
-		}
-	}
-
-	private ClientHttpRequest replaceURI(ClientHttpRequest request, String replacementUri) {
-		URI uri;
-		try {
-			uri = new URI(replacementUri);
-			if (request instanceof MockClientHttpRequest) {
-				((MockClientHttpRequest) request).setURI(uri);
-				return request;
-			}
-			return new ReplaceUriClientHttpRequest(uri, request);
-		}
-		catch (URISyntaxException ex) {
-			throw new IllegalStateException(ex);
-		}
-	}
-
-	@Override
-	public void verify() {
-		this.expectationManager.verify();
-	}
-
-	@Override
-	public void verify(Duration timeout) {
-		this.expectationManager.verify(timeout);
-	}
-
-	@Override
-	public void reset() {
-		this.expectationManager.reset();
-	}
-
-	/**
-	 * Return a bound {@link MockRestServiceServer} for the given {@link RestTemplate},
-	 * configured with {@link RootUriRequestExpectationManager} when possible.
-	 * @param restTemplate the source REST template
-	 * @return a configured {@link MockRestServiceServer}
-	 */
-	public static MockRestServiceServer bindTo(RestTemplate restTemplate) {
-		return bindTo(restTemplate, new SimpleRequestExpectationManager());
-	}
-
-	/**
-	 * Return a bound {@link MockRestServiceServer} for the given {@link RestTemplate},
-	 * configured with {@link RootUriRequestExpectationManager} when possible.
-	 * @param restTemplate the source REST template
-	 * @param expectationManager the source {@link RequestExpectationManager}
-	 * @return a configured {@link MockRestServiceServer}
-	 */
-	public static MockRestServiceServer bindTo(RestTemplate restTemplate,
-			RequestExpectationManager expectationManager) {
-		MockRestServiceServerBuilder builder = MockRestServiceServer.bindTo(restTemplate);
-		return builder.build(forRestTemplate(restTemplate, expectationManager));
-	}
-
-	/**
-	 * Return {@link RequestExpectationManager} to be used for binding with the specified
-	 * {@link RestTemplate}. If the {@link RestTemplate} is using a
-	 * {@link RootUriTemplateHandler} then a {@link RootUriRequestExpectationManager} is
-	 * returned, otherwise the source manager is returned unchanged.
-	 * @param restTemplate the source REST template
-	 * @param expectationManager the source {@link RequestExpectationManager}
-	 * @return a {@link RequestExpectationManager} to be bound to the template
-	 */
-	public static RequestExpectationManager forRestTemplate(RestTemplate restTemplate,
-			RequestExpectationManager expectationManager) {
-		Assert.notNull(restTemplate, "RestTemplate must not be null");
-		UriTemplateHandler templateHandler = restTemplate.getUriTemplateHandler();
-		if (templateHandler instanceof RootUriTemplateHandler) {
-			return new RootUriRequestExpectationManager(((RootUriTemplateHandler) templateHandler).getRootUri(),
-					expectationManager);
-		}
-		return expectationManager;
-	}
-
-	/**
-	 * {@link ClientHttpRequest} wrapper to replace the request URI.
-	 */
-	private static class ReplaceUriClientHttpRequest extends HttpRequestWrapper implements ClientHttpRequest {
-
-		private final URI uri;
-
-		ReplaceUriClientHttpRequest(URI uri, ClientHttpRequest request) {
-			super(request);
-			this.uri = uri;
-		}
-
-		@Override
-		public URI getURI() {
-			return this.uri;
-		}
-
-		@Override
-		public OutputStream getBody() throws IOException {
-			return getRequest().getBody();
-		}
-
-		@Override
-		public ClientHttpResponse execute() throws IOException {
-			return getRequest().execute();
-		}
-
-		@Override
-		public ClientHttpRequest getRequest() {
-			return (ClientHttpRequest) super.getRequest();
-		}
-
-	}
-
-}
->>>>>>> 6755b480
+}