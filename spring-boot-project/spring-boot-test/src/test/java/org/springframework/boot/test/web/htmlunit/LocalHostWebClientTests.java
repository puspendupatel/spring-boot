--- conflicted
+++ resolved
@@ -1,97 +1,3 @@
-<<<<<<< HEAD
-/*
- * Copyright 2012-2019 the original author or authors.
- *
- * Licensed under the Apache License, Version 2.0 (the "License");
- * you may not use this file except in compliance with the License.
- * You may obtain a copy of the License at
- *
- *      https://www.apache.org/licenses/LICENSE-2.0
- *
- * Unless required by applicable law or agreed to in writing, software
- * distributed under the License is distributed on an "AS IS" BASIS,
- * WITHOUT WARRANTIES OR CONDITIONS OF ANY KIND, either express or implied.
- * See the License for the specific language governing permissions and
- * limitations under the License.
- */
-
-package org.springframework.boot.test.web.htmlunit;
-
-import java.io.IOException;
-import java.net.URL;
-
-import com.gargoylesoftware.htmlunit.StringWebResponse;
-import com.gargoylesoftware.htmlunit.WebClient;
-import com.gargoylesoftware.htmlunit.WebConnection;
-import com.gargoylesoftware.htmlunit.WebRequest;
-import com.gargoylesoftware.htmlunit.WebResponse;
-import org.junit.jupiter.api.Test;
-import org.mockito.ArgumentCaptor;
-import org.mockito.Captor;
-import org.mockito.MockitoAnnotations;
-
-import org.springframework.mock.env.MockEnvironment;
-
-import static org.assertj.core.api.Assertions.assertThat;
-import static org.assertj.core.api.Assertions.assertThatIllegalArgumentException;
-import static org.mockito.ArgumentMatchers.any;
-import static org.mockito.BDDMockito.given;
-import static org.mockito.Mockito.mock;
-import static org.mockito.Mockito.verify;
-
-/**
- * Tests for {@link LocalHostWebClient}.
- *
- * @author Phillip Webb
- */
-@SuppressWarnings("resource")
-class LocalHostWebClientTests {
-
-	@Captor
-	private ArgumentCaptor<WebRequest> requestCaptor;
-
-	LocalHostWebClientTests() {
-		MockitoAnnotations.initMocks(this);
-	}
-
-	@Test
-	void createWhenEnvironmentIsNullWillThrowException() {
-		assertThatIllegalArgumentException().isThrownBy(() -> new LocalHostWebClient(null))
-				.withMessageContaining("Environment must not be null");
-	}
-
-	@Test
-	void getPageWhenUrlIsRelativeAndNoPortWillUseLocalhost8080() throws Exception {
-		MockEnvironment environment = new MockEnvironment();
-		WebClient client = new LocalHostWebClient(environment);
-		WebConnection connection = mockConnection();
-		client.setWebConnection(connection);
-		client.getPage("/test");
-		verify(connection).getResponse(this.requestCaptor.capture());
-		assertThat(this.requestCaptor.getValue().getUrl()).isEqualTo(new URL("http://localhost:8080/test"));
-	}
-
-	@Test
-	void getPageWhenUrlIsRelativeAndHasPortWillUseLocalhostPort() throws Exception {
-		MockEnvironment environment = new MockEnvironment();
-		environment.setProperty("local.server.port", "8181");
-		WebClient client = new LocalHostWebClient(environment);
-		WebConnection connection = mockConnection();
-		client.setWebConnection(connection);
-		client.getPage("/test");
-		verify(connection).getResponse(this.requestCaptor.capture());
-		assertThat(this.requestCaptor.getValue().getUrl()).isEqualTo(new URL("http://localhost:8181/test"));
-	}
-
-	private WebConnection mockConnection() throws IOException {
-		WebConnection connection = mock(WebConnection.class);
-		WebResponse response = new StringWebResponse("test", new URL("http://localhost"));
-		given(connection.getResponse(any())).willReturn(response);
-		return connection;
-	}
-
-}
-=======
 /*
  * Copyright 2012-2020 the original author or authors.
  *
@@ -181,5 +87,4 @@
 		return connection;
 	}
 
-}
->>>>>>> 6755b480
+}