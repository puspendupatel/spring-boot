--- conflicted
+++ resolved
@@ -1,131 +1,3 @@
-<<<<<<< HEAD
-/*
- * Copyright 2012-2019 the original author or authors.
- *
- * Licensed under the Apache License, Version 2.0 (the "License");
- * you may not use this file except in compliance with the License.
- * You may obtain a copy of the License at
- *
- *      https://www.apache.org/licenses/LICENSE-2.0
- *
- * Unless required by applicable law or agreed to in writing, software
- * distributed under the License is distributed on an "AS IS" BASIS,
- * WITHOUT WARRANTIES OR CONDITIONS OF ANY KIND, either express or implied.
- * See the License for the specific language governing permissions and
- * limitations under the License.
- */
-
-package org.springframework.boot.test.mock.mockito;
-
-import org.junit.jupiter.api.MethodOrderer;
-import org.junit.jupiter.api.Test;
-import org.junit.jupiter.api.TestMethodOrder;
-import org.junit.jupiter.api.extension.ExtendWith;
-
-import org.springframework.beans.factory.FactoryBean;
-import org.springframework.beans.factory.annotation.Autowired;
-import org.springframework.boot.test.mock.mockito.example.ExampleService;
-import org.springframework.context.ApplicationContext;
-import org.springframework.context.annotation.Bean;
-import org.springframework.context.annotation.Configuration;
-import org.springframework.context.annotation.Lazy;
-import org.springframework.test.context.junit.jupiter.SpringExtension;
-
-import static org.assertj.core.api.Assertions.assertThat;
-import static org.mockito.BDDMockito.given;
-import static org.mockito.Mockito.mock;
-
-/**
- * Tests for {@link ResetMocksTestExecutionListener}.
- *
- * @author Phillip Webb
- * @author Andy Wilkinson
- */
-@ExtendWith(SpringExtension.class)
-@TestMethodOrder(MethodOrderer.Alphanumeric.class)
-class ResetMocksTestExecutionListenerTests {
-
-	@Autowired
-	private ApplicationContext context;
-
-	@Test
-	void test001() {
-		given(getMock("none").greeting()).willReturn("none");
-		given(getMock("before").greeting()).willReturn("before");
-		given(getMock("after").greeting()).willReturn("after");
-	}
-
-	@Test
-	void test002() {
-		assertThat(getMock("none").greeting()).isEqualTo("none");
-		assertThat(getMock("before").greeting()).isNull();
-		assertThat(getMock("after").greeting()).isNull();
-	}
-
-	ExampleService getMock(String name) {
-		return this.context.getBean(name, ExampleService.class);
-	}
-
-	@Configuration(proxyBeanMethods = false)
-	static class Config {
-
-		@Bean
-		ExampleService before(MockitoBeans mockedBeans) {
-			ExampleService mock = mock(ExampleService.class, MockReset.before());
-			mockedBeans.add(mock);
-			return mock;
-		}
-
-		@Bean
-		ExampleService after(MockitoBeans mockedBeans) {
-			ExampleService mock = mock(ExampleService.class, MockReset.after());
-			mockedBeans.add(mock);
-			return mock;
-		}
-
-		@Bean
-		ExampleService none(MockitoBeans mockedBeans) {
-			ExampleService mock = mock(ExampleService.class);
-			mockedBeans.add(mock);
-			return mock;
-		}
-
-		@Bean
-		@Lazy
-		ExampleService fail() {
-			// gh-5870
-			throw new RuntimeException();
-		}
-
-		@Bean
-		BrokenFactoryBean brokenFactoryBean() {
-			// gh-7270
-			return new BrokenFactoryBean();
-		}
-
-	}
-
-	static class BrokenFactoryBean implements FactoryBean<String> {
-
-		@Override
-		public String getObject() {
-			throw new IllegalStateException();
-		}
-
-		@Override
-		public Class<?> getObjectType() {
-			return String.class;
-		}
-
-		@Override
-		public boolean isSingleton() {
-			return true;
-		}
-
-	}
-
-}
-=======
 /*
  * Copyright 2012-2020 the original author or authors.
  *
@@ -251,5 +123,4 @@
 
 	}
 
-}
->>>>>>> 6755b480
+}