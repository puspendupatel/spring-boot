--- conflicted
+++ resolved
@@ -1,71 +1,3 @@
-<<<<<<< HEAD
-/*
- * Copyright 2012-2019 the original author or authors.
- *
- * Licensed under the Apache License, Version 2.0 (the "License");
- * you may not use this file except in compliance with the License.
- * You may obtain a copy of the License at
- *
- *      https://www.apache.org/licenses/LICENSE-2.0
- *
- * Unless required by applicable law or agreed to in writing, software
- * distributed under the License is distributed on an "AS IS" BASIS,
- * WITHOUT WARRANTIES OR CONDITIONS OF ANY KIND, either express or implied.
- * See the License for the specific language governing permissions and
- * limitations under the License.
- */
-
-package org.springframework.boot.test.context;
-
-import org.junit.jupiter.api.Test;
-
-import org.springframework.boot.test.context.SpringBootTest.WebEnvironment;
-import org.springframework.boot.web.client.RestTemplateBuilder;
-import org.springframework.context.annotation.Bean;
-import org.springframework.context.annotation.Configuration;
-import org.springframework.http.converter.StringHttpMessageConverter;
-import org.springframework.test.annotation.DirtiesContext;
-import org.springframework.web.bind.annotation.RestController;
-import org.springframework.web.servlet.config.annotation.EnableWebMvc;
-
-import static org.assertj.core.api.Assertions.assertThat;
-
-/**
- * Tests for {@link SpringBootTest @SpringBootTest} configured with
- * {@link WebEnvironment#RANDOM_PORT}.
- *
- * @author Phillip Webb
- * @author Andy Wilkinson
- */
-@DirtiesContext
-@SpringBootTest(webEnvironment = WebEnvironment.RANDOM_PORT, properties = { "value=123" })
-class SpringBootTestWebEnvironmentRandomPortTests extends AbstractSpringBootTestWebServerWebEnvironmentTests {
-
-	@Test
-	void testRestTemplateShouldUseBuilder() {
-		assertThat(getRestTemplate().getRestTemplate().getMessageConverters())
-				.hasAtLeastOneElementOfType(MyConverter.class);
-	}
-
-	@Configuration(proxyBeanMethods = false)
-	@EnableWebMvc
-	@RestController
-	static class Config extends AbstractConfig {
-
-		@Bean
-		RestTemplateBuilder restTemplateBuilder() {
-			return new RestTemplateBuilder().additionalMessageConverters(new MyConverter());
-
-		}
-
-	}
-
-	static class MyConverter extends StringHttpMessageConverter {
-
-	}
-
-}
-=======
 /*
  * Copyright 2012-2019 the original author or authors.
  *
@@ -130,5 +62,4 @@
 
 	}
 
-}
->>>>>>> 6755b480
+}