--- conflicted
+++ resolved
@@ -1,110 +1,3 @@
-<<<<<<< HEAD
-/*
- * Copyright 2012-2018 the original author or authors.
- *
- * Licensed under the Apache License, Version 2.0 (the "License");
- * you may not use this file except in compliance with the License.
- * You may obtain a copy of the License at
- *
- *      https://www.apache.org/licenses/LICENSE-2.0
- *
- * Unless required by applicable law or agreed to in writing, software
- * distributed under the License is distributed on an "AS IS" BASIS,
- * WITHOUT WARRANTIES OR CONDITIONS OF ANY KIND, either express or implied.
- * See the License for the specific language governing permissions and
- * limitations under the License.
- */
-
-package org.springframework.boot.loader.tools;
-
-import java.io.File;
-
-/**
- * Encapsulates information about a single library that may be packed into the archive.
- *
- * @author Phillip Webb
- * @since 1.1.2
- * @see Libraries
- */
-public class Library {
-
-	private final String name;
-
-	private final File file;
-
-	private final LibraryScope scope;
-
-	private final boolean unpackRequired;
-
-	/**
-	 * Create a new {@link Library}.
-	 * @param file the source file
-	 * @param scope the scope of the library
-	 */
-	public Library(File file, LibraryScope scope) {
-		this(file, scope, false);
-	}
-
-	/**
-	 * Create a new {@link Library}.
-	 * @param file the source file
-	 * @param scope the scope of the library
-	 * @param unpackRequired if the library needs to be unpacked before it can be used
-	 */
-	public Library(File file, LibraryScope scope, boolean unpackRequired) {
-		this(null, file, scope, unpackRequired);
-	}
-
-	/**
-	 * Create a new {@link Library}.
-	 * @param name the name of the library as it should be written or {@code null} to use
-	 * the file name
-	 * @param file the source file
-	 * @param scope the scope of the library
-	 * @param unpackRequired if the library needs to be unpacked before it can be used
-	 */
-	public Library(String name, File file, LibraryScope scope, boolean unpackRequired) {
-		this.name = (name != null) ? name : file.getName();
-		this.file = file;
-		this.scope = scope;
-		this.unpackRequired = unpackRequired;
-	}
-
-	/**
-	 * Return the name of file as it should be written.
-	 * @return the name
-	 */
-	public String getName() {
-		return this.name;
-	}
-
-	/**
-	 * Return the library file.
-	 * @return the file
-	 */
-	public File getFile() {
-		return this.file;
-	}
-
-	/**
-	 * Return the scope of the library.
-	 * @return the scope
-	 */
-	public LibraryScope getScope() {
-		return this.scope;
-	}
-
-	/**
-	 * Return if the file cannot be used directly as a nested jar and needs to be
-	 * unpacked.
-	 * @return if unpack is required
-	 */
-	public boolean isUnpackRequired() {
-		return this.unpackRequired;
-	}
-
-}
-=======
 /*
  * Copyright 2012-2020 the original author or authors.
  *
@@ -279,5 +172,4 @@
 		return this.local;
 	}
 
-}
->>>>>>> 6755b480
+}