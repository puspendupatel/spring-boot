--- conflicted
+++ resolved
@@ -1,164 +1,3 @@
-<<<<<<< HEAD
-/*
- * Copyright 2012-2019 the original author or authors.
- *
- * Licensed under the Apache License, Version 2.0 (the "License");
- * you may not use this file except in compliance with the License.
- * You may obtain a copy of the License at
- *
- *      https://www.apache.org/licenses/LICENSE-2.0
- *
- * Unless required by applicable law or agreed to in writing, software
- * distributed under the License is distributed on an "AS IS" BASIS,
- * WITHOUT WARRANTIES OR CONDITIONS OF ANY KIND, either express or implied.
- * See the License for the specific language governing permissions and
- * limitations under the License.
- */
-
-package org.springframework.boot.loader.tools;
-
-import java.io.File;
-import java.util.Collections;
-import java.util.HashMap;
-import java.util.Locale;
-import java.util.Map;
-
-/**
- * Common {@link Layout}s.
- *
- * @author Phillip Webb
- * @author Dave Syer
- * @author Andy Wilkinson
- * @since 1.0.0
- */
-public final class Layouts {
-
-	private Layouts() {
-	}
-
-	/**
-	 * Return a layout for the given source file.
-	 * @param file the source file
-	 * @return a {@link Layout}
-	 */
-	public static Layout forFile(File file) {
-		if (file == null) {
-			throw new IllegalArgumentException("File must not be null");
-		}
-		String lowerCaseFileName = file.getName().toLowerCase(Locale.ENGLISH);
-		if (lowerCaseFileName.endsWith(".jar")) {
-			return new Jar();
-		}
-		if (lowerCaseFileName.endsWith(".war")) {
-			return new War();
-		}
-		if (file.isDirectory() || lowerCaseFileName.endsWith(".zip")) {
-			return new Expanded();
-		}
-		throw new IllegalStateException("Unable to deduce layout for '" + file + "'");
-	}
-
-	/**
-	 * Executable JAR layout.
-	 */
-	public static class Jar implements RepackagingLayout {
-
-		@Override
-		public String getLauncherClassName() {
-			return "org.springframework.boot.loader.JarLauncher";
-		}
-
-		@Override
-		public String getLibraryDestination(String libraryName, LibraryScope scope) {
-			return "BOOT-INF/lib/";
-		}
-
-		@Override
-		public String getClassesLocation() {
-			return "";
-		}
-
-		@Override
-		public String getRepackagedClassesLocation() {
-			return "BOOT-INF/classes/";
-		}
-
-		@Override
-		public boolean isExecutable() {
-			return true;
-		}
-
-	}
-
-	/**
-	 * Executable expanded archive layout.
-	 */
-	public static class Expanded extends Jar {
-
-		@Override
-		public String getLauncherClassName() {
-			return "org.springframework.boot.loader.PropertiesLauncher";
-		}
-
-	}
-
-	/**
-	 * No layout.
-	 */
-	public static class None extends Jar {
-
-		@Override
-		public String getLauncherClassName() {
-			return null;
-		}
-
-		@Override
-		public boolean isExecutable() {
-			return false;
-		}
-
-	}
-
-	/**
-	 * Executable WAR layout.
-	 */
-	public static class War implements Layout {
-
-		private static final Map<LibraryScope, String> SCOPE_DESTINATIONS;
-
-		static {
-			Map<LibraryScope, String> map = new HashMap<>();
-			map.put(LibraryScope.COMPILE, "WEB-INF/lib/");
-			map.put(LibraryScope.CUSTOM, "WEB-INF/lib/");
-			map.put(LibraryScope.RUNTIME, "WEB-INF/lib/");
-			map.put(LibraryScope.PROVIDED, "WEB-INF/lib-provided/");
-			SCOPE_DESTINATIONS = Collections.unmodifiableMap(map);
-		}
-
-		@Override
-		public String getLauncherClassName() {
-			return "org.springframework.boot.loader.WarLauncher";
-		}
-
-		@Override
-		public String getLibraryDestination(String libraryName, LibraryScope scope) {
-			return SCOPE_DESTINATIONS.get(scope);
-		}
-
-		@Override
-		public String getClassesLocation() {
-			return "WEB-INF/classes/";
-		}
-
-		@Override
-		public boolean isExecutable() {
-			return true;
-		}
-
-	}
-
-}
-=======
 /*
  * Copyright 2012-2021 the original author or authors.
  *
@@ -338,5 +177,4 @@
 
 	}
 
-}
->>>>>>> 6755b480
+}