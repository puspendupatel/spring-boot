--- conflicted
+++ resolved
@@ -1,133 +1,3 @@
-<<<<<<< HEAD
-/*
- * Copyright 2012-2019 the original author or authors.
- *
- * Licensed under the Apache License, Version 2.0 (the "License");
- * you may not use this file except in compliance with the License.
- * You may obtain a copy of the License at
- *
- *      https://www.apache.org/licenses/LICENSE-2.0
- *
- * Unless required by applicable law or agreed to in writing, software
- * distributed under the License is distributed on an "AS IS" BASIS,
- * WITHOUT WARRANTIES OR CONDITIONS OF ANY KIND, either express or implied.
- * See the License for the specific language governing permissions and
- * limitations under the License.
- */
-
-package org.springframework.boot.loader.tools;
-
-/**
- * Tests for {@link ZipHeaderPeekInputStream}.
- *
- * @author Andy Wilkinson
- */
-import java.io.ByteArrayInputStream;
-import java.io.IOException;
-
-import org.junit.jupiter.api.Test;
-
-import org.springframework.boot.loader.tools.JarWriter.ZipHeaderPeekInputStream;
-
-import static org.assertj.core.api.Assertions.assertThat;
-
-class ZipHeaderPeekInputStreamTests {
-
-	@Test
-	void hasZipHeaderReturnsTrueWhenStreamStartsWithZipHeader() throws IOException {
-		try (ZipHeaderPeekInputStream in = new ZipHeaderPeekInputStream(
-				new ByteArrayInputStream(new byte[] { 0x50, 0x4b, 0x03, 0x04, 5, 6 }))) {
-			assertThat(in.hasZipHeader()).isTrue();
-		}
-	}
-
-	@Test
-	void hasZipHeaderReturnsFalseWhenStreamDoesNotStartWithZipHeader() throws IOException {
-		try (ZipHeaderPeekInputStream in = new ZipHeaderPeekInputStream(
-				new ByteArrayInputStream(new byte[] { 0, 1, 2, 3, 4, 5 }))) {
-			assertThat(in.hasZipHeader()).isFalse();
-		}
-	}
-
-	@Test
-	void readIndividualBytes() throws IOException {
-		try (ZipHeaderPeekInputStream in = new ZipHeaderPeekInputStream(
-				new ByteArrayInputStream(new byte[] { 0, 1, 2, 3, 4, 5 }))) {
-			assertThat(in.read()).isEqualTo(0);
-			assertThat(in.read()).isEqualTo(1);
-			assertThat(in.read()).isEqualTo(2);
-			assertThat(in.read()).isEqualTo(3);
-			assertThat(in.read()).isEqualTo(4);
-			assertThat(in.read()).isEqualTo(5);
-		}
-	}
-
-	@Test
-	void readMultipleBytes() throws IOException {
-		try (ZipHeaderPeekInputStream in = new ZipHeaderPeekInputStream(
-				new ByteArrayInputStream(new byte[] { 0, 1, 2, 3, 4, 5 }))) {
-			byte[] bytes = new byte[3];
-			assertThat(in.read(bytes)).isEqualTo(3);
-			assertThat(bytes).containsExactly(0, 1, 2);
-			assertThat(in.read(bytes)).isEqualTo(3);
-			assertThat(bytes).containsExactly(3, 4, 5);
-			assertThat(in.read(bytes)).isEqualTo(-1);
-		}
-	}
-
-	@Test
-	void readingMoreThanEntireStreamReadsToEndOfStream() throws IOException {
-		try (ZipHeaderPeekInputStream in = new ZipHeaderPeekInputStream(
-				new ByteArrayInputStream(new byte[] { 0, 1, 2, 3, 4, 5 }))) {
-			byte[] bytes = new byte[8];
-			assertThat(in.read(bytes)).isEqualTo(6);
-			assertThat(bytes).containsExactly(0, 1, 2, 3, 4, 5, 0, 0);
-			assertThat(in.read(bytes)).isEqualTo(-1);
-		}
-	}
-
-	@Test
-	void readOfSomeOfTheHeaderThenMoreThanEntireStreamReadsToEndOfStream() throws IOException {
-		try (ZipHeaderPeekInputStream in = new ZipHeaderPeekInputStream(
-				new ByteArrayInputStream(new byte[] { 0, 1, 2, 3, 4, 5 }))) {
-			byte[] bytes = new byte[8];
-			assertThat(in.read(bytes, 0, 3)).isEqualTo(3);
-			assertThat(bytes).containsExactly(0, 1, 2, 0, 0, 0, 0, 0);
-			assertThat(in.read(bytes, 3, 5)).isEqualTo(3);
-			assertThat(bytes).containsExactly(0, 1, 2, 3, 4, 5, 0, 0);
-		}
-	}
-
-	@Test
-	void readMoreThanEntireStreamWhenStreamLengthIsLessThanZipHeaderLength() throws IOException {
-		try (ZipHeaderPeekInputStream in = new ZipHeaderPeekInputStream(new ByteArrayInputStream(new byte[] { 10 }))) {
-			byte[] bytes = new byte[8];
-			assertThat(in.read(bytes)).isEqualTo(1);
-			assertThat(bytes).containsExactly(10, 0, 0, 0, 0, 0, 0, 0);
-		}
-	}
-
-	@Test
-	void readMoreThanEntireStreamWhenStreamLengthIsSameAsHeaderLength() throws IOException {
-		try (ZipHeaderPeekInputStream in = new ZipHeaderPeekInputStream(
-				new ByteArrayInputStream(new byte[] { 1, 2, 3, 4 }))) {
-			byte[] bytes = new byte[8];
-			assertThat(in.read(bytes)).isEqualTo(4);
-			assertThat(bytes).containsExactly(1, 2, 3, 4, 0, 0, 0, 0);
-		}
-	}
-
-	@Test
-	void readMoreThanEntireStreamWhenStreamLengthIsZero() throws IOException {
-		try (ZipHeaderPeekInputStream in = new ZipHeaderPeekInputStream(new ByteArrayInputStream(new byte[0]))) {
-			byte[] bytes = new byte[8];
-			assertThat(in.read(bytes)).isEqualTo(-1);
-			assertThat(bytes).containsExactly(0, 0, 0, 0, 0, 0, 0, 0);
-		}
-	}
-
-}
-=======
 /*
  * Copyright 2012-2020 the original author or authors.
  *
@@ -253,5 +123,4 @@
 		}
 	}
 
-}
->>>>>>> 6755b480
+}