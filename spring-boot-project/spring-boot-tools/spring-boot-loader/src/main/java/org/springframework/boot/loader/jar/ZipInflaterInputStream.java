--- conflicted
+++ resolved
@@ -1,93 +1,3 @@
-<<<<<<< HEAD
-/*
- * Copyright 2012-2018 the original author or authors.
- *
- * Licensed under the Apache License, Version 2.0 (the "License");
- * you may not use this file except in compliance with the License.
- * You may obtain a copy of the License at
- *
- *      https://www.apache.org/licenses/LICENSE-2.0
- *
- * Unless required by applicable law or agreed to in writing, software
- * distributed under the License is distributed on an "AS IS" BASIS,
- * WITHOUT WARRANTIES OR CONDITIONS OF ANY KIND, either express or implied.
- * See the License for the specific language governing permissions and
- * limitations under the License.
- */
-
-package org.springframework.boot.loader.jar;
-
-import java.io.EOFException;
-import java.io.IOException;
-import java.io.InputStream;
-import java.util.zip.Inflater;
-import java.util.zip.InflaterInputStream;
-
-/**
- * {@link InflaterInputStream} that supports the writing of an extra "dummy" byte (which
- * is required with JDK 6) and returns accurate available() results.
- *
- * @author Phillip Webb
- */
-class ZipInflaterInputStream extends InflaterInputStream {
-
-	private int available;
-
-	private boolean extraBytesWritten;
-
-	ZipInflaterInputStream(InputStream inputStream, int size) {
-		super(inputStream, new Inflater(true), getInflaterBufferSize(size));
-		this.available = size;
-	}
-
-	@Override
-	public int available() throws IOException {
-		if (this.available < 0) {
-			return super.available();
-		}
-		return this.available;
-	}
-
-	@Override
-	public int read(byte[] b, int off, int len) throws IOException {
-		int result = super.read(b, off, len);
-		if (result != -1) {
-			this.available -= result;
-		}
-		return result;
-	}
-
-	@Override
-	public void close() throws IOException {
-		super.close();
-		this.inf.end();
-	}
-
-	@Override
-	protected void fill() throws IOException {
-		try {
-			super.fill();
-		}
-		catch (EOFException ex) {
-			if (this.extraBytesWritten) {
-				throw ex;
-			}
-			this.len = 1;
-			this.buf[0] = 0x0;
-			this.extraBytesWritten = true;
-			this.inf.setInput(this.buf, 0, this.len);
-		}
-	}
-
-	private static int getInflaterBufferSize(long size) {
-		size += 2; // inflater likes some space
-		size = (size > 65536) ? 8192 : size;
-		size = (size <= 0) ? 4096 : size;
-		return (int) size;
-	}
-
-}
-=======
 /*
  * Copyright 2012-2019 the original author or authors.
  *
@@ -175,5 +85,4 @@
 		return (int) size;
 	}
 
-}
->>>>>>> 6755b480
+}