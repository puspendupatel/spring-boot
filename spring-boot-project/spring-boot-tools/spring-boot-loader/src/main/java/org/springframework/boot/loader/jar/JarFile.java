<<<<<<< HEAD
/*
 * Copyright 2012-2019 the original author or authors.
 *
 * Licensed under the Apache License, Version 2.0 (the "License");
 * you may not use this file except in compliance with the License.
 * You may obtain a copy of the License at
 *
 *      https://www.apache.org/licenses/LICENSE-2.0
 *
 * Unless required by applicable law or agreed to in writing, software
 * distributed under the License is distributed on an "AS IS" BASIS,
 * WITHOUT WARRANTIES OR CONDITIONS OF ANY KIND, either express or implied.
 * See the License for the specific language governing permissions and
 * limitations under the License.
 */

package org.springframework.boot.loader.jar;

import java.io.File;
import java.io.IOException;
import java.io.InputStream;
import java.lang.ref.SoftReference;
import java.net.MalformedURLException;
import java.net.URL;
import java.net.URLStreamHandler;
import java.net.URLStreamHandlerFactory;
import java.util.Enumeration;
import java.util.Iterator;
import java.util.function.Supplier;
import java.util.jar.JarInputStream;
import java.util.jar.Manifest;
import java.util.zip.ZipEntry;

import org.springframework.boot.loader.data.RandomAccessData;
import org.springframework.boot.loader.data.RandomAccessDataFile;

/**
 * Extended variant of {@link java.util.jar.JarFile} that behaves in the same way but
 * offers the following additional functionality.
 * <ul>
 * <li>A nested {@link JarFile} can be {@link #getNestedJarFile(ZipEntry) obtained} based
 * on any directory entry.</li>
 * <li>A nested {@link JarFile} can be {@link #getNestedJarFile(ZipEntry) obtained} for
 * embedded JAR files (as long as their entry is not compressed).</li>
 * </ul>
 *
 * @author Phillip Webb
 * @author Andy Wilkinson
 * @since 1.0.0
 */
public class JarFile extends java.util.jar.JarFile {

	private static final String MANIFEST_NAME = "META-INF/MANIFEST.MF";

	private static final String PROTOCOL_HANDLER = "java.protocol.handler.pkgs";

	private static final String HANDLERS_PACKAGE = "org.springframework.boot.loader";

	private static final AsciiBytes META_INF = new AsciiBytes("META-INF/");

	private static final AsciiBytes SIGNATURE_FILE_EXTENSION = new AsciiBytes(".SF");

	private final RandomAccessDataFile rootFile;

	private final String pathFromRoot;

	private final RandomAccessData data;

	private final JarFileType type;

	private URL url;

	private String urlString;

	private JarFileEntries entries;

	private Supplier<Manifest> manifestSupplier;

	private SoftReference<Manifest> manifest;

	private boolean signed;

	/**
	 * Create a new {@link JarFile} backed by the specified file.
	 * @param file the root jar file
	 * @throws IOException if the file cannot be read
	 */
	public JarFile(File file) throws IOException {
		this(new RandomAccessDataFile(file));
	}

	/**
	 * Create a new {@link JarFile} backed by the specified file.
	 * @param file the root jar file
	 * @throws IOException if the file cannot be read
	 */
	JarFile(RandomAccessDataFile file) throws IOException {
		this(file, "", file, JarFileType.DIRECT);
	}

	/**
	 * Private constructor used to create a new {@link JarFile} either directly or from a
	 * nested entry.
	 * @param rootFile the root jar file
	 * @param pathFromRoot the name of this file
	 * @param data the underlying data
	 * @param type the type of the jar file
	 * @throws IOException if the file cannot be read
	 */
	private JarFile(RandomAccessDataFile rootFile, String pathFromRoot, RandomAccessData data, JarFileType type)
			throws IOException {
		this(rootFile, pathFromRoot, data, null, type, null);
	}

	private JarFile(RandomAccessDataFile rootFile, String pathFromRoot, RandomAccessData data, JarEntryFilter filter,
			JarFileType type, Supplier<Manifest> manifestSupplier) throws IOException {
		super(rootFile.getFile());
		this.rootFile = rootFile;
		this.pathFromRoot = pathFromRoot;
		CentralDirectoryParser parser = new CentralDirectoryParser();
		this.entries = parser.addVisitor(new JarFileEntries(this, filter));
		this.type = type;
		parser.addVisitor(centralDirectoryVisitor());
		try {
			this.data = parser.parse(data, filter == null);
		}
		catch (RuntimeException ex) {
			close();
			throw ex;
		}
		this.manifestSupplier = (manifestSupplier != null) ? manifestSupplier : () -> {
			try (InputStream inputStream = getInputStream(MANIFEST_NAME)) {
				if (inputStream == null) {
					return null;
				}
				return new Manifest(inputStream);
			}
			catch (IOException ex) {
				throw new RuntimeException(ex);
			}
		};
	}

	private CentralDirectoryVisitor centralDirectoryVisitor() {
		return new CentralDirectoryVisitor() {

			@Override
			public void visitStart(CentralDirectoryEndRecord endRecord, RandomAccessData centralDirectoryData) {
			}

			@Override
			public void visitFileHeader(CentralDirectoryFileHeader fileHeader, int dataOffset) {
				AsciiBytes name = fileHeader.getName();
				if (name.startsWith(META_INF) && name.endsWith(SIGNATURE_FILE_EXTENSION)) {
					JarFile.this.signed = true;
				}
			}

			@Override
			public void visitEnd() {
			}

		};
	}

	protected final RandomAccessDataFile getRootJarFile() {
		return this.rootFile;
	}

	RandomAccessData getData() {
		return this.data;
	}

	@Override
	public Manifest getManifest() throws IOException {
		Manifest manifest = (this.manifest != null) ? this.manifest.get() : null;
		if (manifest == null) {
			try {
				manifest = this.manifestSupplier.get();
			}
			catch (RuntimeException ex) {
				throw new IOException(ex);
			}
			this.manifest = new SoftReference<>(manifest);
		}
		return manifest;
	}

	@Override
	public Enumeration<java.util.jar.JarEntry> entries() {
		final Iterator<JarEntry> iterator = this.entries.iterator();
		return new Enumeration<java.util.jar.JarEntry>() {

			@Override
			public boolean hasMoreElements() {
				return iterator.hasNext();
			}

			@Override
			public java.util.jar.JarEntry nextElement() {
				return iterator.next();
			}

		};
	}

	public JarEntry getJarEntry(CharSequence name) {
		return this.entries.getEntry(name);
	}

	@Override
	public JarEntry getJarEntry(String name) {
		return (JarEntry) getEntry(name);
	}

	public boolean containsEntry(String name) {
		return this.entries.containsEntry(name);
	}

	@Override
	public ZipEntry getEntry(String name) {
		return this.entries.getEntry(name);
	}

	@Override
	public synchronized InputStream getInputStream(ZipEntry entry) throws IOException {
		if (entry instanceof JarEntry) {
			return this.entries.getInputStream((JarEntry) entry);
		}
		return getInputStream((entry != null) ? entry.getName() : null);
	}

	InputStream getInputStream(String name) throws IOException {
		return this.entries.getInputStream(name);
	}

	/**
	 * Return a nested {@link JarFile} loaded from the specified entry.
	 * @param entry the zip entry
	 * @return a {@link JarFile} for the entry
	 * @throws IOException if the nested jar file cannot be read
	 */
	public synchronized JarFile getNestedJarFile(ZipEntry entry) throws IOException {
		return getNestedJarFile((JarEntry) entry);
	}

	/**
	 * Return a nested {@link JarFile} loaded from the specified entry.
	 * @param entry the zip entry
	 * @return a {@link JarFile} for the entry
	 * @throws IOException if the nested jar file cannot be read
	 */
	public synchronized JarFile getNestedJarFile(JarEntry entry) throws IOException {
		try {
			return createJarFileFromEntry(entry);
		}
		catch (Exception ex) {
			throw new IOException("Unable to open nested jar file '" + entry.getName() + "'", ex);
		}
	}

	private JarFile createJarFileFromEntry(JarEntry entry) throws IOException {
		if (entry.isDirectory()) {
			return createJarFileFromDirectoryEntry(entry);
		}
		return createJarFileFromFileEntry(entry);
	}

	private JarFile createJarFileFromDirectoryEntry(JarEntry entry) throws IOException {
		AsciiBytes name = entry.getAsciiBytesName();
		JarEntryFilter filter = (candidate) -> {
			if (candidate.startsWith(name) && !candidate.equals(name)) {
				return candidate.substring(name.length());
			}
			return null;
		};
		return new JarFile(this.rootFile, this.pathFromRoot + "!/" + entry.getName().substring(0, name.length() - 1),
				this.data, filter, JarFileType.NESTED_DIRECTORY, this.manifestSupplier);
	}

	private JarFile createJarFileFromFileEntry(JarEntry entry) throws IOException {
		if (entry.getMethod() != ZipEntry.STORED) {
			throw new IllegalStateException(
					"Unable to open nested entry '" + entry.getName() + "'. It has been compressed and nested "
							+ "jar files must be stored without compression. Please check the "
							+ "mechanism used to create your executable jar file");
		}
		RandomAccessData entryData = this.entries.getEntryData(entry.getName());
		return new JarFile(this.rootFile, this.pathFromRoot + "!/" + entry.getName(), entryData,
				JarFileType.NESTED_JAR);
	}

	@Override
	public int size() {
		return this.entries.getSize();
	}

	@Override
	public void close() throws IOException {
		super.close();
		if (this.type == JarFileType.DIRECT) {
			this.rootFile.close();
		}
	}

	String getUrlString() throws MalformedURLException {
		if (this.urlString == null) {
			this.urlString = getUrl().toString();
		}
		return this.urlString;
	}

	/**
	 * Return a URL that can be used to access this JAR file. NOTE: the specified URL
	 * cannot be serialized and or cloned.
	 * @return the URL
	 * @throws MalformedURLException if the URL is malformed
	 */
	public URL getUrl() throws MalformedURLException {
		if (this.url == null) {
			Handler handler = new Handler(this);
			String file = this.rootFile.getFile().toURI() + this.pathFromRoot + "!/";
			file = file.replace("file:////", "file://"); // Fix UNC paths
			this.url = new URL("jar", "", -1, file, handler);
		}
		return this.url;
	}

	@Override
	public String toString() {
		return getName();
	}

	@Override
	public String getName() {
		return this.rootFile.getFile() + this.pathFromRoot;
	}

	boolean isSigned() {
		return this.signed;
	}

	void setupEntryCertificates(JarEntry entry) {
		// Fallback to JarInputStream to obtain certificates, not fast but hopefully not
		// happening that often.
		try {
			try (JarInputStream inputStream = new JarInputStream(getData().getInputStream())) {
				java.util.jar.JarEntry certEntry = inputStream.getNextJarEntry();
				while (certEntry != null) {
					inputStream.closeEntry();
					if (entry.getName().equals(certEntry.getName())) {
						setCertificates(entry, certEntry);
					}
					setCertificates(getJarEntry(certEntry.getName()), certEntry);
					certEntry = inputStream.getNextJarEntry();
				}
			}
		}
		catch (IOException ex) {
			throw new IllegalStateException(ex);
		}
	}

	private void setCertificates(JarEntry entry, java.util.jar.JarEntry certEntry) {
		if (entry != null) {
			entry.setCertificates(certEntry);
		}
	}

	public void clearCache() {
		this.entries.clearCache();
	}

	protected String getPathFromRoot() {
		return this.pathFromRoot;
	}

	JarFileType getType() {
		return this.type;
	}

	/**
	 * Register a {@literal 'java.protocol.handler.pkgs'} property so that a
	 * {@link URLStreamHandler} will be located to deal with jar URLs.
	 */
	public static void registerUrlProtocolHandler() {
		String handlers = System.getProperty(PROTOCOL_HANDLER, "");
		System.setProperty(PROTOCOL_HANDLER,
				("".equals(handlers) ? HANDLERS_PACKAGE : handlers + "|" + HANDLERS_PACKAGE));
		resetCachedUrlHandlers();
	}

	/**
	 * Reset any cached handlers just in case a jar protocol has already been used. We
	 * reset the handler by trying to set a null {@link URLStreamHandlerFactory} which
	 * should have no effect other than clearing the handlers cache.
	 */
	private static void resetCachedUrlHandlers() {
		try {
			URL.setURLStreamHandlerFactory(null);
		}
		catch (Error ex) {
			// Ignore
		}
	}

	/**
	 * The type of a {@link JarFile}.
	 */
	enum JarFileType {

		DIRECT, NESTED_DIRECTORY, NESTED_JAR

	}

}
=======
/*
 * Copyright 2012-2020 the original author or authors.
 *
 * Licensed under the Apache License, Version 2.0 (the "License");
 * you may not use this file except in compliance with the License.
 * You may obtain a copy of the License at
 *
 *      https://www.apache.org/licenses/LICENSE-2.0
 *
 * Unless required by applicable law or agreed to in writing, software
 * distributed under the License is distributed on an "AS IS" BASIS,
 * WITHOUT WARRANTIES OR CONDITIONS OF ANY KIND, either express or implied.
 * See the License for the specific language governing permissions and
 * limitations under the License.
 */

package org.springframework.boot.loader.jar;

import java.io.File;
import java.io.FilePermission;
import java.io.IOException;
import java.io.InputStream;
import java.lang.ref.SoftReference;
import java.net.MalformedURLException;
import java.net.URL;
import java.net.URLStreamHandler;
import java.net.URLStreamHandlerFactory;
import java.security.Permission;
import java.util.Enumeration;
import java.util.Iterator;
import java.util.Spliterator;
import java.util.Spliterators;
import java.util.function.Supplier;
import java.util.jar.Manifest;
import java.util.stream.Stream;
import java.util.stream.StreamSupport;
import java.util.zip.ZipEntry;

import org.springframework.boot.loader.data.RandomAccessData;
import org.springframework.boot.loader.data.RandomAccessDataFile;

/**
 * Extended variant of {@link java.util.jar.JarFile} that behaves in the same way but
 * offers the following additional functionality.
 * <ul>
 * <li>A nested {@link JarFile} can be {@link #getNestedJarFile(ZipEntry) obtained} based
 * on any directory entry.</li>
 * <li>A nested {@link JarFile} can be {@link #getNestedJarFile(ZipEntry) obtained} for
 * embedded JAR files (as long as their entry is not compressed).</li>
 * </ul>
 *
 * @author Phillip Webb
 * @author Andy Wilkinson
 * @since 1.0.0
 */
public class JarFile extends AbstractJarFile implements Iterable<java.util.jar.JarEntry> {

	private static final String MANIFEST_NAME = "META-INF/MANIFEST.MF";

	private static final String PROTOCOL_HANDLER = "java.protocol.handler.pkgs";

	private static final String HANDLERS_PACKAGE = "org.springframework.boot.loader";

	private static final AsciiBytes META_INF = new AsciiBytes("META-INF/");

	private static final AsciiBytes SIGNATURE_FILE_EXTENSION = new AsciiBytes(".SF");

	private static final String READ_ACTION = "read";

	private final RandomAccessDataFile rootFile;

	private final String pathFromRoot;

	private final RandomAccessData data;

	private final JarFileType type;

	private URL url;

	private String urlString;

	private JarFileEntries entries;

	private Supplier<Manifest> manifestSupplier;

	private SoftReference<Manifest> manifest;

	private boolean signed;

	private String comment;

	private volatile boolean closed;

	/**
	 * Create a new {@link JarFile} backed by the specified file.
	 * @param file the root jar file
	 * @throws IOException if the file cannot be read
	 */
	public JarFile(File file) throws IOException {
		this(new RandomAccessDataFile(file));
	}

	/**
	 * Create a new {@link JarFile} backed by the specified file.
	 * @param file the root jar file
	 * @throws IOException if the file cannot be read
	 */
	JarFile(RandomAccessDataFile file) throws IOException {
		this(file, "", file, JarFileType.DIRECT);
	}

	/**
	 * Private constructor used to create a new {@link JarFile} either directly or from a
	 * nested entry.
	 * @param rootFile the root jar file
	 * @param pathFromRoot the name of this file
	 * @param data the underlying data
	 * @param type the type of the jar file
	 * @throws IOException if the file cannot be read
	 */
	private JarFile(RandomAccessDataFile rootFile, String pathFromRoot, RandomAccessData data, JarFileType type)
			throws IOException {
		this(rootFile, pathFromRoot, data, null, type, null);
	}

	private JarFile(RandomAccessDataFile rootFile, String pathFromRoot, RandomAccessData data, JarEntryFilter filter,
			JarFileType type, Supplier<Manifest> manifestSupplier) throws IOException {
		super(rootFile.getFile());
		super.close();
		this.rootFile = rootFile;
		this.pathFromRoot = pathFromRoot;
		CentralDirectoryParser parser = new CentralDirectoryParser();
		this.entries = parser.addVisitor(new JarFileEntries(this, filter));
		this.type = type;
		parser.addVisitor(centralDirectoryVisitor());
		try {
			this.data = parser.parse(data, filter == null);
		}
		catch (RuntimeException ex) {
			close();
			throw ex;
		}
		this.manifestSupplier = (manifestSupplier != null) ? manifestSupplier : () -> {
			try (InputStream inputStream = getInputStream(MANIFEST_NAME)) {
				if (inputStream == null) {
					return null;
				}
				return new Manifest(inputStream);
			}
			catch (IOException ex) {
				throw new RuntimeException(ex);
			}
		};
	}

	private CentralDirectoryVisitor centralDirectoryVisitor() {
		return new CentralDirectoryVisitor() {

			@Override
			public void visitStart(CentralDirectoryEndRecord endRecord, RandomAccessData centralDirectoryData) {
				JarFile.this.comment = endRecord.getComment();
			}

			@Override
			public void visitFileHeader(CentralDirectoryFileHeader fileHeader, int dataOffset) {
				AsciiBytes name = fileHeader.getName();
				if (name.startsWith(META_INF) && name.endsWith(SIGNATURE_FILE_EXTENSION)) {
					JarFile.this.signed = true;
				}
			}

			@Override
			public void visitEnd() {
			}

		};
	}

	@Override
	Permission getPermission() {
		return new FilePermission(this.rootFile.getFile().getPath(), READ_ACTION);
	}

	protected final RandomAccessDataFile getRootJarFile() {
		return this.rootFile;
	}

	RandomAccessData getData() {
		return this.data;
	}

	@Override
	public Manifest getManifest() throws IOException {
		Manifest manifest = (this.manifest != null) ? this.manifest.get() : null;
		if (manifest == null) {
			try {
				manifest = this.manifestSupplier.get();
			}
			catch (RuntimeException ex) {
				throw new IOException(ex);
			}
			this.manifest = new SoftReference<>(manifest);
		}
		return manifest;
	}

	@Override
	public Enumeration<java.util.jar.JarEntry> entries() {
		return new JarEntryEnumeration(this.entries.iterator());
	}

	@Override
	public Stream<java.util.jar.JarEntry> stream() {
		Spliterator<java.util.jar.JarEntry> spliterator = Spliterators.spliterator(iterator(), size(),
				Spliterator.ORDERED | Spliterator.DISTINCT | Spliterator.IMMUTABLE | Spliterator.NONNULL);
		return StreamSupport.stream(spliterator, false);
	}

	/**
	 * Return an iterator for the contained entries.
	 * @see java.lang.Iterable#iterator()
	 * @since 2.3.0
	 */
	@Override
	@SuppressWarnings({ "unchecked", "rawtypes" })
	public Iterator<java.util.jar.JarEntry> iterator() {
		return (Iterator) this.entries.iterator(this::ensureOpen);
	}

	public JarEntry getJarEntry(CharSequence name) {
		return this.entries.getEntry(name);
	}

	@Override
	public JarEntry getJarEntry(String name) {
		return (JarEntry) getEntry(name);
	}

	public boolean containsEntry(String name) {
		return this.entries.containsEntry(name);
	}

	@Override
	public ZipEntry getEntry(String name) {
		ensureOpen();
		return this.entries.getEntry(name);
	}

	@Override
	InputStream getInputStream() throws IOException {
		return this.data.getInputStream();
	}

	@Override
	public synchronized InputStream getInputStream(ZipEntry entry) throws IOException {
		ensureOpen();
		if (entry instanceof JarEntry) {
			return this.entries.getInputStream((JarEntry) entry);
		}
		return getInputStream((entry != null) ? entry.getName() : null);
	}

	InputStream getInputStream(String name) throws IOException {
		return this.entries.getInputStream(name);
	}

	/**
	 * Return a nested {@link JarFile} loaded from the specified entry.
	 * @param entry the zip entry
	 * @return a {@link JarFile} for the entry
	 * @throws IOException if the nested jar file cannot be read
	 */
	public synchronized JarFile getNestedJarFile(ZipEntry entry) throws IOException {
		return getNestedJarFile((JarEntry) entry);
	}

	/**
	 * Return a nested {@link JarFile} loaded from the specified entry.
	 * @param entry the zip entry
	 * @return a {@link JarFile} for the entry
	 * @throws IOException if the nested jar file cannot be read
	 */
	public synchronized JarFile getNestedJarFile(JarEntry entry) throws IOException {
		try {
			return createJarFileFromEntry(entry);
		}
		catch (Exception ex) {
			throw new IOException("Unable to open nested jar file '" + entry.getName() + "'", ex);
		}
	}

	private JarFile createJarFileFromEntry(JarEntry entry) throws IOException {
		if (entry.isDirectory()) {
			return createJarFileFromDirectoryEntry(entry);
		}
		return createJarFileFromFileEntry(entry);
	}

	private JarFile createJarFileFromDirectoryEntry(JarEntry entry) throws IOException {
		AsciiBytes name = entry.getAsciiBytesName();
		JarEntryFilter filter = (candidate) -> {
			if (candidate.startsWith(name) && !candidate.equals(name)) {
				return candidate.substring(name.length());
			}
			return null;
		};
		return new JarFile(this.rootFile, this.pathFromRoot + "!/" + entry.getName().substring(0, name.length() - 1),
				this.data, filter, JarFileType.NESTED_DIRECTORY, this.manifestSupplier);
	}

	private JarFile createJarFileFromFileEntry(JarEntry entry) throws IOException {
		if (entry.getMethod() != ZipEntry.STORED) {
			throw new IllegalStateException(
					"Unable to open nested entry '" + entry.getName() + "'. It has been compressed and nested "
							+ "jar files must be stored without compression. Please check the "
							+ "mechanism used to create your executable jar file");
		}
		RandomAccessData entryData = this.entries.getEntryData(entry.getName());
		return new JarFile(this.rootFile, this.pathFromRoot + "!/" + entry.getName(), entryData,
				JarFileType.NESTED_JAR);
	}

	@Override
	public String getComment() {
		ensureOpen();
		return this.comment;
	}

	@Override
	public int size() {
		ensureOpen();
		return this.entries.getSize();
	}

	@Override
	public void close() throws IOException {
		if (this.closed) {
			return;
		}
		this.closed = true;
		if (this.type == JarFileType.DIRECT) {
			this.rootFile.close();
		}
	}

	private void ensureOpen() {
		if (this.closed) {
			throw new IllegalStateException("zip file closed");
		}
	}

	boolean isClosed() {
		return this.closed;
	}

	String getUrlString() throws MalformedURLException {
		if (this.urlString == null) {
			this.urlString = getUrl().toString();
		}
		return this.urlString;
	}

	@Override
	public URL getUrl() throws MalformedURLException {
		if (this.url == null) {
			String file = this.rootFile.getFile().toURI() + this.pathFromRoot + "!/";
			file = file.replace("file:////", "file://"); // Fix UNC paths
			this.url = new URL("jar", "", -1, file, new Handler(this));
		}
		return this.url;
	}

	@Override
	public String toString() {
		return getName();
	}

	@Override
	public String getName() {
		return this.rootFile.getFile() + this.pathFromRoot;
	}

	boolean isSigned() {
		return this.signed;
	}

	JarEntryCertification getCertification(JarEntry entry) {
		try {
			return this.entries.getCertification(entry);
		}
		catch (IOException ex) {
			throw new IllegalStateException(ex);
		}
	}

	public void clearCache() {
		this.entries.clearCache();
	}

	protected String getPathFromRoot() {
		return this.pathFromRoot;
	}

	@Override
	JarFileType getType() {
		return this.type;
	}

	/**
	 * Register a {@literal 'java.protocol.handler.pkgs'} property so that a
	 * {@link URLStreamHandler} will be located to deal with jar URLs.
	 */
	public static void registerUrlProtocolHandler() {
		Handler.captureJarContextUrl();
		String handlers = System.getProperty(PROTOCOL_HANDLER, "");
		System.setProperty(PROTOCOL_HANDLER,
				((handlers == null || handlers.isEmpty()) ? HANDLERS_PACKAGE : handlers + "|" + HANDLERS_PACKAGE));
		resetCachedUrlHandlers();
	}

	/**
	 * Reset any cached handlers just in case a jar protocol has already been used. We
	 * reset the handler by trying to set a null {@link URLStreamHandlerFactory} which
	 * should have no effect other than clearing the handlers cache.
	 */
	private static void resetCachedUrlHandlers() {
		try {
			URL.setURLStreamHandlerFactory(null);
		}
		catch (Error ex) {
			// Ignore
		}
	}

	/**
	 * An {@link Enumeration} on {@linkplain java.util.jar.JarEntry jar entries}.
	 */
	private static class JarEntryEnumeration implements Enumeration<java.util.jar.JarEntry> {

		private final Iterator<JarEntry> iterator;

		JarEntryEnumeration(Iterator<JarEntry> iterator) {
			this.iterator = iterator;
		}

		@Override
		public boolean hasMoreElements() {
			return this.iterator.hasNext();
		}

		@Override
		public java.util.jar.JarEntry nextElement() {
			return this.iterator.next();
		}

	}

}
>>>>>>> 6755b480
<|MERGE_RESOLUTION|>--- conflicted
+++ resolved
@@ -1,421 +1,3 @@
-<<<<<<< HEAD
-/*
- * Copyright 2012-2019 the original author or authors.
- *
- * Licensed under the Apache License, Version 2.0 (the "License");
- * you may not use this file except in compliance with the License.
- * You may obtain a copy of the License at
- *
- *      https://www.apache.org/licenses/LICENSE-2.0
- *
- * Unless required by applicable law or agreed to in writing, software
- * distributed under the License is distributed on an "AS IS" BASIS,
- * WITHOUT WARRANTIES OR CONDITIONS OF ANY KIND, either express or implied.
- * See the License for the specific language governing permissions and
- * limitations under the License.
- */
-
-package org.springframework.boot.loader.jar;
-
-import java.io.File;
-import java.io.IOException;
-import java.io.InputStream;
-import java.lang.ref.SoftReference;
-import java.net.MalformedURLException;
-import java.net.URL;
-import java.net.URLStreamHandler;
-import java.net.URLStreamHandlerFactory;
-import java.util.Enumeration;
-import java.util.Iterator;
-import java.util.function.Supplier;
-import java.util.jar.JarInputStream;
-import java.util.jar.Manifest;
-import java.util.zip.ZipEntry;
-
-import org.springframework.boot.loader.data.RandomAccessData;
-import org.springframework.boot.loader.data.RandomAccessDataFile;
-
-/**
- * Extended variant of {@link java.util.jar.JarFile} that behaves in the same way but
- * offers the following additional functionality.
- * <ul>
- * <li>A nested {@link JarFile} can be {@link #getNestedJarFile(ZipEntry) obtained} based
- * on any directory entry.</li>
- * <li>A nested {@link JarFile} can be {@link #getNestedJarFile(ZipEntry) obtained} for
- * embedded JAR files (as long as their entry is not compressed).</li>
- * </ul>
- *
- * @author Phillip Webb
- * @author Andy Wilkinson
- * @since 1.0.0
- */
-public class JarFile extends java.util.jar.JarFile {
-
-	private static final String MANIFEST_NAME = "META-INF/MANIFEST.MF";
-
-	private static final String PROTOCOL_HANDLER = "java.protocol.handler.pkgs";
-
-	private static final String HANDLERS_PACKAGE = "org.springframework.boot.loader";
-
-	private static final AsciiBytes META_INF = new AsciiBytes("META-INF/");
-
-	private static final AsciiBytes SIGNATURE_FILE_EXTENSION = new AsciiBytes(".SF");
-
-	private final RandomAccessDataFile rootFile;
-
-	private final String pathFromRoot;
-
-	private final RandomAccessData data;
-
-	private final JarFileType type;
-
-	private URL url;
-
-	private String urlString;
-
-	private JarFileEntries entries;
-
-	private Supplier<Manifest> manifestSupplier;
-
-	private SoftReference<Manifest> manifest;
-
-	private boolean signed;
-
-	/**
-	 * Create a new {@link JarFile} backed by the specified file.
-	 * @param file the root jar file
-	 * @throws IOException if the file cannot be read
-	 */
-	public JarFile(File file) throws IOException {
-		this(new RandomAccessDataFile(file));
-	}
-
-	/**
-	 * Create a new {@link JarFile} backed by the specified file.
-	 * @param file the root jar file
-	 * @throws IOException if the file cannot be read
-	 */
-	JarFile(RandomAccessDataFile file) throws IOException {
-		this(file, "", file, JarFileType.DIRECT);
-	}
-
-	/**
-	 * Private constructor used to create a new {@link JarFile} either directly or from a
-	 * nested entry.
-	 * @param rootFile the root jar file
-	 * @param pathFromRoot the name of this file
-	 * @param data the underlying data
-	 * @param type the type of the jar file
-	 * @throws IOException if the file cannot be read
-	 */
-	private JarFile(RandomAccessDataFile rootFile, String pathFromRoot, RandomAccessData data, JarFileType type)
-			throws IOException {
-		this(rootFile, pathFromRoot, data, null, type, null);
-	}
-
-	private JarFile(RandomAccessDataFile rootFile, String pathFromRoot, RandomAccessData data, JarEntryFilter filter,
-			JarFileType type, Supplier<Manifest> manifestSupplier) throws IOException {
-		super(rootFile.getFile());
-		this.rootFile = rootFile;
-		this.pathFromRoot = pathFromRoot;
-		CentralDirectoryParser parser = new CentralDirectoryParser();
-		this.entries = parser.addVisitor(new JarFileEntries(this, filter));
-		this.type = type;
-		parser.addVisitor(centralDirectoryVisitor());
-		try {
-			this.data = parser.parse(data, filter == null);
-		}
-		catch (RuntimeException ex) {
-			close();
-			throw ex;
-		}
-		this.manifestSupplier = (manifestSupplier != null) ? manifestSupplier : () -> {
-			try (InputStream inputStream = getInputStream(MANIFEST_NAME)) {
-				if (inputStream == null) {
-					return null;
-				}
-				return new Manifest(inputStream);
-			}
-			catch (IOException ex) {
-				throw new RuntimeException(ex);
-			}
-		};
-	}
-
-	private CentralDirectoryVisitor centralDirectoryVisitor() {
-		return new CentralDirectoryVisitor() {
-
-			@Override
-			public void visitStart(CentralDirectoryEndRecord endRecord, RandomAccessData centralDirectoryData) {
-			}
-
-			@Override
-			public void visitFileHeader(CentralDirectoryFileHeader fileHeader, int dataOffset) {
-				AsciiBytes name = fileHeader.getName();
-				if (name.startsWith(META_INF) && name.endsWith(SIGNATURE_FILE_EXTENSION)) {
-					JarFile.this.signed = true;
-				}
-			}
-
-			@Override
-			public void visitEnd() {
-			}
-
-		};
-	}
-
-	protected final RandomAccessDataFile getRootJarFile() {
-		return this.rootFile;
-	}
-
-	RandomAccessData getData() {
-		return this.data;
-	}
-
-	@Override
-	public Manifest getManifest() throws IOException {
-		Manifest manifest = (this.manifest != null) ? this.manifest.get() : null;
-		if (manifest == null) {
-			try {
-				manifest = this.manifestSupplier.get();
-			}
-			catch (RuntimeException ex) {
-				throw new IOException(ex);
-			}
-			this.manifest = new SoftReference<>(manifest);
-		}
-		return manifest;
-	}
-
-	@Override
-	public Enumeration<java.util.jar.JarEntry> entries() {
-		final Iterator<JarEntry> iterator = this.entries.iterator();
-		return new Enumeration<java.util.jar.JarEntry>() {
-
-			@Override
-			public boolean hasMoreElements() {
-				return iterator.hasNext();
-			}
-
-			@Override
-			public java.util.jar.JarEntry nextElement() {
-				return iterator.next();
-			}
-
-		};
-	}
-
-	public JarEntry getJarEntry(CharSequence name) {
-		return this.entries.getEntry(name);
-	}
-
-	@Override
-	public JarEntry getJarEntry(String name) {
-		return (JarEntry) getEntry(name);
-	}
-
-	public boolean containsEntry(String name) {
-		return this.entries.containsEntry(name);
-	}
-
-	@Override
-	public ZipEntry getEntry(String name) {
-		return this.entries.getEntry(name);
-	}
-
-	@Override
-	public synchronized InputStream getInputStream(ZipEntry entry) throws IOException {
-		if (entry instanceof JarEntry) {
-			return this.entries.getInputStream((JarEntry) entry);
-		}
-		return getInputStream((entry != null) ? entry.getName() : null);
-	}
-
-	InputStream getInputStream(String name) throws IOException {
-		return this.entries.getInputStream(name);
-	}
-
-	/**
-	 * Return a nested {@link JarFile} loaded from the specified entry.
-	 * @param entry the zip entry
-	 * @return a {@link JarFile} for the entry
-	 * @throws IOException if the nested jar file cannot be read
-	 */
-	public synchronized JarFile getNestedJarFile(ZipEntry entry) throws IOException {
-		return getNestedJarFile((JarEntry) entry);
-	}
-
-	/**
-	 * Return a nested {@link JarFile} loaded from the specified entry.
-	 * @param entry the zip entry
-	 * @return a {@link JarFile} for the entry
-	 * @throws IOException if the nested jar file cannot be read
-	 */
-	public synchronized JarFile getNestedJarFile(JarEntry entry) throws IOException {
-		try {
-			return createJarFileFromEntry(entry);
-		}
-		catch (Exception ex) {
-			throw new IOException("Unable to open nested jar file '" + entry.getName() + "'", ex);
-		}
-	}
-
-	private JarFile createJarFileFromEntry(JarEntry entry) throws IOException {
-		if (entry.isDirectory()) {
-			return createJarFileFromDirectoryEntry(entry);
-		}
-		return createJarFileFromFileEntry(entry);
-	}
-
-	private JarFile createJarFileFromDirectoryEntry(JarEntry entry) throws IOException {
-		AsciiBytes name = entry.getAsciiBytesName();
-		JarEntryFilter filter = (candidate) -> {
-			if (candidate.startsWith(name) && !candidate.equals(name)) {
-				return candidate.substring(name.length());
-			}
-			return null;
-		};
-		return new JarFile(this.rootFile, this.pathFromRoot + "!/" + entry.getName().substring(0, name.length() - 1),
-				this.data, filter, JarFileType.NESTED_DIRECTORY, this.manifestSupplier);
-	}
-
-	private JarFile createJarFileFromFileEntry(JarEntry entry) throws IOException {
-		if (entry.getMethod() != ZipEntry.STORED) {
-			throw new IllegalStateException(
-					"Unable to open nested entry '" + entry.getName() + "'. It has been compressed and nested "
-							+ "jar files must be stored without compression. Please check the "
-							+ "mechanism used to create your executable jar file");
-		}
-		RandomAccessData entryData = this.entries.getEntryData(entry.getName());
-		return new JarFile(this.rootFile, this.pathFromRoot + "!/" + entry.getName(), entryData,
-				JarFileType.NESTED_JAR);
-	}
-
-	@Override
-	public int size() {
-		return this.entries.getSize();
-	}
-
-	@Override
-	public void close() throws IOException {
-		super.close();
-		if (this.type == JarFileType.DIRECT) {
-			this.rootFile.close();
-		}
-	}
-
-	String getUrlString() throws MalformedURLException {
-		if (this.urlString == null) {
-			this.urlString = getUrl().toString();
-		}
-		return this.urlString;
-	}
-
-	/**
-	 * Return a URL that can be used to access this JAR file. NOTE: the specified URL
-	 * cannot be serialized and or cloned.
-	 * @return the URL
-	 * @throws MalformedURLException if the URL is malformed
-	 */
-	public URL getUrl() throws MalformedURLException {
-		if (this.url == null) {
-			Handler handler = new Handler(this);
-			String file = this.rootFile.getFile().toURI() + this.pathFromRoot + "!/";
-			file = file.replace("file:////", "file://"); // Fix UNC paths
-			this.url = new URL("jar", "", -1, file, handler);
-		}
-		return this.url;
-	}
-
-	@Override
-	public String toString() {
-		return getName();
-	}
-
-	@Override
-	public String getName() {
-		return this.rootFile.getFile() + this.pathFromRoot;
-	}
-
-	boolean isSigned() {
-		return this.signed;
-	}
-
-	void setupEntryCertificates(JarEntry entry) {
-		// Fallback to JarInputStream to obtain certificates, not fast but hopefully not
-		// happening that often.
-		try {
-			try (JarInputStream inputStream = new JarInputStream(getData().getInputStream())) {
-				java.util.jar.JarEntry certEntry = inputStream.getNextJarEntry();
-				while (certEntry != null) {
-					inputStream.closeEntry();
-					if (entry.getName().equals(certEntry.getName())) {
-						setCertificates(entry, certEntry);
-					}
-					setCertificates(getJarEntry(certEntry.getName()), certEntry);
-					certEntry = inputStream.getNextJarEntry();
-				}
-			}
-		}
-		catch (IOException ex) {
-			throw new IllegalStateException(ex);
-		}
-	}
-
-	private void setCertificates(JarEntry entry, java.util.jar.JarEntry certEntry) {
-		if (entry != null) {
-			entry.setCertificates(certEntry);
-		}
-	}
-
-	public void clearCache() {
-		this.entries.clearCache();
-	}
-
-	protected String getPathFromRoot() {
-		return this.pathFromRoot;
-	}
-
-	JarFileType getType() {
-		return this.type;
-	}
-
-	/**
-	 * Register a {@literal 'java.protocol.handler.pkgs'} property so that a
-	 * {@link URLStreamHandler} will be located to deal with jar URLs.
-	 */
-	public static void registerUrlProtocolHandler() {
-		String handlers = System.getProperty(PROTOCOL_HANDLER, "");
-		System.setProperty(PROTOCOL_HANDLER,
-				("".equals(handlers) ? HANDLERS_PACKAGE : handlers + "|" + HANDLERS_PACKAGE));
-		resetCachedUrlHandlers();
-	}
-
-	/**
-	 * Reset any cached handlers just in case a jar protocol has already been used. We
-	 * reset the handler by trying to set a null {@link URLStreamHandlerFactory} which
-	 * should have no effect other than clearing the handlers cache.
-	 */
-	private static void resetCachedUrlHandlers() {
-		try {
-			URL.setURLStreamHandlerFactory(null);
-		}
-		catch (Error ex) {
-			// Ignore
-		}
-	}
-
-	/**
-	 * The type of a {@link JarFile}.
-	 */
-	enum JarFileType {
-
-		DIRECT, NESTED_DIRECTORY, NESTED_JAR
-
-	}
-
-}
-=======
 /*
  * Copyright 2012-2020 the original author or authors.
  *
@@ -873,5 +455,4 @@
 
 	}
 
-}
->>>>>>> 6755b480
+}