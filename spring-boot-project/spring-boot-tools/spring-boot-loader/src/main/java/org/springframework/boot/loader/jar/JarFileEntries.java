/*
 * Copyright 2012-2023 the original author or authors.
 *
 * Licensed under the Apache License, Version 2.0 (the "License");
 * you may not use this file except in compliance with the License.
 * You may obtain a copy of the License at
 *
 *      https://www.apache.org/licenses/LICENSE-2.0
 *
 * Unless required by applicable law or agreed to in writing, software
 * distributed under the License is distributed on an "AS IS" BASIS,
 * WITHOUT WARRANTIES OR CONDITIONS OF ANY KIND, either express or implied.
 * See the License for the specific language governing permissions and
 * limitations under the License.
 */

package org.springframework.boot.loader.jar;

import java.io.IOException;
import java.io.InputStream;
import java.util.Arrays;
import java.util.Collections;
import java.util.Iterator;
import java.util.LinkedHashMap;
import java.util.Map;
import java.util.NoSuchElementException;
import java.util.jar.Attributes;
import java.util.jar.Attributes.Name;
import java.util.jar.JarInputStream;
import java.util.jar.Manifest;
import java.util.zip.ZipEntry;

import org.springframework.boot.loader.data.RandomAccessData;

/**
 * Provides access to entries from a {@link JarFile}. In order to reduce memory
 * consumption entry details are stored using arrays. The {@code hashCodes} array stores
 * the hash code of the entry name, the {@code centralDirectoryOffsets} provides the
 * offset to the central directory record and {@code positions} provides the original
 * order position of the entry. The arrays are stored in hashCode order so that a binary
 * search can be used to find a name.
 * <p>
 * A typical Spring Boot application will have somewhere in the region of 10,500 entries
 * which should consume about 122K.
 *
 * @author Phillip Webb
 * @author Andy Wilkinson
 */
class JarFileEntries implements CentralDirectoryVisitor, Iterable<JarEntry> {

	private static final Runnable NO_VALIDATION = () -> {
	};

	private static final String META_INF_PREFIX = "META-INF/";

	private static final Name MULTI_RELEASE = new Name("Multi-Release");

	private static final int BASE_VERSION = 8;

	private static final int RUNTIME_VERSION = Runtime.version().feature();

	private static final long LOCAL_FILE_HEADER_SIZE = 30;

	private static final char SLASH = '/';

	private static final char NO_SUFFIX = 0;

	protected static final int ENTRY_CACHE_SIZE = 25;

	private final JarFile jarFile;

	private final JarEntryFilter filter;

	private RandomAccessData centralDirectoryData;

	private int size;

	private int[] hashCodes;

	private Offsets centralDirectoryOffsets;

	private int[] positions;

	private Boolean multiReleaseJar;

	private JarEntryCertification[] certifications;

	private final Map<Integer, FileHeader> entriesCache = Collections
<<<<<<< HEAD
			.synchronizedMap(new LinkedHashMap<>(16, 0.75f, true) {
=======
		.synchronizedMap(new LinkedHashMap<Integer, FileHeader>(16, 0.75f, true) {
>>>>>>> df5898a1

			@Override
			protected boolean removeEldestEntry(Map.Entry<Integer, FileHeader> eldest) {
				return size() >= ENTRY_CACHE_SIZE;
			}

		});

	JarFileEntries(JarFile jarFile, JarEntryFilter filter) {
		this.jarFile = jarFile;
		this.filter = filter;
	}

	@Override
	public void visitStart(CentralDirectoryEndRecord endRecord, RandomAccessData centralDirectoryData) {
		int maxSize = endRecord.getNumberOfRecords();
		this.centralDirectoryData = centralDirectoryData;
		this.hashCodes = new int[maxSize];
		this.centralDirectoryOffsets = Offsets.from(endRecord);
		this.positions = new int[maxSize];
	}

	@Override
	public void visitFileHeader(CentralDirectoryFileHeader fileHeader, long dataOffset) {
		AsciiBytes name = applyFilter(fileHeader.getName());
		if (name != null) {
			add(name, dataOffset);
		}
	}

	private void add(AsciiBytes name, long dataOffset) {
		this.hashCodes[this.size] = name.hashCode();
		this.centralDirectoryOffsets.set(this.size, dataOffset);
		this.positions[this.size] = this.size;
		this.size++;
	}

	@Override
	public void visitEnd() {
		sort(0, this.size - 1);
		int[] positions = this.positions;
		this.positions = new int[positions.length];
		for (int i = 0; i < this.size; i++) {
			this.positions[positions[i]] = i;
		}
	}

	int getSize() {
		return this.size;
	}

	private void sort(int left, int right) {
		// Quick sort algorithm, uses hashCodes as the source but sorts all arrays
		if (left < right) {
			int pivot = this.hashCodes[left + (right - left) / 2];
			int i = left;
			int j = right;
			while (i <= j) {
				while (this.hashCodes[i] < pivot) {
					i++;
				}
				while (this.hashCodes[j] > pivot) {
					j--;
				}
				if (i <= j) {
					swap(i, j);
					i++;
					j--;
				}
			}
			if (left < j) {
				sort(left, j);
			}
			if (right > i) {
				sort(i, right);
			}
		}
	}

	private void swap(int i, int j) {
		swap(this.hashCodes, i, j);
		this.centralDirectoryOffsets.swap(i, j);
		swap(this.positions, i, j);
	}

	@Override
	public Iterator<JarEntry> iterator() {
		return new EntryIterator(NO_VALIDATION);
	}

	Iterator<JarEntry> iterator(Runnable validator) {
		return new EntryIterator(validator);
	}

	boolean containsEntry(CharSequence name) {
		return getEntry(name, FileHeader.class, true) != null;
	}

	JarEntry getEntry(CharSequence name) {
		return getEntry(name, JarEntry.class, true);
	}

	InputStream getInputStream(String name) throws IOException {
		FileHeader entry = getEntry(name, FileHeader.class, false);
		return getInputStream(entry);
	}

	InputStream getInputStream(FileHeader entry) throws IOException {
		if (entry == null) {
			return null;
		}
		InputStream inputStream = getEntryData(entry).getInputStream();
		if (entry.getMethod() == ZipEntry.DEFLATED) {
			inputStream = new ZipInflaterInputStream(inputStream, (int) entry.getSize());
		}
		return inputStream;
	}

	RandomAccessData getEntryData(String name) throws IOException {
		FileHeader entry = getEntry(name, FileHeader.class, false);
		if (entry == null) {
			return null;
		}
		return getEntryData(entry);
	}

	private RandomAccessData getEntryData(FileHeader entry) throws IOException {
		// aspectjrt-1.7.4.jar has a different ext bytes length in the
		// local directory to the central directory. We need to re-read
		// here to skip them
		RandomAccessData data = this.jarFile.getData();
		byte[] localHeader = data.read(entry.getLocalHeaderOffset(), LOCAL_FILE_HEADER_SIZE);
		long nameLength = Bytes.littleEndianValue(localHeader, 26, 2);
		long extraLength = Bytes.littleEndianValue(localHeader, 28, 2);
		return data.getSubsection(entry.getLocalHeaderOffset() + LOCAL_FILE_HEADER_SIZE + nameLength + extraLength,
				entry.getCompressedSize());
	}

	private <T extends FileHeader> T getEntry(CharSequence name, Class<T> type, boolean cacheEntry) {
		T entry = doGetEntry(name, type, cacheEntry, null);
		if (!isMetaInfEntry(name) && isMultiReleaseJar()) {
			int version = RUNTIME_VERSION;
			AsciiBytes nameAlias = (entry instanceof JarEntry jarEntry) ? jarEntry.getAsciiBytesName()
					: new AsciiBytes(name.toString());
			while (version > BASE_VERSION) {
				T versionedEntry = doGetEntry("META-INF/versions/" + version + "/" + name, type, cacheEntry, nameAlias);
				if (versionedEntry != null) {
					return versionedEntry;
				}
				version--;
			}
		}
		return entry;
	}

	private boolean isMetaInfEntry(CharSequence name) {
		return name.toString().startsWith(META_INF_PREFIX);
	}

	private boolean isMultiReleaseJar() {
		Boolean multiRelease = this.multiReleaseJar;
		if (multiRelease != null) {
			return multiRelease;
		}
		try {
			Manifest manifest = this.jarFile.getManifest();
			if (manifest == null) {
				multiRelease = false;
			}
			else {
				Attributes attributes = manifest.getMainAttributes();
				multiRelease = attributes.containsKey(MULTI_RELEASE);
			}
		}
		catch (IOException ex) {
			multiRelease = false;
		}
		this.multiReleaseJar = multiRelease;
		return multiRelease;
	}

	private <T extends FileHeader> T doGetEntry(CharSequence name, Class<T> type, boolean cacheEntry,
			AsciiBytes nameAlias) {
		int hashCode = AsciiBytes.hashCode(name);
		T entry = getEntry(hashCode, name, NO_SUFFIX, type, cacheEntry, nameAlias);
		if (entry == null) {
			hashCode = AsciiBytes.hashCode(hashCode, SLASH);
			entry = getEntry(hashCode, name, SLASH, type, cacheEntry, nameAlias);
		}
		return entry;
	}

	private <T extends FileHeader> T getEntry(int hashCode, CharSequence name, char suffix, Class<T> type,
			boolean cacheEntry, AsciiBytes nameAlias) {
		int index = getFirstIndex(hashCode);
		while (index >= 0 && index < this.size && this.hashCodes[index] == hashCode) {
			T entry = getEntry(index, type, cacheEntry, nameAlias);
			if (entry.hasName(name, suffix)) {
				return entry;
			}
			index++;
		}
		return null;
	}

	@SuppressWarnings("unchecked")
	private <T extends FileHeader> T getEntry(int index, Class<T> type, boolean cacheEntry, AsciiBytes nameAlias) {
		try {
			long offset = this.centralDirectoryOffsets.get(index);
			FileHeader cached = this.entriesCache.get(index);
			FileHeader entry = (cached != null) ? cached
					: CentralDirectoryFileHeader.fromRandomAccessData(this.centralDirectoryData, offset, this.filter);
			if (CentralDirectoryFileHeader.class.equals(entry.getClass()) && type.equals(JarEntry.class)) {
				entry = new JarEntry(this.jarFile, index, (CentralDirectoryFileHeader) entry, nameAlias);
			}
			if (cacheEntry && cached != entry) {
				this.entriesCache.put(index, entry);
			}
			return (T) entry;
		}
		catch (IOException ex) {
			throw new IllegalStateException(ex);
		}
	}

	private int getFirstIndex(int hashCode) {
		int index = Arrays.binarySearch(this.hashCodes, 0, this.size, hashCode);
		if (index < 0) {
			return -1;
		}
		while (index > 0 && this.hashCodes[index - 1] == hashCode) {
			index--;
		}
		return index;
	}

	void clearCache() {
		this.entriesCache.clear();
	}

	private AsciiBytes applyFilter(AsciiBytes name) {
		return (this.filter != null) ? this.filter.apply(name) : name;
	}

	JarEntryCertification getCertification(JarEntry entry) throws IOException {
		JarEntryCertification[] certifications = this.certifications;
		if (certifications == null) {
			certifications = new JarEntryCertification[this.size];
			// We fall back to use JarInputStream to obtain the certs. This isn't that
			// fast, but hopefully doesn't happen too often.
			try (JarInputStream certifiedJarStream = new JarInputStream(this.jarFile.getData().getInputStream())) {
				java.util.jar.JarEntry certifiedEntry;
				while ((certifiedEntry = certifiedJarStream.getNextJarEntry()) != null) {
					// Entry must be closed to trigger a read and set entry certificates
					certifiedJarStream.closeEntry();
					int index = getEntryIndex(certifiedEntry.getName());
					if (index != -1) {
						certifications[index] = JarEntryCertification.from(certifiedEntry);
					}
				}
			}
			this.certifications = certifications;
		}
		JarEntryCertification certification = certifications[entry.getIndex()];
		return (certification != null) ? certification : JarEntryCertification.NONE;
	}

	private int getEntryIndex(CharSequence name) {
		int hashCode = AsciiBytes.hashCode(name);
		int index = getFirstIndex(hashCode);
		while (index >= 0 && index < this.size && this.hashCodes[index] == hashCode) {
			FileHeader candidate = getEntry(index, FileHeader.class, false, null);
			if (candidate.hasName(name, NO_SUFFIX)) {
				return index;
			}
			index++;
		}
		return -1;
	}

	private static void swap(int[] array, int i, int j) {
		int temp = array[i];
		array[i] = array[j];
		array[j] = temp;
	}

	private static void swap(long[] array, int i, int j) {
		long temp = array[i];
		array[i] = array[j];
		array[j] = temp;
	}

	/**
	 * Iterator for contained entries.
	 */
	private final class EntryIterator implements Iterator<JarEntry> {

		private final Runnable validator;

		private int index = 0;

		private EntryIterator(Runnable validator) {
			this.validator = validator;
			validator.run();
		}

		@Override
		public boolean hasNext() {
			this.validator.run();
			return this.index < JarFileEntries.this.size;
		}

		@Override
		public JarEntry next() {
			this.validator.run();
			if (!hasNext()) {
				throw new NoSuchElementException();
			}
			int entryIndex = JarFileEntries.this.positions[this.index];
			this.index++;
			return getEntry(entryIndex, JarEntry.class, false, null);
		}

	}

	/**
	 * Interface to manage offsets to central directory records. Regular zip files are
	 * backed by an {@code int[]} based implementation, Zip64 files are backed by a
	 * {@code long[]} and will consume more memory.
	 */
	private interface Offsets {

		void set(int index, long value);

		long get(int index);

		void swap(int i, int j);

		static Offsets from(CentralDirectoryEndRecord endRecord) {
			int size = endRecord.getNumberOfRecords();
			return endRecord.isZip64() ? new Zip64Offsets(size) : new ZipOffsets(size);
		}

	}

	/**
	 * {@link Offsets} implementation for regular zip files.
	 */
	private static final class ZipOffsets implements Offsets {

		private final int[] offsets;

		private ZipOffsets(int size) {
			this.offsets = new int[size];
		}

		@Override
		public void swap(int i, int j) {
			JarFileEntries.swap(this.offsets, i, j);
		}

		@Override
		public void set(int index, long value) {
			this.offsets[index] = (int) value;
		}

		@Override
		public long get(int index) {
			return this.offsets[index];
		}

	}

	/**
	 * {@link Offsets} implementation for zip64 files.
	 */
	private static final class Zip64Offsets implements Offsets {

		private final long[] offsets;

		private Zip64Offsets(int size) {
			this.offsets = new long[size];
		}

		@Override
		public void swap(int i, int j) {
			JarFileEntries.swap(this.offsets, i, j);
		}

		@Override
		public void set(int index, long value) {
			this.offsets[index] = value;
		}

		@Override
		public long get(int index) {
			return this.offsets[index];
		}

	}

}<|MERGE_RESOLUTION|>--- conflicted
+++ resolved
@@ -86,11 +86,7 @@
 	private JarEntryCertification[] certifications;
 
 	private final Map<Integer, FileHeader> entriesCache = Collections
-<<<<<<< HEAD
-			.synchronizedMap(new LinkedHashMap<>(16, 0.75f, true) {
-=======
-		.synchronizedMap(new LinkedHashMap<Integer, FileHeader>(16, 0.75f, true) {
->>>>>>> df5898a1
+		.synchronizedMap(new LinkedHashMap<>(16, 0.75f, true) {
 
 			@Override
 			protected boolean removeEldestEntry(Map.Entry<Integer, FileHeader> eldest) {
