<<<<<<< HEAD
/*
 * Copyright 2012-2019 the original author or authors.
 *
 * Licensed under the Apache License, Version 2.0 (the "License");
 * you may not use this file except in compliance with the License.
 * You may obtain a copy of the License at
 *
 *      https://www.apache.org/licenses/LICENSE-2.0
 *
 * Unless required by applicable law or agreed to in writing, software
 * distributed under the License is distributed on an "AS IS" BASIS,
 * WITHOUT WARRANTIES OR CONDITIONS OF ANY KIND, either express or implied.
 * See the License for the specific language governing permissions and
 * limitations under the License.
 */

package org.springframework.boot.loader.jar;

import java.io.IOException;
import java.io.InputStream;
import java.util.Arrays;
import java.util.Collections;
import java.util.Iterator;
import java.util.LinkedHashMap;
import java.util.Map;
import java.util.NoSuchElementException;
import java.util.jar.Attributes;
import java.util.jar.Attributes.Name;
import java.util.jar.Manifest;
import java.util.zip.ZipEntry;

import org.springframework.boot.loader.data.RandomAccessData;

/**
 * Provides access to entries from a {@link JarFile}. In order to reduce memory
 * consumption entry details are stored using int arrays. The {@code hashCodes} array
 * stores the hash code of the entry name, the {@code centralDirectoryOffsets} provides
 * the offset to the central directory record and {@code positions} provides the original
 * order position of the entry. The arrays are stored in hashCode order so that a binary
 * search can be used to find a name.
 * <p>
 * A typical Spring Boot application will have somewhere in the region of 10,500 entries
 * which should consume about 122K.
 *
 * @author Phillip Webb
 * @author Andy Wilkinson
 */
class JarFileEntries implements CentralDirectoryVisitor, Iterable<JarEntry> {

	private static final String META_INF_PREFIX = "META-INF/";

	private static final Name MULTI_RELEASE = new Name("Multi-Release");

	private static final int BASE_VERSION = 8;

	private static final int RUNTIME_VERSION;

	static {
		int version;
		try {
			Object runtimeVersion = Runtime.class.getMethod("version").invoke(null);
			version = (int) runtimeVersion.getClass().getMethod("major").invoke(runtimeVersion);
		}
		catch (Throwable ex) {
			version = BASE_VERSION;
		}
		RUNTIME_VERSION = version;
	}

	private static final long LOCAL_FILE_HEADER_SIZE = 30;

	private static final char SLASH = '/';

	private static final char NO_SUFFIX = 0;

	protected static final int ENTRY_CACHE_SIZE = 25;

	private final JarFile jarFile;

	private final JarEntryFilter filter;

	private RandomAccessData centralDirectoryData;

	private int size;

	private int[] hashCodes;

	private int[] centralDirectoryOffsets;

	private int[] positions;

	private Boolean multiReleaseJar;

	private final Map<Integer, FileHeader> entriesCache = Collections
			.synchronizedMap(new LinkedHashMap<Integer, FileHeader>(16, 0.75f, true) {

				@Override
				protected boolean removeEldestEntry(Map.Entry<Integer, FileHeader> eldest) {
					if (JarFileEntries.this.jarFile.isSigned()) {
						return false;
					}
					return size() >= ENTRY_CACHE_SIZE;
				}

			});

	JarFileEntries(JarFile jarFile, JarEntryFilter filter) {
		this.jarFile = jarFile;
		this.filter = filter;
		if (RUNTIME_VERSION == BASE_VERSION) {
			this.multiReleaseJar = false;
		}
	}

	@Override
	public void visitStart(CentralDirectoryEndRecord endRecord, RandomAccessData centralDirectoryData) {
		int maxSize = endRecord.getNumberOfRecords();
		this.centralDirectoryData = centralDirectoryData;
		this.hashCodes = new int[maxSize];
		this.centralDirectoryOffsets = new int[maxSize];
		this.positions = new int[maxSize];
	}

	@Override
	public void visitFileHeader(CentralDirectoryFileHeader fileHeader, int dataOffset) {
		AsciiBytes name = applyFilter(fileHeader.getName());
		if (name != null) {
			add(name, dataOffset);
		}
	}

	private void add(AsciiBytes name, int dataOffset) {
		this.hashCodes[this.size] = name.hashCode();
		this.centralDirectoryOffsets[this.size] = dataOffset;
		this.positions[this.size] = this.size;
		this.size++;
	}

	@Override
	public void visitEnd() {
		sort(0, this.size - 1);
		int[] positions = this.positions;
		this.positions = new int[positions.length];
		for (int i = 0; i < this.size; i++) {
			this.positions[positions[i]] = i;
		}
	}

	int getSize() {
		return this.size;
	}

	private void sort(int left, int right) {
		// Quick sort algorithm, uses hashCodes as the source but sorts all arrays
		if (left < right) {
			int pivot = this.hashCodes[left + (right - left) / 2];
			int i = left;
			int j = right;
			while (i <= j) {
				while (this.hashCodes[i] < pivot) {
					i++;
				}
				while (this.hashCodes[j] > pivot) {
					j--;
				}
				if (i <= j) {
					swap(i, j);
					i++;
					j--;
				}
			}
			if (left < j) {
				sort(left, j);
			}
			if (right > i) {
				sort(i, right);
			}
		}
	}

	private void swap(int i, int j) {
		swap(this.hashCodes, i, j);
		swap(this.centralDirectoryOffsets, i, j);
		swap(this.positions, i, j);
	}

	private void swap(int[] array, int i, int j) {
		int temp = array[i];
		array[i] = array[j];
		array[j] = temp;
	}

	@Override
	public Iterator<JarEntry> iterator() {
		return new EntryIterator();
	}

	boolean containsEntry(CharSequence name) {
		return getEntry(name, FileHeader.class, true) != null;
	}

	JarEntry getEntry(CharSequence name) {
		return getEntry(name, JarEntry.class, true);
	}

	InputStream getInputStream(String name) throws IOException {
		FileHeader entry = getEntry(name, FileHeader.class, false);
		return getInputStream(entry);
	}

	InputStream getInputStream(FileHeader entry) throws IOException {
		if (entry == null) {
			return null;
		}
		InputStream inputStream = getEntryData(entry).getInputStream();
		if (entry.getMethod() == ZipEntry.DEFLATED) {
			inputStream = new ZipInflaterInputStream(inputStream, (int) entry.getSize());
		}
		return inputStream;
	}

	RandomAccessData getEntryData(String name) throws IOException {
		FileHeader entry = getEntry(name, FileHeader.class, false);
		if (entry == null) {
			return null;
		}
		return getEntryData(entry);
	}

	private RandomAccessData getEntryData(FileHeader entry) throws IOException {
		// aspectjrt-1.7.4.jar has a different ext bytes length in the
		// local directory to the central directory. We need to re-read
		// here to skip them
		RandomAccessData data = this.jarFile.getData();
		byte[] localHeader = data.read(entry.getLocalHeaderOffset(), LOCAL_FILE_HEADER_SIZE);
		long nameLength = Bytes.littleEndianValue(localHeader, 26, 2);
		long extraLength = Bytes.littleEndianValue(localHeader, 28, 2);
		return data.getSubsection(entry.getLocalHeaderOffset() + LOCAL_FILE_HEADER_SIZE + nameLength + extraLength,
				entry.getCompressedSize());
	}

	private <T extends FileHeader> T getEntry(CharSequence name, Class<T> type, boolean cacheEntry) {
		T entry = doGetEntry(name, type, cacheEntry, null);
		if (!isMetaInfEntry(name) && isMultiReleaseJar()) {
			int version = RUNTIME_VERSION;
			AsciiBytes nameAlias = (entry instanceof JarEntry) ? ((JarEntry) entry).getAsciiBytesName()
					: new AsciiBytes(name.toString());
			while (version > BASE_VERSION) {
				T versionedEntry = doGetEntry("META-INF/versions/" + version + "/" + name, type, cacheEntry, nameAlias);
				if (versionedEntry != null) {
					return versionedEntry;
				}
				version--;
			}
		}
		return entry;
	}

	private boolean isMetaInfEntry(CharSequence name) {
		return name.toString().startsWith(META_INF_PREFIX);
	}

	private boolean isMultiReleaseJar() {
		Boolean multiRelease = this.multiReleaseJar;
		if (multiRelease != null) {
			return multiRelease;
		}
		try {
			Manifest manifest = this.jarFile.getManifest();
			if (manifest == null) {
				multiRelease = false;
			}
			else {
				Attributes attributes = manifest.getMainAttributes();
				multiRelease = attributes.containsKey(MULTI_RELEASE);
			}
		}
		catch (IOException ex) {
			multiRelease = false;
		}
		this.multiReleaseJar = multiRelease;
		return multiRelease;
	}

	private <T extends FileHeader> T doGetEntry(CharSequence name, Class<T> type, boolean cacheEntry,
			AsciiBytes nameAlias) {
		int hashCode = AsciiBytes.hashCode(name);
		T entry = getEntry(hashCode, name, NO_SUFFIX, type, cacheEntry, nameAlias);
		if (entry == null) {
			hashCode = AsciiBytes.hashCode(hashCode, SLASH);
			entry = getEntry(hashCode, name, SLASH, type, cacheEntry, nameAlias);
		}
		return entry;
	}

	private <T extends FileHeader> T getEntry(int hashCode, CharSequence name, char suffix, Class<T> type,
			boolean cacheEntry, AsciiBytes nameAlias) {
		int index = getFirstIndex(hashCode);
		while (index >= 0 && index < this.size && this.hashCodes[index] == hashCode) {
			T entry = getEntry(index, type, cacheEntry, nameAlias);
			if (entry.hasName(name, suffix)) {
				return entry;
			}
			index++;
		}
		return null;
	}

	@SuppressWarnings("unchecked")
	private <T extends FileHeader> T getEntry(int index, Class<T> type, boolean cacheEntry, AsciiBytes nameAlias) {
		try {
			FileHeader cached = this.entriesCache.get(index);
			FileHeader entry = (cached != null) ? cached : CentralDirectoryFileHeader
					.fromRandomAccessData(this.centralDirectoryData, this.centralDirectoryOffsets[index], this.filter);
			if (CentralDirectoryFileHeader.class.equals(entry.getClass()) && type.equals(JarEntry.class)) {
				entry = new JarEntry(this.jarFile, (CentralDirectoryFileHeader) entry, nameAlias);
			}
			if (cacheEntry && cached != entry) {
				this.entriesCache.put(index, entry);
			}
			return (T) entry;
		}
		catch (IOException ex) {
			throw new IllegalStateException(ex);
		}
	}

	private int getFirstIndex(int hashCode) {
		int index = Arrays.binarySearch(this.hashCodes, 0, this.size, hashCode);
		if (index < 0) {
			return -1;
		}
		while (index > 0 && this.hashCodes[index - 1] == hashCode) {
			index--;
		}
		return index;
	}

	void clearCache() {
		this.entriesCache.clear();
	}

	private AsciiBytes applyFilter(AsciiBytes name) {
		return (this.filter != null) ? this.filter.apply(name) : name;
	}

	/**
	 * Iterator for contained entries.
	 */
	private class EntryIterator implements Iterator<JarEntry> {

		private int index = 0;

		@Override
		public boolean hasNext() {
			return this.index < JarFileEntries.this.size;
		}

		@Override
		public JarEntry next() {
			if (!hasNext()) {
				throw new NoSuchElementException();
			}
			int entryIndex = JarFileEntries.this.positions[this.index];
			this.index++;
			return getEntry(entryIndex, JarEntry.class, false, null);
		}

	}

}
=======
/*
 * Copyright 2012-2020 the original author or authors.
 *
 * Licensed under the Apache License, Version 2.0 (the "License");
 * you may not use this file except in compliance with the License.
 * You may obtain a copy of the License at
 *
 *      https://www.apache.org/licenses/LICENSE-2.0
 *
 * Unless required by applicable law or agreed to in writing, software
 * distributed under the License is distributed on an "AS IS" BASIS,
 * WITHOUT WARRANTIES OR CONDITIONS OF ANY KIND, either express or implied.
 * See the License for the specific language governing permissions and
 * limitations under the License.
 */

package org.springframework.boot.loader.jar;

import java.io.IOException;
import java.io.InputStream;
import java.util.Arrays;
import java.util.Collections;
import java.util.Iterator;
import java.util.LinkedHashMap;
import java.util.Map;
import java.util.NoSuchElementException;
import java.util.jar.Attributes;
import java.util.jar.Attributes.Name;
import java.util.jar.JarInputStream;
import java.util.jar.Manifest;
import java.util.zip.ZipEntry;

import org.springframework.boot.loader.data.RandomAccessData;

/**
 * Provides access to entries from a {@link JarFile}. In order to reduce memory
 * consumption entry details are stored using int arrays. The {@code hashCodes} array
 * stores the hash code of the entry name, the {@code centralDirectoryOffsets} provides
 * the offset to the central directory record and {@code positions} provides the original
 * order position of the entry. The arrays are stored in hashCode order so that a binary
 * search can be used to find a name.
 * <p>
 * A typical Spring Boot application will have somewhere in the region of 10,500 entries
 * which should consume about 122K.
 *
 * @author Phillip Webb
 * @author Andy Wilkinson
 */
class JarFileEntries implements CentralDirectoryVisitor, Iterable<JarEntry> {

	private static final Runnable NO_VALIDATION = () -> {
	};

	private static final String META_INF_PREFIX = "META-INF/";

	private static final Name MULTI_RELEASE = new Name("Multi-Release");

	private static final int BASE_VERSION = 8;

	private static final int RUNTIME_VERSION;

	static {
		int version;
		try {
			Object runtimeVersion = Runtime.class.getMethod("version").invoke(null);
			version = (int) runtimeVersion.getClass().getMethod("major").invoke(runtimeVersion);
		}
		catch (Throwable ex) {
			version = BASE_VERSION;
		}
		RUNTIME_VERSION = version;
	}

	private static final long LOCAL_FILE_HEADER_SIZE = 30;

	private static final char SLASH = '/';

	private static final char NO_SUFFIX = 0;

	protected static final int ENTRY_CACHE_SIZE = 25;

	private final JarFile jarFile;

	private final JarEntryFilter filter;

	private RandomAccessData centralDirectoryData;

	private int size;

	private int[] hashCodes;

	private int[] centralDirectoryOffsets;

	private int[] positions;

	private Boolean multiReleaseJar;

	private JarEntryCertification[] certifications;

	private final Map<Integer, FileHeader> entriesCache = Collections
			.synchronizedMap(new LinkedHashMap<Integer, FileHeader>(16, 0.75f, true) {

				@Override
				protected boolean removeEldestEntry(Map.Entry<Integer, FileHeader> eldest) {
					return size() >= ENTRY_CACHE_SIZE;
				}

			});

	JarFileEntries(JarFile jarFile, JarEntryFilter filter) {
		this.jarFile = jarFile;
		this.filter = filter;
		if (RUNTIME_VERSION == BASE_VERSION) {
			this.multiReleaseJar = false;
		}
	}

	@Override
	public void visitStart(CentralDirectoryEndRecord endRecord, RandomAccessData centralDirectoryData) {
		int maxSize = endRecord.getNumberOfRecords();
		this.centralDirectoryData = centralDirectoryData;
		this.hashCodes = new int[maxSize];
		this.centralDirectoryOffsets = new int[maxSize];
		this.positions = new int[maxSize];
	}

	@Override
	public void visitFileHeader(CentralDirectoryFileHeader fileHeader, int dataOffset) {
		AsciiBytes name = applyFilter(fileHeader.getName());
		if (name != null) {
			add(name, dataOffset);
		}
	}

	private void add(AsciiBytes name, int dataOffset) {
		this.hashCodes[this.size] = name.hashCode();
		this.centralDirectoryOffsets[this.size] = dataOffset;
		this.positions[this.size] = this.size;
		this.size++;
	}

	@Override
	public void visitEnd() {
		sort(0, this.size - 1);
		int[] positions = this.positions;
		this.positions = new int[positions.length];
		for (int i = 0; i < this.size; i++) {
			this.positions[positions[i]] = i;
		}
	}

	int getSize() {
		return this.size;
	}

	private void sort(int left, int right) {
		// Quick sort algorithm, uses hashCodes as the source but sorts all arrays
		if (left < right) {
			int pivot = this.hashCodes[left + (right - left) / 2];
			int i = left;
			int j = right;
			while (i <= j) {
				while (this.hashCodes[i] < pivot) {
					i++;
				}
				while (this.hashCodes[j] > pivot) {
					j--;
				}
				if (i <= j) {
					swap(i, j);
					i++;
					j--;
				}
			}
			if (left < j) {
				sort(left, j);
			}
			if (right > i) {
				sort(i, right);
			}
		}
	}

	private void swap(int i, int j) {
		swap(this.hashCodes, i, j);
		swap(this.centralDirectoryOffsets, i, j);
		swap(this.positions, i, j);
	}

	private void swap(int[] array, int i, int j) {
		int temp = array[i];
		array[i] = array[j];
		array[j] = temp;
	}

	@Override
	public Iterator<JarEntry> iterator() {
		return new EntryIterator(NO_VALIDATION);
	}

	Iterator<JarEntry> iterator(Runnable validator) {
		return new EntryIterator(validator);
	}

	boolean containsEntry(CharSequence name) {
		return getEntry(name, FileHeader.class, true) != null;
	}

	JarEntry getEntry(CharSequence name) {
		return getEntry(name, JarEntry.class, true);
	}

	InputStream getInputStream(String name) throws IOException {
		FileHeader entry = getEntry(name, FileHeader.class, false);
		return getInputStream(entry);
	}

	InputStream getInputStream(FileHeader entry) throws IOException {
		if (entry == null) {
			return null;
		}
		InputStream inputStream = getEntryData(entry).getInputStream();
		if (entry.getMethod() == ZipEntry.DEFLATED) {
			inputStream = new ZipInflaterInputStream(inputStream, (int) entry.getSize());
		}
		return inputStream;
	}

	RandomAccessData getEntryData(String name) throws IOException {
		FileHeader entry = getEntry(name, FileHeader.class, false);
		if (entry == null) {
			return null;
		}
		return getEntryData(entry);
	}

	private RandomAccessData getEntryData(FileHeader entry) throws IOException {
		// aspectjrt-1.7.4.jar has a different ext bytes length in the
		// local directory to the central directory. We need to re-read
		// here to skip them
		RandomAccessData data = this.jarFile.getData();
		byte[] localHeader = data.read(entry.getLocalHeaderOffset(), LOCAL_FILE_HEADER_SIZE);
		long nameLength = Bytes.littleEndianValue(localHeader, 26, 2);
		long extraLength = Bytes.littleEndianValue(localHeader, 28, 2);
		return data.getSubsection(entry.getLocalHeaderOffset() + LOCAL_FILE_HEADER_SIZE + nameLength + extraLength,
				entry.getCompressedSize());
	}

	private <T extends FileHeader> T getEntry(CharSequence name, Class<T> type, boolean cacheEntry) {
		T entry = doGetEntry(name, type, cacheEntry, null);
		if (!isMetaInfEntry(name) && isMultiReleaseJar()) {
			int version = RUNTIME_VERSION;
			AsciiBytes nameAlias = (entry instanceof JarEntry) ? ((JarEntry) entry).getAsciiBytesName()
					: new AsciiBytes(name.toString());
			while (version > BASE_VERSION) {
				T versionedEntry = doGetEntry("META-INF/versions/" + version + "/" + name, type, cacheEntry, nameAlias);
				if (versionedEntry != null) {
					return versionedEntry;
				}
				version--;
			}
		}
		return entry;
	}

	private boolean isMetaInfEntry(CharSequence name) {
		return name.toString().startsWith(META_INF_PREFIX);
	}

	private boolean isMultiReleaseJar() {
		Boolean multiRelease = this.multiReleaseJar;
		if (multiRelease != null) {
			return multiRelease;
		}
		try {
			Manifest manifest = this.jarFile.getManifest();
			if (manifest == null) {
				multiRelease = false;
			}
			else {
				Attributes attributes = manifest.getMainAttributes();
				multiRelease = attributes.containsKey(MULTI_RELEASE);
			}
		}
		catch (IOException ex) {
			multiRelease = false;
		}
		this.multiReleaseJar = multiRelease;
		return multiRelease;
	}

	private <T extends FileHeader> T doGetEntry(CharSequence name, Class<T> type, boolean cacheEntry,
			AsciiBytes nameAlias) {
		int hashCode = AsciiBytes.hashCode(name);
		T entry = getEntry(hashCode, name, NO_SUFFIX, type, cacheEntry, nameAlias);
		if (entry == null) {
			hashCode = AsciiBytes.hashCode(hashCode, SLASH);
			entry = getEntry(hashCode, name, SLASH, type, cacheEntry, nameAlias);
		}
		return entry;
	}

	private <T extends FileHeader> T getEntry(int hashCode, CharSequence name, char suffix, Class<T> type,
			boolean cacheEntry, AsciiBytes nameAlias) {
		int index = getFirstIndex(hashCode);
		while (index >= 0 && index < this.size && this.hashCodes[index] == hashCode) {
			T entry = getEntry(index, type, cacheEntry, nameAlias);
			if (entry.hasName(name, suffix)) {
				return entry;
			}
			index++;
		}
		return null;
	}

	@SuppressWarnings("unchecked")
	private <T extends FileHeader> T getEntry(int index, Class<T> type, boolean cacheEntry, AsciiBytes nameAlias) {
		try {
			FileHeader cached = this.entriesCache.get(index);
			FileHeader entry = (cached != null) ? cached : CentralDirectoryFileHeader
					.fromRandomAccessData(this.centralDirectoryData, this.centralDirectoryOffsets[index], this.filter);
			if (CentralDirectoryFileHeader.class.equals(entry.getClass()) && type.equals(JarEntry.class)) {
				entry = new JarEntry(this.jarFile, index, (CentralDirectoryFileHeader) entry, nameAlias);
			}
			if (cacheEntry && cached != entry) {
				this.entriesCache.put(index, entry);
			}
			return (T) entry;
		}
		catch (IOException ex) {
			throw new IllegalStateException(ex);
		}
	}

	private int getFirstIndex(int hashCode) {
		int index = Arrays.binarySearch(this.hashCodes, 0, this.size, hashCode);
		if (index < 0) {
			return -1;
		}
		while (index > 0 && this.hashCodes[index - 1] == hashCode) {
			index--;
		}
		return index;
	}

	void clearCache() {
		this.entriesCache.clear();
	}

	private AsciiBytes applyFilter(AsciiBytes name) {
		return (this.filter != null) ? this.filter.apply(name) : name;
	}

	JarEntryCertification getCertification(JarEntry entry) throws IOException {
		JarEntryCertification[] certifications = this.certifications;
		if (certifications == null) {
			certifications = new JarEntryCertification[this.size];
			// We fallback to use JarInputStream to obtain the certs. This isn't that
			// fast, but hopefully doesn't happen too often.
			try (JarInputStream certifiedJarStream = new JarInputStream(this.jarFile.getData().getInputStream())) {
				java.util.jar.JarEntry certifiedEntry = null;
				while ((certifiedEntry = certifiedJarStream.getNextJarEntry()) != null) {
					// Entry must be closed to trigger a read and set entry certificates
					certifiedJarStream.closeEntry();
					int index = getEntryIndex(certifiedEntry.getName());
					if (index != -1) {
						certifications[index] = JarEntryCertification.from(certifiedEntry);
					}
				}
			}
			this.certifications = certifications;
		}
		JarEntryCertification certification = certifications[entry.getIndex()];
		return (certification != null) ? certification : JarEntryCertification.NONE;
	}

	private int getEntryIndex(CharSequence name) {
		int hashCode = AsciiBytes.hashCode(name);
		int index = getFirstIndex(hashCode);
		while (index >= 0 && index < this.size && this.hashCodes[index] == hashCode) {
			FileHeader candidate = getEntry(index, FileHeader.class, false, null);
			if (candidate.hasName(name, NO_SUFFIX)) {
				return index;
			}
			index++;
		}
		return -1;
	}

	/**
	 * Iterator for contained entries.
	 */
	private final class EntryIterator implements Iterator<JarEntry> {

		private final Runnable validator;

		private int index = 0;

		private EntryIterator(Runnable validator) {
			this.validator = validator;
			validator.run();
		}

		@Override
		public boolean hasNext() {
			this.validator.run();
			return this.index < JarFileEntries.this.size;
		}

		@Override
		public JarEntry next() {
			this.validator.run();
			if (!hasNext()) {
				throw new NoSuchElementException();
			}
			int entryIndex = JarFileEntries.this.positions[this.index];
			this.index++;
			return getEntry(entryIndex, JarEntry.class, false, null);
		}

	}

}
>>>>>>> 6755b480
<|MERGE_RESOLUTION|>--- conflicted
+++ resolved
@@ -1,6 +1,5 @@
-<<<<<<< HEAD
 /*
- * Copyright 2012-2019 the original author or authors.
+ * Copyright 2012-2020 the original author or authors.
  *
  * Licensed under the Apache License, Version 2.0 (the "License");
  * you may not use this file except in compliance with the License.
@@ -27,6 +26,7 @@
 import java.util.NoSuchElementException;
 import java.util.jar.Attributes;
 import java.util.jar.Attributes.Name;
+import java.util.jar.JarInputStream;
 import java.util.jar.Manifest;
 import java.util.zip.ZipEntry;
 
@@ -48,379 +48,6 @@
  */
 class JarFileEntries implements CentralDirectoryVisitor, Iterable<JarEntry> {
 
-	private static final String META_INF_PREFIX = "META-INF/";
-
-	private static final Name MULTI_RELEASE = new Name("Multi-Release");
-
-	private static final int BASE_VERSION = 8;
-
-	private static final int RUNTIME_VERSION;
-
-	static {
-		int version;
-		try {
-			Object runtimeVersion = Runtime.class.getMethod("version").invoke(null);
-			version = (int) runtimeVersion.getClass().getMethod("major").invoke(runtimeVersion);
-		}
-		catch (Throwable ex) {
-			version = BASE_VERSION;
-		}
-		RUNTIME_VERSION = version;
-	}
-
-	private static final long LOCAL_FILE_HEADER_SIZE = 30;
-
-	private static final char SLASH = '/';
-
-	private static final char NO_SUFFIX = 0;
-
-	protected static final int ENTRY_CACHE_SIZE = 25;
-
-	private final JarFile jarFile;
-
-	private final JarEntryFilter filter;
-
-	private RandomAccessData centralDirectoryData;
-
-	private int size;
-
-	private int[] hashCodes;
-
-	private int[] centralDirectoryOffsets;
-
-	private int[] positions;
-
-	private Boolean multiReleaseJar;
-
-	private final Map<Integer, FileHeader> entriesCache = Collections
-			.synchronizedMap(new LinkedHashMap<Integer, FileHeader>(16, 0.75f, true) {
-
-				@Override
-				protected boolean removeEldestEntry(Map.Entry<Integer, FileHeader> eldest) {
-					if (JarFileEntries.this.jarFile.isSigned()) {
-						return false;
-					}
-					return size() >= ENTRY_CACHE_SIZE;
-				}
-
-			});
-
-	JarFileEntries(JarFile jarFile, JarEntryFilter filter) {
-		this.jarFile = jarFile;
-		this.filter = filter;
-		if (RUNTIME_VERSION == BASE_VERSION) {
-			this.multiReleaseJar = false;
-		}
-	}
-
-	@Override
-	public void visitStart(CentralDirectoryEndRecord endRecord, RandomAccessData centralDirectoryData) {
-		int maxSize = endRecord.getNumberOfRecords();
-		this.centralDirectoryData = centralDirectoryData;
-		this.hashCodes = new int[maxSize];
-		this.centralDirectoryOffsets = new int[maxSize];
-		this.positions = new int[maxSize];
-	}
-
-	@Override
-	public void visitFileHeader(CentralDirectoryFileHeader fileHeader, int dataOffset) {
-		AsciiBytes name = applyFilter(fileHeader.getName());
-		if (name != null) {
-			add(name, dataOffset);
-		}
-	}
-
-	private void add(AsciiBytes name, int dataOffset) {
-		this.hashCodes[this.size] = name.hashCode();
-		this.centralDirectoryOffsets[this.size] = dataOffset;
-		this.positions[this.size] = this.size;
-		this.size++;
-	}
-
-	@Override
-	public void visitEnd() {
-		sort(0, this.size - 1);
-		int[] positions = this.positions;
-		this.positions = new int[positions.length];
-		for (int i = 0; i < this.size; i++) {
-			this.positions[positions[i]] = i;
-		}
-	}
-
-	int getSize() {
-		return this.size;
-	}
-
-	private void sort(int left, int right) {
-		// Quick sort algorithm, uses hashCodes as the source but sorts all arrays
-		if (left < right) {
-			int pivot = this.hashCodes[left + (right - left) / 2];
-			int i = left;
-			int j = right;
-			while (i <= j) {
-				while (this.hashCodes[i] < pivot) {
-					i++;
-				}
-				while (this.hashCodes[j] > pivot) {
-					j--;
-				}
-				if (i <= j) {
-					swap(i, j);
-					i++;
-					j--;
-				}
-			}
-			if (left < j) {
-				sort(left, j);
-			}
-			if (right > i) {
-				sort(i, right);
-			}
-		}
-	}
-
-	private void swap(int i, int j) {
-		swap(this.hashCodes, i, j);
-		swap(this.centralDirectoryOffsets, i, j);
-		swap(this.positions, i, j);
-	}
-
-	private void swap(int[] array, int i, int j) {
-		int temp = array[i];
-		array[i] = array[j];
-		array[j] = temp;
-	}
-
-	@Override
-	public Iterator<JarEntry> iterator() {
-		return new EntryIterator();
-	}
-
-	boolean containsEntry(CharSequence name) {
-		return getEntry(name, FileHeader.class, true) != null;
-	}
-
-	JarEntry getEntry(CharSequence name) {
-		return getEntry(name, JarEntry.class, true);
-	}
-
-	InputStream getInputStream(String name) throws IOException {
-		FileHeader entry = getEntry(name, FileHeader.class, false);
-		return getInputStream(entry);
-	}
-
-	InputStream getInputStream(FileHeader entry) throws IOException {
-		if (entry == null) {
-			return null;
-		}
-		InputStream inputStream = getEntryData(entry).getInputStream();
-		if (entry.getMethod() == ZipEntry.DEFLATED) {
-			inputStream = new ZipInflaterInputStream(inputStream, (int) entry.getSize());
-		}
-		return inputStream;
-	}
-
-	RandomAccessData getEntryData(String name) throws IOException {
-		FileHeader entry = getEntry(name, FileHeader.class, false);
-		if (entry == null) {
-			return null;
-		}
-		return getEntryData(entry);
-	}
-
-	private RandomAccessData getEntryData(FileHeader entry) throws IOException {
-		// aspectjrt-1.7.4.jar has a different ext bytes length in the
-		// local directory to the central directory. We need to re-read
-		// here to skip them
-		RandomAccessData data = this.jarFile.getData();
-		byte[] localHeader = data.read(entry.getLocalHeaderOffset(), LOCAL_FILE_HEADER_SIZE);
-		long nameLength = Bytes.littleEndianValue(localHeader, 26, 2);
-		long extraLength = Bytes.littleEndianValue(localHeader, 28, 2);
-		return data.getSubsection(entry.getLocalHeaderOffset() + LOCAL_FILE_HEADER_SIZE + nameLength + extraLength,
-				entry.getCompressedSize());
-	}
-
-	private <T extends FileHeader> T getEntry(CharSequence name, Class<T> type, boolean cacheEntry) {
-		T entry = doGetEntry(name, type, cacheEntry, null);
-		if (!isMetaInfEntry(name) && isMultiReleaseJar()) {
-			int version = RUNTIME_VERSION;
-			AsciiBytes nameAlias = (entry instanceof JarEntry) ? ((JarEntry) entry).getAsciiBytesName()
-					: new AsciiBytes(name.toString());
-			while (version > BASE_VERSION) {
-				T versionedEntry = doGetEntry("META-INF/versions/" + version + "/" + name, type, cacheEntry, nameAlias);
-				if (versionedEntry != null) {
-					return versionedEntry;
-				}
-				version--;
-			}
-		}
-		return entry;
-	}
-
-	private boolean isMetaInfEntry(CharSequence name) {
-		return name.toString().startsWith(META_INF_PREFIX);
-	}
-
-	private boolean isMultiReleaseJar() {
-		Boolean multiRelease = this.multiReleaseJar;
-		if (multiRelease != null) {
-			return multiRelease;
-		}
-		try {
-			Manifest manifest = this.jarFile.getManifest();
-			if (manifest == null) {
-				multiRelease = false;
-			}
-			else {
-				Attributes attributes = manifest.getMainAttributes();
-				multiRelease = attributes.containsKey(MULTI_RELEASE);
-			}
-		}
-		catch (IOException ex) {
-			multiRelease = false;
-		}
-		this.multiReleaseJar = multiRelease;
-		return multiRelease;
-	}
-
-	private <T extends FileHeader> T doGetEntry(CharSequence name, Class<T> type, boolean cacheEntry,
-			AsciiBytes nameAlias) {
-		int hashCode = AsciiBytes.hashCode(name);
-		T entry = getEntry(hashCode, name, NO_SUFFIX, type, cacheEntry, nameAlias);
-		if (entry == null) {
-			hashCode = AsciiBytes.hashCode(hashCode, SLASH);
-			entry = getEntry(hashCode, name, SLASH, type, cacheEntry, nameAlias);
-		}
-		return entry;
-	}
-
-	private <T extends FileHeader> T getEntry(int hashCode, CharSequence name, char suffix, Class<T> type,
-			boolean cacheEntry, AsciiBytes nameAlias) {
-		int index = getFirstIndex(hashCode);
-		while (index >= 0 && index < this.size && this.hashCodes[index] == hashCode) {
-			T entry = getEntry(index, type, cacheEntry, nameAlias);
-			if (entry.hasName(name, suffix)) {
-				return entry;
-			}
-			index++;
-		}
-		return null;
-	}
-
-	@SuppressWarnings("unchecked")
-	private <T extends FileHeader> T getEntry(int index, Class<T> type, boolean cacheEntry, AsciiBytes nameAlias) {
-		try {
-			FileHeader cached = this.entriesCache.get(index);
-			FileHeader entry = (cached != null) ? cached : CentralDirectoryFileHeader
-					.fromRandomAccessData(this.centralDirectoryData, this.centralDirectoryOffsets[index], this.filter);
-			if (CentralDirectoryFileHeader.class.equals(entry.getClass()) && type.equals(JarEntry.class)) {
-				entry = new JarEntry(this.jarFile, (CentralDirectoryFileHeader) entry, nameAlias);
-			}
-			if (cacheEntry && cached != entry) {
-				this.entriesCache.put(index, entry);
-			}
-			return (T) entry;
-		}
-		catch (IOException ex) {
-			throw new IllegalStateException(ex);
-		}
-	}
-
-	private int getFirstIndex(int hashCode) {
-		int index = Arrays.binarySearch(this.hashCodes, 0, this.size, hashCode);
-		if (index < 0) {
-			return -1;
-		}
-		while (index > 0 && this.hashCodes[index - 1] == hashCode) {
-			index--;
-		}
-		return index;
-	}
-
-	void clearCache() {
-		this.entriesCache.clear();
-	}
-
-	private AsciiBytes applyFilter(AsciiBytes name) {
-		return (this.filter != null) ? this.filter.apply(name) : name;
-	}
-
-	/**
-	 * Iterator for contained entries.
-	 */
-	private class EntryIterator implements Iterator<JarEntry> {
-
-		private int index = 0;
-
-		@Override
-		public boolean hasNext() {
-			return this.index < JarFileEntries.this.size;
-		}
-
-		@Override
-		public JarEntry next() {
-			if (!hasNext()) {
-				throw new NoSuchElementException();
-			}
-			int entryIndex = JarFileEntries.this.positions[this.index];
-			this.index++;
-			return getEntry(entryIndex, JarEntry.class, false, null);
-		}
-
-	}
-
-}
-=======
-/*
- * Copyright 2012-2020 the original author or authors.
- *
- * Licensed under the Apache License, Version 2.0 (the "License");
- * you may not use this file except in compliance with the License.
- * You may obtain a copy of the License at
- *
- *      https://www.apache.org/licenses/LICENSE-2.0
- *
- * Unless required by applicable law or agreed to in writing, software
- * distributed under the License is distributed on an "AS IS" BASIS,
- * WITHOUT WARRANTIES OR CONDITIONS OF ANY KIND, either express or implied.
- * See the License for the specific language governing permissions and
- * limitations under the License.
- */
-
-package org.springframework.boot.loader.jar;
-
-import java.io.IOException;
-import java.io.InputStream;
-import java.util.Arrays;
-import java.util.Collections;
-import java.util.Iterator;
-import java.util.LinkedHashMap;
-import java.util.Map;
-import java.util.NoSuchElementException;
-import java.util.jar.Attributes;
-import java.util.jar.Attributes.Name;
-import java.util.jar.JarInputStream;
-import java.util.jar.Manifest;
-import java.util.zip.ZipEntry;
-
-import org.springframework.boot.loader.data.RandomAccessData;
-
-/**
- * Provides access to entries from a {@link JarFile}. In order to reduce memory
- * consumption entry details are stored using int arrays. The {@code hashCodes} array
- * stores the hash code of the entry name, the {@code centralDirectoryOffsets} provides
- * the offset to the central directory record and {@code positions} provides the original
- * order position of the entry. The arrays are stored in hashCode order so that a binary
- * search can be used to find a name.
- * <p>
- * A typical Spring Boot application will have somewhere in the region of 10,500 entries
- * which should consume about 122K.
- *
- * @author Phillip Webb
- * @author Andy Wilkinson
- */
-class JarFileEntries implements CentralDirectoryVisitor, Iterable<JarEntry> {
-
 	private static final Runnable NO_VALIDATION = () -> {
 	};
 
@@ -793,5 +420,4 @@
 
 	}
 
-}
->>>>>>> 6755b480
+}