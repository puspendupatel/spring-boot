<<<<<<< HEAD
/*
 * Copyright 2012-2019 the original author or authors.
 *
 * Licensed under the Apache License, Version 2.0 (the "License");
 * you may not use this file except in compliance with the License.
 * You may obtain a copy of the License at
 *
 *      https://www.apache.org/licenses/LICENSE-2.0
 *
 * Unless required by applicable law or agreed to in writing, software
 * distributed under the License is distributed on an "AS IS" BASIS,
 * WITHOUT WARRANTIES OR CONDITIONS OF ANY KIND, either express or implied.
 * See the License for the specific language governing permissions and
 * limitations under the License.
 */

package org.springframework.boot.testsupport.system;

import java.io.IOException;
import java.io.OutputStream;
import java.io.PrintStream;
import java.util.ArrayDeque;
import java.util.ArrayList;
import java.util.Deque;
import java.util.List;
import java.util.function.Consumer;
import java.util.function.Predicate;

import org.springframework.util.Assert;

/**
 * Provides support for capturing {@link System#out System.out} and {@link System#err
 * System.err}.
 *
 * @author Madhura Bhave
 * @author Phillip Webb
 * @author Andy Wilkinson
 * @see OutputCaptureExtension
 * @see OutputCaptureRule
 */
class OutputCapture implements CapturedOutput {

	private final Deque<SystemCapture> systemCaptures = new ArrayDeque<>();

	/**
	 * Push a new system capture session onto the stack.
	 */
	final void push() {
		this.systemCaptures.addLast(new SystemCapture());
	}

	/**
	 * Pop the last system capture session from the stack.
	 */
	final void pop() {
		this.systemCaptures.removeLast().release();
	}

	@Override
	public boolean equals(Object obj) {
		if (obj == this) {
			return true;
		}
		if (obj instanceof CapturedOutput || obj instanceof CharSequence) {
			return getAll().equals(obj.toString());
		}
		return false;
	}

	@Override
	public int hashCode() {
		return toString().hashCode();
	}

	@Override
	public String toString() {
		return getAll();
	}

	/**
	 * Return all content (both {@link System#out System.out} and {@link System#err
	 * System.err}) in the order that it was was captured.
	 * @return all captured output
	 */
	@Override
	public String getAll() {
		return get((type) -> true);
	}

	/**
	 * Return {@link System#out System.out} content in the order that it was was captured.
	 * @return {@link System#out System.out} captured output
	 */
	@Override
	public String getOut() {
		return get(Type.OUT::equals);
	}

	/**
	 * Return {@link System#err System.err} content in the order that it was was captured.
	 * @return {@link System#err System.err} captured output
	 */
	@Override
	public String getErr() {
		return get(Type.ERR::equals);
	}

	/**
	 * Resets the current capture session, clearing its captured output.
	 */
	void reset() {
		this.systemCaptures.peek().reset();
	}

	private String get(Predicate<Type> filter) {
		Assert.state(!this.systemCaptures.isEmpty(), "No system captures found. Check that you have used @ExtendWith.");
		StringBuilder builder = new StringBuilder();
		for (SystemCapture systemCapture : this.systemCaptures) {
			systemCapture.append(builder, filter);
		}
		return builder.toString();
	}

	/**
	 * A capture session that captures {@link System#out System.out} and {@link System#out
	 * System.err}.
	 */
	private static class SystemCapture {

		private final PrintStreamCapture out;

		private final PrintStreamCapture err;

		private final Object monitor = new Object();

		private final List<CapturedString> capturedStrings = new ArrayList<>();

		SystemCapture() {
			this.out = new PrintStreamCapture(System.out, this::captureOut);
			this.err = new PrintStreamCapture(System.err, this::captureErr);
			System.setOut(this.out);
			System.setErr(this.err);
		}

		void release() {
			System.setOut(this.out.getParent());
			System.setErr(this.err.getParent());
		}

		private void captureOut(String string) {
			synchronized (this.monitor) {
				this.capturedStrings.add(new CapturedString(Type.OUT, string));
			}
		}

		private void captureErr(String string) {
			synchronized (this.monitor) {
				this.capturedStrings.add(new CapturedString(Type.ERR, string));
			}
		}

		void append(StringBuilder builder, Predicate<Type> filter) {
			synchronized (this.monitor) {
				for (CapturedString stringCapture : this.capturedStrings) {
					if (filter.test(stringCapture.getType())) {
						builder.append(stringCapture);
					}
				}
			}
		}

		void reset() {
			synchronized (this.monitor) {
				this.capturedStrings.clear();
			}
		}

	}

	/**
	 * A {@link PrintStream} implementation that captures written strings.
	 */
	private static class PrintStreamCapture extends PrintStream {

		private final PrintStream parent;

		PrintStreamCapture(PrintStream parent, Consumer<String> copy) {
			super(new OutputStreamCapture(getSystemStream(parent), copy));
			this.parent = parent;
		}

		PrintStream getParent() {
			return this.parent;
		}

		private static PrintStream getSystemStream(PrintStream printStream) {
			while (printStream instanceof PrintStreamCapture) {
				return ((PrintStreamCapture) printStream).getParent();
			}
			return printStream;
		}

	}

	/**
	 * An {@link OutputStream} implementation that captures written strings.
	 */
	private static class OutputStreamCapture extends OutputStream {

		private final PrintStream systemStream;

		private final Consumer<String> copy;

		OutputStreamCapture(PrintStream systemStream, Consumer<String> copy) {
			this.systemStream = systemStream;
			this.copy = copy;
		}

		@Override
		public void write(int b) throws IOException {
			write(new byte[] { (byte) (b & 0xFF) });
		}

		@Override
		public void write(byte[] b, int off, int len) throws IOException {
			this.copy.accept(new String(b, off, len));
			this.systemStream.write(b, off, len);
		}

		@Override
		public void flush() throws IOException {
			this.systemStream.flush();
		}

	}

	/**
	 * A captured string that forms part of the full output.
	 */
	private static class CapturedString {

		private final Type type;

		private final String string;

		CapturedString(Type type, String string) {
			this.type = type;
			this.string = string;
		}

		Type getType() {
			return this.type;
		}

		@Override
		public String toString() {
			return this.string;
		}

	}

	/**
	 * Types of content that can be captured.
	 */
	private enum Type {

		OUT, ERR

	}

}
=======
/*
 * Copyright 2012-2020 the original author or authors.
 *
 * Licensed under the Apache License, Version 2.0 (the "License");
 * you may not use this file except in compliance with the License.
 * You may obtain a copy of the License at
 *
 *      https://www.apache.org/licenses/LICENSE-2.0
 *
 * Unless required by applicable law or agreed to in writing, software
 * distributed under the License is distributed on an "AS IS" BASIS,
 * WITHOUT WARRANTIES OR CONDITIONS OF ANY KIND, either express or implied.
 * See the License for the specific language governing permissions and
 * limitations under the License.
 */

package org.springframework.boot.testsupport.system;

import java.io.IOException;
import java.io.OutputStream;
import java.io.PrintStream;
import java.util.ArrayDeque;
import java.util.ArrayList;
import java.util.Deque;
import java.util.List;
import java.util.function.Consumer;
import java.util.function.Predicate;

import org.springframework.util.Assert;

/**
 * Provides support for capturing {@link System#out System.out} and {@link System#err
 * System.err}.
 *
 * @author Madhura Bhave
 * @author Phillip Webb
 * @author Andy Wilkinson
 */
class OutputCapture implements CapturedOutput {

	private final Deque<SystemCapture> systemCaptures = new ArrayDeque<>();

	/**
	 * Push a new system capture session onto the stack.
	 */
	final void push() {
		this.systemCaptures.addLast(new SystemCapture());
	}

	/**
	 * Pop the last system capture session from the stack.
	 */
	final void pop() {
		this.systemCaptures.removeLast().release();
	}

	@Override
	public boolean equals(Object obj) {
		if (obj == this) {
			return true;
		}
		if (obj instanceof CharSequence) {
			return getAll().equals(obj.toString());
		}
		return false;
	}

	@Override
	public int hashCode() {
		return toString().hashCode();
	}

	@Override
	public String toString() {
		return getAll();
	}

	/**
	 * Return all content (both {@link System#out System.out} and {@link System#err
	 * System.err}) in the order that it was captured.
	 * @return all captured output
	 */
	@Override
	public String getAll() {
		return get((type) -> true);
	}

	/**
	 * Return {@link System#out System.out} content in the order that it was captured.
	 * @return {@link System#out System.out} captured output
	 */
	@Override
	public String getOut() {
		return get(Type.OUT::equals);
	}

	/**
	 * Return {@link System#err System.err} content in the order that it was captured.
	 * @return {@link System#err System.err} captured output
	 */
	@Override
	public String getErr() {
		return get(Type.ERR::equals);
	}

	/**
	 * Resets the current capture session, clearing its captured output.
	 */
	void reset() {
		this.systemCaptures.peek().reset();
	}

	private String get(Predicate<Type> filter) {
		Assert.state(!this.systemCaptures.isEmpty(),
				"No system captures found. Please check your output capture registration.");
		StringBuilder builder = new StringBuilder();
		for (SystemCapture systemCapture : this.systemCaptures) {
			systemCapture.append(builder, filter);
		}
		return builder.toString();
	}

	/**
	 * A capture session that captures {@link System#out System.out} and {@link System#err
	 * System.err}.
	 */
	private static class SystemCapture {

		private final PrintStreamCapture out;

		private final PrintStreamCapture err;

		private final Object monitor = new Object();

		private final List<CapturedString> capturedStrings = new ArrayList<>();

		SystemCapture() {
			this.out = new PrintStreamCapture(System.out, this::captureOut);
			this.err = new PrintStreamCapture(System.err, this::captureErr);
			System.setOut(this.out);
			System.setErr(this.err);
		}

		void release() {
			System.setOut(this.out.getParent());
			System.setErr(this.err.getParent());
		}

		private void captureOut(String string) {
			synchronized (this.monitor) {
				this.capturedStrings.add(new CapturedString(Type.OUT, string));
			}
		}

		private void captureErr(String string) {
			synchronized (this.monitor) {
				this.capturedStrings.add(new CapturedString(Type.ERR, string));
			}
		}

		void append(StringBuilder builder, Predicate<Type> filter) {
			synchronized (this.monitor) {
				for (CapturedString stringCapture : this.capturedStrings) {
					if (filter.test(stringCapture.getType())) {
						builder.append(stringCapture);
					}
				}
			}
		}

		void reset() {
			synchronized (this.monitor) {
				this.capturedStrings.clear();
			}
		}

	}

	/**
	 * A {@link PrintStream} implementation that captures written strings.
	 */
	private static class PrintStreamCapture extends PrintStream {

		private final PrintStream parent;

		PrintStreamCapture(PrintStream parent, Consumer<String> copy) {
			super(new OutputStreamCapture(getSystemStream(parent), copy));
			this.parent = parent;
		}

		PrintStream getParent() {
			return this.parent;
		}

		private static PrintStream getSystemStream(PrintStream printStream) {
			while (printStream instanceof PrintStreamCapture) {
				printStream = ((PrintStreamCapture) printStream).getParent();
			}
			return printStream;
		}

	}

	/**
	 * An {@link OutputStream} implementation that captures written strings.
	 */
	private static class OutputStreamCapture extends OutputStream {

		private final PrintStream systemStream;

		private final Consumer<String> copy;

		OutputStreamCapture(PrintStream systemStream, Consumer<String> copy) {
			this.systemStream = systemStream;
			this.copy = copy;
		}

		@Override
		public void write(int b) throws IOException {
			write(new byte[] { (byte) (b & 0xFF) });
		}

		@Override
		public void write(byte[] b, int off, int len) throws IOException {
			this.copy.accept(new String(b, off, len));
			this.systemStream.write(b, off, len);
		}

		@Override
		public void flush() throws IOException {
			this.systemStream.flush();
		}

	}

	/**
	 * A captured string that forms part of the full output.
	 */
	private static class CapturedString {

		private final Type type;

		private final String string;

		CapturedString(Type type, String string) {
			this.type = type;
			this.string = string;
		}

		Type getType() {
			return this.type;
		}

		@Override
		public String toString() {
			return this.string;
		}

	}

	/**
	 * Types of content that can be captured.
	 */
	private enum Type {

		OUT, ERR

	}

}
>>>>>>> 6755b480
<|MERGE_RESOLUTION|>--- conflicted
+++ resolved
@@ -1,6 +1,5 @@
-<<<<<<< HEAD
 /*
- * Copyright 2012-2019 the original author or authors.
+ * Copyright 2012-2020 the original author or authors.
  *
  * Licensed under the Apache License, Version 2.0 (the "License");
  * you may not use this file except in compliance with the License.
@@ -36,278 +35,6 @@
  * @author Madhura Bhave
  * @author Phillip Webb
  * @author Andy Wilkinson
- * @see OutputCaptureExtension
- * @see OutputCaptureRule
- */
-class OutputCapture implements CapturedOutput {
-
-	private final Deque<SystemCapture> systemCaptures = new ArrayDeque<>();
-
-	/**
-	 * Push a new system capture session onto the stack.
-	 */
-	final void push() {
-		this.systemCaptures.addLast(new SystemCapture());
-	}
-
-	/**
-	 * Pop the last system capture session from the stack.
-	 */
-	final void pop() {
-		this.systemCaptures.removeLast().release();
-	}
-
-	@Override
-	public boolean equals(Object obj) {
-		if (obj == this) {
-			return true;
-		}
-		if (obj instanceof CapturedOutput || obj instanceof CharSequence) {
-			return getAll().equals(obj.toString());
-		}
-		return false;
-	}
-
-	@Override
-	public int hashCode() {
-		return toString().hashCode();
-	}
-
-	@Override
-	public String toString() {
-		return getAll();
-	}
-
-	/**
-	 * Return all content (both {@link System#out System.out} and {@link System#err
-	 * System.err}) in the order that it was was captured.
-	 * @return all captured output
-	 */
-	@Override
-	public String getAll() {
-		return get((type) -> true);
-	}
-
-	/**
-	 * Return {@link System#out System.out} content in the order that it was was captured.
-	 * @return {@link System#out System.out} captured output
-	 */
-	@Override
-	public String getOut() {
-		return get(Type.OUT::equals);
-	}
-
-	/**
-	 * Return {@link System#err System.err} content in the order that it was was captured.
-	 * @return {@link System#err System.err} captured output
-	 */
-	@Override
-	public String getErr() {
-		return get(Type.ERR::equals);
-	}
-
-	/**
-	 * Resets the current capture session, clearing its captured output.
-	 */
-	void reset() {
-		this.systemCaptures.peek().reset();
-	}
-
-	private String get(Predicate<Type> filter) {
-		Assert.state(!this.systemCaptures.isEmpty(), "No system captures found. Check that you have used @ExtendWith.");
-		StringBuilder builder = new StringBuilder();
-		for (SystemCapture systemCapture : this.systemCaptures) {
-			systemCapture.append(builder, filter);
-		}
-		return builder.toString();
-	}
-
-	/**
-	 * A capture session that captures {@link System#out System.out} and {@link System#out
-	 * System.err}.
-	 */
-	private static class SystemCapture {
-
-		private final PrintStreamCapture out;
-
-		private final PrintStreamCapture err;
-
-		private final Object monitor = new Object();
-
-		private final List<CapturedString> capturedStrings = new ArrayList<>();
-
-		SystemCapture() {
-			this.out = new PrintStreamCapture(System.out, this::captureOut);
-			this.err = new PrintStreamCapture(System.err, this::captureErr);
-			System.setOut(this.out);
-			System.setErr(this.err);
-		}
-
-		void release() {
-			System.setOut(this.out.getParent());
-			System.setErr(this.err.getParent());
-		}
-
-		private void captureOut(String string) {
-			synchronized (this.monitor) {
-				this.capturedStrings.add(new CapturedString(Type.OUT, string));
-			}
-		}
-
-		private void captureErr(String string) {
-			synchronized (this.monitor) {
-				this.capturedStrings.add(new CapturedString(Type.ERR, string));
-			}
-		}
-
-		void append(StringBuilder builder, Predicate<Type> filter) {
-			synchronized (this.monitor) {
-				for (CapturedString stringCapture : this.capturedStrings) {
-					if (filter.test(stringCapture.getType())) {
-						builder.append(stringCapture);
-					}
-				}
-			}
-		}
-
-		void reset() {
-			synchronized (this.monitor) {
-				this.capturedStrings.clear();
-			}
-		}
-
-	}
-
-	/**
-	 * A {@link PrintStream} implementation that captures written strings.
-	 */
-	private static class PrintStreamCapture extends PrintStream {
-
-		private final PrintStream parent;
-
-		PrintStreamCapture(PrintStream parent, Consumer<String> copy) {
-			super(new OutputStreamCapture(getSystemStream(parent), copy));
-			this.parent = parent;
-		}
-
-		PrintStream getParent() {
-			return this.parent;
-		}
-
-		private static PrintStream getSystemStream(PrintStream printStream) {
-			while (printStream instanceof PrintStreamCapture) {
-				return ((PrintStreamCapture) printStream).getParent();
-			}
-			return printStream;
-		}
-
-	}
-
-	/**
-	 * An {@link OutputStream} implementation that captures written strings.
-	 */
-	private static class OutputStreamCapture extends OutputStream {
-
-		private final PrintStream systemStream;
-
-		private final Consumer<String> copy;
-
-		OutputStreamCapture(PrintStream systemStream, Consumer<String> copy) {
-			this.systemStream = systemStream;
-			this.copy = copy;
-		}
-
-		@Override
-		public void write(int b) throws IOException {
-			write(new byte[] { (byte) (b & 0xFF) });
-		}
-
-		@Override
-		public void write(byte[] b, int off, int len) throws IOException {
-			this.copy.accept(new String(b, off, len));
-			this.systemStream.write(b, off, len);
-		}
-
-		@Override
-		public void flush() throws IOException {
-			this.systemStream.flush();
-		}
-
-	}
-
-	/**
-	 * A captured string that forms part of the full output.
-	 */
-	private static class CapturedString {
-
-		private final Type type;
-
-		private final String string;
-
-		CapturedString(Type type, String string) {
-			this.type = type;
-			this.string = string;
-		}
-
-		Type getType() {
-			return this.type;
-		}
-
-		@Override
-		public String toString() {
-			return this.string;
-		}
-
-	}
-
-	/**
-	 * Types of content that can be captured.
-	 */
-	private enum Type {
-
-		OUT, ERR
-
-	}
-
-}
-=======
-/*
- * Copyright 2012-2020 the original author or authors.
- *
- * Licensed under the Apache License, Version 2.0 (the "License");
- * you may not use this file except in compliance with the License.
- * You may obtain a copy of the License at
- *
- *      https://www.apache.org/licenses/LICENSE-2.0
- *
- * Unless required by applicable law or agreed to in writing, software
- * distributed under the License is distributed on an "AS IS" BASIS,
- * WITHOUT WARRANTIES OR CONDITIONS OF ANY KIND, either express or implied.
- * See the License for the specific language governing permissions and
- * limitations under the License.
- */
-
-package org.springframework.boot.testsupport.system;
-
-import java.io.IOException;
-import java.io.OutputStream;
-import java.io.PrintStream;
-import java.util.ArrayDeque;
-import java.util.ArrayList;
-import java.util.Deque;
-import java.util.List;
-import java.util.function.Consumer;
-import java.util.function.Predicate;
-
-import org.springframework.util.Assert;
-
-/**
- * Provides support for capturing {@link System#out System.out} and {@link System#err
- * System.err}.
- *
- * @author Madhura Bhave
- * @author Phillip Webb
- * @author Andy Wilkinson
  */
 class OutputCapture implements CapturedOutput {
 
@@ -540,5 +267,4 @@
 
 	}
 
-}
->>>>>>> 6755b480
+}