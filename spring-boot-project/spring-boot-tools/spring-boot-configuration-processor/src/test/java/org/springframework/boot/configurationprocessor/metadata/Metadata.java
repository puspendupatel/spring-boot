--- conflicted
+++ resolved
@@ -1,407 +1,3 @@
-<<<<<<< HEAD
-/*
- * Copyright 2012-2019 the original author or authors.
- *
- * Licensed under the Apache License, Version 2.0 (the "License");
- * you may not use this file except in compliance with the License.
- * You may obtain a copy of the License at
- *
- *      https://www.apache.org/licenses/LICENSE-2.0
- *
- * Unless required by applicable law or agreed to in writing, software
- * distributed under the License is distributed on an "AS IS" BASIS,
- * WITHOUT WARRANTIES OR CONDITIONS OF ANY KIND, either express or implied.
- * See the License for the specific language governing permissions and
- * limitations under the License.
- */
-
-package org.springframework.boot.configurationprocessor.metadata;
-
-import java.util.ArrayList;
-import java.util.Collections;
-import java.util.List;
-import java.util.Map;
-
-import org.assertj.core.api.Condition;
-import org.hamcrest.collection.IsMapContaining;
-
-import org.springframework.boot.configurationprocessor.metadata.ItemMetadata.ItemType;
-import org.springframework.util.ObjectUtils;
-
-/**
- * AssertJ {@link Condition} to help test {@link ConfigurationMetadata}.
- *
- * @author Phillip Webb
- * @author Stephane Nicoll
- */
-public final class Metadata {
-
-	private Metadata() {
-	}
-
-	public static MetadataItemCondition withGroup(String name) {
-		return new MetadataItemCondition(ItemType.GROUP, name);
-	}
-
-	public static MetadataItemCondition withGroup(String name, Class<?> type) {
-		return new MetadataItemCondition(ItemType.GROUP, name).ofType(type);
-	}
-
-	public static MetadataItemCondition withGroup(String name, String type) {
-		return new MetadataItemCondition(ItemType.GROUP, name).ofType(type);
-	}
-
-	public static MetadataItemCondition withProperty(String name) {
-		return new MetadataItemCondition(ItemType.PROPERTY, name);
-	}
-
-	public static MetadataItemCondition withProperty(String name, Class<?> type) {
-		return new MetadataItemCondition(ItemType.PROPERTY, name).ofType(type);
-	}
-
-	public static MetadataItemCondition withProperty(String name, String type) {
-		return new MetadataItemCondition(ItemType.PROPERTY, name).ofType(type);
-	}
-
-	public static Metadata.MetadataItemCondition withEnabledFlag(String key) {
-		return withProperty(key).ofType(Boolean.class);
-	}
-
-	public static MetadataHintCondition withHint(String name) {
-		return new MetadataHintCondition(name);
-	}
-
-	public static class MetadataItemCondition extends Condition<ConfigurationMetadata> {
-
-		private final ItemType itemType;
-
-		private final String name;
-
-		private final String type;
-
-		private final Class<?> sourceType;
-
-		private final String sourceMethod;
-
-		private final String description;
-
-		private final Object defaultValue;
-
-		private final ItemDeprecation deprecation;
-
-		public MetadataItemCondition(ItemType itemType, String name) {
-			this(itemType, name, null, null, null, null, null, null);
-		}
-
-		public MetadataItemCondition(ItemType itemType, String name, String type, Class<?> sourceType,
-				String sourceMethod, String description, Object defaultValue, ItemDeprecation deprecation) {
-			this.itemType = itemType;
-			this.name = name;
-			this.type = type;
-			this.sourceType = sourceType;
-			this.sourceMethod = sourceMethod;
-			this.description = description;
-			this.defaultValue = defaultValue;
-			this.deprecation = deprecation;
-			describedAs(createDescription());
-		}
-
-		private String createDescription() {
-			StringBuilder description = new StringBuilder();
-			description.append("an item named '").append(this.name).append("'");
-			if (this.type != null) {
-				description.append(" with dataType:").append(this.type);
-			}
-			if (this.sourceType != null) {
-				description.append(" with sourceType:").append(this.sourceType);
-			}
-			if (this.sourceMethod != null) {
-				description.append(" with sourceMethod:").append(this.sourceMethod);
-			}
-			if (this.defaultValue != null) {
-				description.append(" with defaultValue:").append(this.defaultValue);
-			}
-			if (this.description != null) {
-				description.append(" with description:").append(this.description);
-			}
-			if (this.deprecation != null) {
-				description.append(" with deprecation:").append(this.deprecation);
-			}
-			return description.toString();
-		}
-
-		@Override
-		public boolean matches(ConfigurationMetadata value) {
-			ItemMetadata itemMetadata = getFirstItemWithName(value, this.name);
-			if (itemMetadata == null) {
-				return false;
-			}
-			if (this.type != null && !this.type.equals(itemMetadata.getType())) {
-				return false;
-			}
-			if (this.sourceType != null && !this.sourceType.getName().equals(itemMetadata.getSourceType())) {
-				return false;
-			}
-			if (this.sourceMethod != null && !this.sourceMethod.equals(itemMetadata.getSourceMethod())) {
-				return false;
-			}
-			if (this.defaultValue != null
-					&& !ObjectUtils.nullSafeEquals(this.defaultValue, itemMetadata.getDefaultValue())) {
-				return false;
-			}
-			if (this.defaultValue == null && itemMetadata.getDefaultValue() != null) {
-				return false;
-			}
-			if (this.description != null && !this.description.equals(itemMetadata.getDescription())) {
-				return false;
-			}
-			if (this.deprecation == null && itemMetadata.getDeprecation() != null) {
-				return false;
-			}
-			if (this.deprecation != null && !this.deprecation.equals(itemMetadata.getDeprecation())) {
-				return false;
-			}
-			return true;
-		}
-
-		public MetadataItemCondition ofType(Class<?> dataType) {
-			return new MetadataItemCondition(this.itemType, this.name, dataType.getName(), this.sourceType,
-					this.sourceMethod, this.description, this.defaultValue, this.deprecation);
-		}
-
-		public MetadataItemCondition ofType(String dataType) {
-			return new MetadataItemCondition(this.itemType, this.name, dataType, this.sourceType, this.sourceMethod,
-					this.description, this.defaultValue, this.deprecation);
-		}
-
-		public MetadataItemCondition fromSource(Class<?> sourceType) {
-			return new MetadataItemCondition(this.itemType, this.name, this.type, sourceType, this.sourceMethod,
-					this.description, this.defaultValue, this.deprecation);
-		}
-
-		public MetadataItemCondition fromSourceMethod(String sourceMethod) {
-			return new MetadataItemCondition(this.itemType, this.name, this.type, this.sourceType, sourceMethod,
-					this.description, this.defaultValue, this.deprecation);
-		}
-
-		public MetadataItemCondition withDescription(String description) {
-			return new MetadataItemCondition(this.itemType, this.name, this.type, this.sourceType, this.sourceMethod,
-					description, this.defaultValue, this.deprecation);
-		}
-
-		public MetadataItemCondition withDefaultValue(Object defaultValue) {
-			return new MetadataItemCondition(this.itemType, this.name, this.type, this.sourceType, this.sourceMethod,
-					this.description, defaultValue, this.deprecation);
-		}
-
-		public MetadataItemCondition withDeprecation(String reason, String replacement) {
-			return withDeprecation(reason, replacement, null);
-		}
-
-		public MetadataItemCondition withDeprecation(String reason, String replacement, String level) {
-			return new MetadataItemCondition(this.itemType, this.name, this.type, this.sourceType, this.sourceMethod,
-					this.description, this.defaultValue, new ItemDeprecation(reason, replacement, level));
-		}
-
-		public MetadataItemCondition withNoDeprecation() {
-			return new MetadataItemCondition(this.itemType, this.name, this.type, this.sourceType, this.sourceMethod,
-					this.description, this.defaultValue, null);
-		}
-
-		private ItemMetadata getFirstItemWithName(ConfigurationMetadata metadata, String name) {
-			for (ItemMetadata item : metadata.getItems()) {
-				if (item.isOfItemType(this.itemType) && name.equals(item.getName())) {
-					return item;
-				}
-			}
-			return null;
-		}
-
-	}
-
-	public static class MetadataHintCondition extends Condition<ConfigurationMetadata> {
-
-		private final String name;
-
-		private final List<ItemHintValueCondition> valueConditions;
-
-		private final List<ItemHintProviderCondition> providerConditions;
-
-		public MetadataHintCondition(String name) {
-			this.name = name;
-			this.valueConditions = Collections.emptyList();
-			this.providerConditions = Collections.emptyList();
-		}
-
-		public MetadataHintCondition(String name, List<ItemHintValueCondition> valueConditions,
-				List<ItemHintProviderCondition> providerConditions) {
-			this.name = name;
-			this.valueConditions = valueConditions;
-			this.providerConditions = providerConditions;
-			describedAs(createDescription());
-		}
-
-		private String createDescription() {
-			StringBuilder description = new StringBuilder();
-			description.append("a hints name '").append(this.name).append("'");
-			if (!this.valueConditions.isEmpty()) {
-				description.append(" with values:").append(this.valueConditions);
-			}
-			if (!this.providerConditions.isEmpty()) {
-				description.append(" with providers:").append(this.providerConditions);
-			}
-			return description.toString();
-		}
-
-		@Override
-		public boolean matches(ConfigurationMetadata metadata) {
-			ItemHint itemHint = getFirstHintWithName(metadata, this.name);
-			if (itemHint == null) {
-				return false;
-			}
-			return matches(itemHint, this.valueConditions) && matches(itemHint, this.providerConditions);
-		}
-
-		private boolean matches(ItemHint itemHint, List<? extends Condition<ItemHint>> conditions) {
-			for (Condition<ItemHint> condition : conditions) {
-				if (!condition.matches(itemHint)) {
-					return false;
-				}
-			}
-			return true;
-		}
-
-		private ItemHint getFirstHintWithName(ConfigurationMetadata metadata, String name) {
-			for (ItemHint hint : metadata.getHints()) {
-				if (name.equals(hint.getName())) {
-					return hint;
-				}
-			}
-			return null;
-		}
-
-		public MetadataHintCondition withValue(int index, Object value, String description) {
-			return new MetadataHintCondition(this.name,
-					add(this.valueConditions, new ItemHintValueCondition(index, value, description)),
-					this.providerConditions);
-		}
-
-		public MetadataHintCondition withProvider(String provider) {
-			return withProvider(this.providerConditions.size(), provider, null);
-		}
-
-		public MetadataHintCondition withProvider(String provider, String key, Object value) {
-			return withProvider(this.providerConditions.size(), provider, Collections.singletonMap(key, value));
-		}
-
-		public MetadataHintCondition withProvider(int index, String provider, Map<String, Object> parameters) {
-			return new MetadataHintCondition(this.name, this.valueConditions,
-					add(this.providerConditions, new ItemHintProviderCondition(index, provider, parameters)));
-		}
-
-		private <T> List<T> add(List<T> items, T item) {
-			List<T> result = new ArrayList<>(items);
-			result.add(item);
-			return result;
-		}
-
-	}
-
-	static class ItemHintValueCondition extends Condition<ItemHint> {
-
-		private final int index;
-
-		private final Object value;
-
-		private final String description;
-
-		ItemHintValueCondition(int index, Object value, String description) {
-			this.index = index;
-			this.value = value;
-			this.description = description;
-			describedAs(createDescription());
-		}
-
-		private String createDescription() {
-			StringBuilder description = new StringBuilder();
-			description.append("value hint at index '").append(this.index).append("'");
-			if (this.value != null) {
-				description.append(" with value:").append(this.value);
-			}
-			if (this.description != null) {
-				description.append(" with description:").append(this.description);
-			}
-			return description.toString();
-		}
-
-		@Override
-		public boolean matches(ItemHint value) {
-			if (this.index + 1 > value.getValues().size()) {
-				return false;
-			}
-			ItemHint.ValueHint valueHint = value.getValues().get(this.index);
-			if (this.value != null && !this.value.equals(valueHint.getValue())) {
-				return false;
-			}
-			if (this.description != null && !this.description.equals(valueHint.getDescription())) {
-				return false;
-			}
-			return true;
-		}
-
-	}
-
-	static class ItemHintProviderCondition extends Condition<ItemHint> {
-
-		private final int index;
-
-		private final String name;
-
-		private final Map<String, Object> parameters;
-
-		ItemHintProviderCondition(int index, String name, Map<String, Object> parameters) {
-			this.index = index;
-			this.name = name;
-			this.parameters = parameters;
-			describedAs(createDescription());
-		}
-
-		String createDescription() {
-			StringBuilder description = new StringBuilder();
-			description.append("value provider");
-			if (this.name != null) {
-				description.append(" with name:").append(this.name);
-			}
-			if (this.parameters != null) {
-				description.append(" with parameters:").append(this.parameters);
-			}
-			return description.toString();
-		}
-
-		@Override
-		public boolean matches(ItemHint hint) {
-			if (this.index + 1 > hint.getProviders().size()) {
-				return false;
-			}
-			ItemHint.ValueProvider valueProvider = hint.getProviders().get(this.index);
-			if (this.name != null && !this.name.equals(valueProvider.getName())) {
-				return false;
-			}
-			if (this.parameters != null) {
-				for (Map.Entry<String, Object> entry : this.parameters.entrySet()) {
-					if (!IsMapContaining.hasEntry(entry.getKey(), entry.getValue())
-							.matches(valueProvider.getParameters())) {
-						return false;
-					}
-				}
-			}
-			return true;
-		}
-
-	}
-
-}
-=======
 /*
  * Copyright 2012-2020 the original author or authors.
  *
@@ -806,5 +402,4 @@
 
 	}
 
-}
->>>>>>> 6755b480
+}