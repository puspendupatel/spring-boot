<<<<<<< HEAD
plugins {
	id 'java'
	id 'org.springframework.boot' version '{version}'
}

bootJar {
	mainClassName = 'com.example.Application'
}
=======
plugins {
	id 'java'
	id 'org.springframework.boot' version '{version}'
}

bootJar {
	mainClass = 'com.example.Application'
}
>>>>>>> 6755b480
<|MERGE_RESOLUTION|>--- conflicted
+++ resolved
@@ -1,13 +1,3 @@
-<<<<<<< HEAD
-plugins {
-	id 'java'
-	id 'org.springframework.boot' version '{version}'
-}
-
-bootJar {
-	mainClassName = 'com.example.Application'
-}
-=======
 plugins {
 	id 'java'
 	id 'org.springframework.boot' version '{version}'
@@ -15,5 +5,4 @@
 
 bootJar {
 	mainClass = 'com.example.Application'
-}
->>>>>>> 6755b480
+}