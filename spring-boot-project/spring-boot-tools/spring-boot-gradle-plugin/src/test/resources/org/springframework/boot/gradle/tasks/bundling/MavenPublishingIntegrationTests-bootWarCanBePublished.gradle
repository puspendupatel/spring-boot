--- conflicted
+++ resolved
@@ -1,30 +1,3 @@
-<<<<<<< HEAD
-plugins {
-	id 'war'
-	id 'maven-publish'
-	id 'org.springframework.boot' version '{version}'
-}
-
-bootWar {
-	mainClassName = 'com.example.Application'
-}
-
-group = 'com.example'
-version = '1.0'
-
-publishing {
-	repositories {
-		maven {
-			url "$buildDir/repo"
-		}
-	}
-	publications {
-		bootWeb(MavenPublication) {
-			artifact bootWar
-		}
-	}
-}
-=======
 plugins {
 	id 'war'
 	id 'maven-publish'
@@ -49,5 +22,4 @@
 			artifact bootWar
 		}
 	}
-}
->>>>>>> 6755b480
+}