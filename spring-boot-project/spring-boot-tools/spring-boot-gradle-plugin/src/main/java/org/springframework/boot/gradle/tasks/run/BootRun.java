<<<<<<< HEAD
/*
 * Copyright 2012-2019 the original author or authors.
 *
 * Licensed under the Apache License, Version 2.0 (the "License");
 * you may not use this file except in compliance with the License.
 * You may obtain a copy of the License at
 *
 *      https://www.apache.org/licenses/LICENSE-2.0
 *
 * Unless required by applicable law or agreed to in writing, software
 * distributed under the License is distributed on an "AS IS" BASIS,
 * WITHOUT WARRANTIES OR CONDITIONS OF ANY KIND, either express or implied.
 * See the License for the specific language governing permissions and
 * limitations under the License.
 */

package org.springframework.boot.gradle.tasks.run;

import org.gradle.api.file.SourceDirectorySet;
import org.gradle.api.tasks.Input;
import org.gradle.api.tasks.JavaExec;
import org.gradle.api.tasks.SourceSet;
import org.gradle.api.tasks.SourceSetOutput;

/**
 * Custom {@link JavaExec} task for running a Spring Boot application.
 *
 * @author Andy Wilkinson
 * @since 2.0.0
 */
public class BootRun extends JavaExec {

	private boolean optimizedLaunch = true;

	/**
	 * Returns {@code true} if the JVM's launch should be optimized, otherwise
	 * {@code false}. Defaults to {@code true}.
	 * @return whether the JVM's launch should be optimized
	 * @since 2.2.0
	 */
	@Input
	public boolean isOptimizedLaunch() {
		return this.optimizedLaunch;
	}

	/**
	 * Sets whether the JVM's launch should be optimized. Defaults to {@code true}.
	 * @param optimizedLaunch {@code true} if the JVM's launch should be optimised,
	 * otherwise {@code false}
	 * @since 2.2.0
	 */
	public void setOptimizedLaunch(boolean optimizedLaunch) {
		this.optimizedLaunch = optimizedLaunch;
	}

	/**
	 * Adds the {@link SourceDirectorySet#getSrcDirs() source directories} of the given
	 * {@code sourceSet's} {@link SourceSet#getResources() resources} to the start of the
	 * classpath in place of the {@link SourceSet#getOutput output's}
	 * {@link SourceSetOutput#getResourcesDir() resources directory}.
	 * @param sourceSet the source set
	 */
	public void sourceResources(SourceSet sourceSet) {
		setClasspath(getProject().files(sourceSet.getResources().getSrcDirs(), getClasspath())
				.filter((file) -> !file.equals(sourceSet.getOutput().getResourcesDir())));
	}

	@Override
	public void exec() {
		if (this.optimizedLaunch) {
			setJvmArgs(getJvmArgs());
			jvmArgs("-Xverify:none", "-XX:TieredStopAtLevel=1");
		}
		if (System.console() != null) {
			// Record that the console is available here for AnsiOutput to detect later
			this.getEnvironment().put("spring.output.ansi.console-available", true);
		}
		super.exec();
	}

}
=======
/*
 * Copyright 2012-2021 the original author or authors.
 *
 * Licensed under the Apache License, Version 2.0 (the "License");
 * you may not use this file except in compliance with the License.
 * You may obtain a copy of the License at
 *
 *      https://www.apache.org/licenses/LICENSE-2.0
 *
 * Unless required by applicable law or agreed to in writing, software
 * distributed under the License is distributed on an "AS IS" BASIS,
 * WITHOUT WARRANTIES OR CONDITIONS OF ANY KIND, either express or implied.
 * See the License for the specific language governing permissions and
 * limitations under the License.
 */

package org.springframework.boot.gradle.tasks.run;

import java.io.File;
import java.lang.reflect.Method;
import java.util.Set;

import org.gradle.api.file.SourceDirectorySet;
import org.gradle.api.provider.Property;
import org.gradle.api.tasks.Input;
import org.gradle.api.tasks.JavaExec;
import org.gradle.api.tasks.SourceSet;
import org.gradle.api.tasks.SourceSetOutput;
import org.gradle.jvm.toolchain.JavaLauncher;

/**
 * Custom {@link JavaExec} task for running a Spring Boot application.
 *
 * @author Andy Wilkinson
 * @since 2.0.0
 */
public class BootRun extends JavaExec {

	private boolean optimizedLaunch = true;

	/**
	 * Returns {@code true} if the JVM's launch should be optimized, otherwise
	 * {@code false}. Defaults to {@code true}.
	 * @return whether the JVM's launch should be optimized
	 * @since 2.2.0
	 */
	@Input
	public boolean isOptimizedLaunch() {
		return this.optimizedLaunch;
	}

	/**
	 * Sets whether the JVM's launch should be optimized. Defaults to {@code true}.
	 * @param optimizedLaunch {@code true} if the JVM's launch should be optimised,
	 * otherwise {@code false}
	 * @since 2.2.0
	 */
	public void setOptimizedLaunch(boolean optimizedLaunch) {
		this.optimizedLaunch = optimizedLaunch;
	}

	/**
	 * Adds the {@link SourceDirectorySet#getSrcDirs() source directories} of the given
	 * {@code sourceSet's} {@link SourceSet#getResources() resources} to the start of the
	 * classpath in place of the {@link SourceSet#getOutput output's}
	 * {@link SourceSetOutput#getResourcesDir() resources directory}.
	 * @param sourceSet the source set
	 */
	public void sourceResources(SourceSet sourceSet) {
		File resourcesDir = sourceSet.getOutput().getResourcesDir();
		Set<File> srcDirs = sourceSet.getResources().getSrcDirs();
		setClasspath(getProject().files(srcDirs, getClasspath()).filter((file) -> !file.equals(resourcesDir)));
	}

	@Override
	public void exec() {
		if (this.optimizedLaunch) {
			setJvmArgs(getJvmArgs());
			if (!isJava13OrLater()) {
				jvmArgs("-Xverify:none");
			}
			jvmArgs("-XX:TieredStopAtLevel=1");
		}
		if (System.console() != null) {
			// Record that the console is available here for AnsiOutput to detect later
			getEnvironment().put("spring.output.ansi.console-available", true);
		}
		super.exec();
	}

	private boolean isJava13OrLater() {
		try {
			Property<JavaLauncher> javaLauncher = this.getJavaLauncher();
			if (javaLauncher.isPresent()) {
				return javaLauncher.get().getMetadata().getLanguageVersion().asInt() >= 13;
			}
		}
		catch (NoSuchMethodError ex) {
			// Continue
		}
		for (Method method : String.class.getMethods()) {
			if (method.getName().equals("stripIndent")) {
				return true;
			}
		}
		return false;
	}

}
>>>>>>> 6755b480
<|MERGE_RESOLUTION|>--- conflicted
+++ resolved
@@ -1,86 +1,3 @@
-<<<<<<< HEAD
-/*
- * Copyright 2012-2019 the original author or authors.
- *
- * Licensed under the Apache License, Version 2.0 (the "License");
- * you may not use this file except in compliance with the License.
- * You may obtain a copy of the License at
- *
- *      https://www.apache.org/licenses/LICENSE-2.0
- *
- * Unless required by applicable law or agreed to in writing, software
- * distributed under the License is distributed on an "AS IS" BASIS,
- * WITHOUT WARRANTIES OR CONDITIONS OF ANY KIND, either express or implied.
- * See the License for the specific language governing permissions and
- * limitations under the License.
- */
-
-package org.springframework.boot.gradle.tasks.run;
-
-import org.gradle.api.file.SourceDirectorySet;
-import org.gradle.api.tasks.Input;
-import org.gradle.api.tasks.JavaExec;
-import org.gradle.api.tasks.SourceSet;
-import org.gradle.api.tasks.SourceSetOutput;
-
-/**
- * Custom {@link JavaExec} task for running a Spring Boot application.
- *
- * @author Andy Wilkinson
- * @since 2.0.0
- */
-public class BootRun extends JavaExec {
-
-	private boolean optimizedLaunch = true;
-
-	/**
-	 * Returns {@code true} if the JVM's launch should be optimized, otherwise
-	 * {@code false}. Defaults to {@code true}.
-	 * @return whether the JVM's launch should be optimized
-	 * @since 2.2.0
-	 */
-	@Input
-	public boolean isOptimizedLaunch() {
-		return this.optimizedLaunch;
-	}
-
-	/**
-	 * Sets whether the JVM's launch should be optimized. Defaults to {@code true}.
-	 * @param optimizedLaunch {@code true} if the JVM's launch should be optimised,
-	 * otherwise {@code false}
-	 * @since 2.2.0
-	 */
-	public void setOptimizedLaunch(boolean optimizedLaunch) {
-		this.optimizedLaunch = optimizedLaunch;
-	}
-
-	/**
-	 * Adds the {@link SourceDirectorySet#getSrcDirs() source directories} of the given
-	 * {@code sourceSet's} {@link SourceSet#getResources() resources} to the start of the
-	 * classpath in place of the {@link SourceSet#getOutput output's}
-	 * {@link SourceSetOutput#getResourcesDir() resources directory}.
-	 * @param sourceSet the source set
-	 */
-	public void sourceResources(SourceSet sourceSet) {
-		setClasspath(getProject().files(sourceSet.getResources().getSrcDirs(), getClasspath())
-				.filter((file) -> !file.equals(sourceSet.getOutput().getResourcesDir())));
-	}
-
-	@Override
-	public void exec() {
-		if (this.optimizedLaunch) {
-			setJvmArgs(getJvmArgs());
-			jvmArgs("-Xverify:none", "-XX:TieredStopAtLevel=1");
-		}
-		if (System.console() != null) {
-			// Record that the console is available here for AnsiOutput to detect later
-			this.getEnvironment().put("spring.output.ansi.console-available", true);
-		}
-		super.exec();
-	}
-
-}
-=======
 /*
  * Copyright 2012-2021 the original author or authors.
  *
@@ -189,5 +106,4 @@
 		return false;
 	}
 
-}
->>>>>>> 6755b480
+}