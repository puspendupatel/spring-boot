<<<<<<< HEAD
/*
 * Copyright 2012-2019 the original author or authors.
 *
 * Licensed under the Apache License, Version 2.0 (the "License");
 * you may not use this file except in compliance with the License.
 * You may obtain a copy of the License at
 *
 *      https://www.apache.org/licenses/LICENSE-2.0
 *
 * Unless required by applicable law or agreed to in writing, software
 * distributed under the License is distributed on an "AS IS" BASIS,
 * WITHOUT WARRANTIES OR CONDITIONS OF ANY KIND, either express or implied.
 * See the License for the specific language governing permissions and
 * limitations under the License.
 */

package org.springframework.boot.gradle.dsl;

import java.io.File;

import org.gradle.api.Action;
import org.gradle.api.Project;
import org.gradle.api.plugins.BasePlugin;
import org.gradle.api.plugins.JavaPlugin;
import org.gradle.api.plugins.JavaPluginConvention;
import org.gradle.api.tasks.SourceSet;
import org.gradle.jvm.tasks.Jar;

import org.springframework.boot.gradle.tasks.buildinfo.BuildInfo;
import org.springframework.boot.gradle.tasks.buildinfo.BuildInfoProperties;

/**
 * Entry point to Spring Boot's Gradle DSL.
 *
 * @author Andy Wilkinson
 * @since 2.0.0
 */
public class SpringBootExtension {

	private final Project project;

	private String mainClassName;

	/**
	 * Creates a new {@code SpringBootPluginExtension} that is associated with the given
	 * {@code project}.
	 * @param project the project
	 */
	public SpringBootExtension(Project project) {
		this.project = project;
	}

	/**
	 * Returns the main class name of the application.
	 * @return the name of the application's main class
	 */
	public String getMainClassName() {
		return this.mainClassName;
	}

	/**
	 * Sets the main class name of the application.
	 * @param mainClassName the name of the application's main class
	 */
	public void setMainClassName(String mainClassName) {
		this.mainClassName = mainClassName;
	}

	/**
	 * Creates a new {@link BuildInfo} task named {@code bootBuildInfo} and configures the
	 * Java plugin's {@code classes} task to depend upon it.
	 * <p>
	 * By default, the task's destination dir will be a directory named {@code META-INF}
	 * beneath the main source set's resources output directory, and the task's project
	 * artifact will be the base name of the {@code bootWar} or {@code bootJar} task.
	 */
	public void buildInfo() {
		this.buildInfo(null);
	}

	/**
	 * Creates a new {@link BuildInfo} task named {@code bootBuildInfo} and configures the
	 * Java plugin's {@code classes} task to depend upon it. The task is passed to the
	 * given {@code configurer} for further configuration.
	 * <p>
	 * By default, the task's destination dir will be a directory named {@code META-INF}
	 * beneath the main source set's resources output directory, and the task's project
	 * artifact will be the base name of the {@code bootWar} or {@code bootJar} task.
	 * @param configurer the task configurer
	 */
	public void buildInfo(Action<BuildInfo> configurer) {
		BuildInfo bootBuildInfo = this.project.getTasks().create("bootBuildInfo", BuildInfo.class);
		bootBuildInfo.setGroup(BasePlugin.BUILD_GROUP);
		bootBuildInfo.setDescription("Generates a META-INF/build-info.properties file.");
		this.project.getPlugins().withType(JavaPlugin.class, (plugin) -> {
			this.project.getTasks().getByName(JavaPlugin.CLASSES_TASK_NAME).dependsOn(bootBuildInfo);
			this.project.afterEvaluate((evaluated) -> {
				BuildInfoProperties properties = bootBuildInfo.getProperties();
				if (properties.getArtifact() == null) {
					properties.setArtifact(determineArtifactBaseName());
				}
			});
			bootBuildInfo.getConventionMapping().map("destinationDir",
					() -> new File(determineMainSourceSetResourcesOutputDir(), "META-INF"));
		});
		if (configurer != null) {
			configurer.execute(bootBuildInfo);
		}
	}

	private File determineMainSourceSetResourcesOutputDir() {
		return this.project.getConvention().getPlugin(JavaPluginConvention.class).getSourceSets()
				.getByName(SourceSet.MAIN_SOURCE_SET_NAME).getOutput().getResourcesDir();
	}

	private String determineArtifactBaseName() {
		Jar artifactTask = findArtifactTask();
		return (artifactTask != null) ? artifactTask.getBaseName() : null;
	}

	private Jar findArtifactTask() {
		Jar artifactTask = (Jar) this.project.getTasks().findByName("bootWar");
		if (artifactTask != null) {
			return artifactTask;
		}
		return (Jar) this.project.getTasks().findByName("bootJar");
	}

}
=======
/*
 * Copyright 2012-2020 the original author or authors.
 *
 * Licensed under the Apache License, Version 2.0 (the "License");
 * you may not use this file except in compliance with the License.
 * You may obtain a copy of the License at
 *
 *      https://www.apache.org/licenses/LICENSE-2.0
 *
 * Unless required by applicable law or agreed to in writing, software
 * distributed under the License is distributed on an "AS IS" BASIS,
 * WITHOUT WARRANTIES OR CONDITIONS OF ANY KIND, either express or implied.
 * See the License for the specific language governing permissions and
 * limitations under the License.
 */

package org.springframework.boot.gradle.dsl;

import java.io.File;

import org.gradle.api.Action;
import org.gradle.api.Project;
import org.gradle.api.model.ReplacedBy;
import org.gradle.api.plugins.BasePlugin;
import org.gradle.api.plugins.JavaPlugin;
import org.gradle.api.plugins.JavaPluginConvention;
import org.gradle.api.provider.Property;
import org.gradle.api.tasks.SourceSet;
import org.gradle.api.tasks.TaskContainer;
import org.gradle.api.tasks.TaskProvider;
import org.gradle.jvm.tasks.Jar;

import org.springframework.boot.gradle.tasks.buildinfo.BuildInfo;
import org.springframework.boot.gradle.tasks.buildinfo.BuildInfoProperties;

/**
 * Entry point to Spring Boot's Gradle DSL.
 *
 * @author Andy Wilkinson
 * @author Scott Frederick
 * @since 2.0.0
 */
public class SpringBootExtension {

	private final Project project;

	private final Property<String> mainClass;

	/**
	 * Creates a new {@code SpringBootPluginExtension} that is associated with the given
	 * {@code project}.
	 * @param project the project
	 */
	public SpringBootExtension(Project project) {
		this.project = project;
		this.mainClass = this.project.getObjects().property(String.class);
	}

	/**
	 * Returns the fully-qualified name of the application's main class.
	 * @return the fully-qualified name of the application's main class
	 * @since 2.4.0
	 */
	public Property<String> getMainClass() {
		return this.mainClass;
	}

	/**
	 * Returns the fully-qualified main class name of the application.
	 * @return the fully-qualified name of the application's main class
	 * @deprecated since 2.4.0 in favor of {@link #getMainClass()}.
	 */
	@Deprecated
	@ReplacedBy("mainClass")
	public String getMainClassName() {
		return this.mainClass.getOrNull();
	}

	/**
	 * Sets the fully-qualified main class name of the application.
	 * @param mainClassName the fully-qualified name of the application's main class
	 * @deprecated since 2.4.0 in favour of {@link #getMainClass} and
	 * {@link Property#set(Object)}
	 */
	@Deprecated
	public void setMainClassName(String mainClassName) {
		this.mainClass.set(mainClassName);
	}

	/**
	 * Creates a new {@link BuildInfo} task named {@code bootBuildInfo} and configures the
	 * Java plugin's {@code classes} task to depend upon it.
	 * <p>
	 * By default, the task's destination dir will be a directory named {@code META-INF}
	 * beneath the main source set's resources output directory, and the task's project
	 * artifact will be the base name of the {@code bootWar} or {@code bootJar} task.
	 */
	public void buildInfo() {
		buildInfo(null);
	}

	/**
	 * Creates a new {@link BuildInfo} task named {@code bootBuildInfo} and configures the
	 * Java plugin's {@code classes} task to depend upon it. The task is passed to the
	 * given {@code configurer} for further configuration.
	 * <p>
	 * By default, the task's destination dir will be a directory named {@code META-INF}
	 * beneath the main source set's resources output directory, and the task's project
	 * artifact will be the base name of the {@code bootWar} or {@code bootJar} task.
	 * @param configurer the task configurer
	 */
	public void buildInfo(Action<BuildInfo> configurer) {
		TaskContainer tasks = this.project.getTasks();
		TaskProvider<BuildInfo> bootBuildInfo = tasks.register("bootBuildInfo", BuildInfo.class,
				this::configureBuildInfoTask);
		this.project.getPlugins().withType(JavaPlugin.class, (plugin) -> {
			tasks.named(JavaPlugin.CLASSES_TASK_NAME).configure((task) -> task.dependsOn(bootBuildInfo));
			this.project.afterEvaluate((evaluated) -> bootBuildInfo.configure((buildInfo) -> {
				BuildInfoProperties properties = buildInfo.getProperties();
				if (properties.getArtifact() == null) {
					properties.setArtifact(determineArtifactBaseName());
				}
			}));
		});
		if (configurer != null) {
			bootBuildInfo.configure(configurer);
		}
	}

	private void configureBuildInfoTask(BuildInfo task) {
		task.setGroup(BasePlugin.BUILD_GROUP);
		task.setDescription("Generates a META-INF/build-info.properties file.");
		task.getConventionMapping().map("destinationDir",
				() -> new File(determineMainSourceSetResourcesOutputDir(), "META-INF"));
	}

	private File determineMainSourceSetResourcesOutputDir() {
		return this.project.getConvention().getPlugin(JavaPluginConvention.class).getSourceSets()
				.getByName(SourceSet.MAIN_SOURCE_SET_NAME).getOutput().getResourcesDir();
	}

	private String determineArtifactBaseName() {
		Jar artifactTask = findArtifactTask();
		return (artifactTask != null) ? artifactTask.getArchiveBaseName().get() : null;
	}

	private Jar findArtifactTask() {
		Jar artifactTask = (Jar) this.project.getTasks().findByName("bootWar");
		if (artifactTask != null) {
			return artifactTask;
		}
		return (Jar) this.project.getTasks().findByName("bootJar");
	}

}
>>>>>>> 6755b480
<|MERGE_RESOLUTION|>--- conflicted
+++ resolved
@@ -1,134 +1,3 @@
-<<<<<<< HEAD
-/*
- * Copyright 2012-2019 the original author or authors.
- *
- * Licensed under the Apache License, Version 2.0 (the "License");
- * you may not use this file except in compliance with the License.
- * You may obtain a copy of the License at
- *
- *      https://www.apache.org/licenses/LICENSE-2.0
- *
- * Unless required by applicable law or agreed to in writing, software
- * distributed under the License is distributed on an "AS IS" BASIS,
- * WITHOUT WARRANTIES OR CONDITIONS OF ANY KIND, either express or implied.
- * See the License for the specific language governing permissions and
- * limitations under the License.
- */
-
-package org.springframework.boot.gradle.dsl;
-
-import java.io.File;
-
-import org.gradle.api.Action;
-import org.gradle.api.Project;
-import org.gradle.api.plugins.BasePlugin;
-import org.gradle.api.plugins.JavaPlugin;
-import org.gradle.api.plugins.JavaPluginConvention;
-import org.gradle.api.tasks.SourceSet;
-import org.gradle.jvm.tasks.Jar;
-
-import org.springframework.boot.gradle.tasks.buildinfo.BuildInfo;
-import org.springframework.boot.gradle.tasks.buildinfo.BuildInfoProperties;
-
-/**
- * Entry point to Spring Boot's Gradle DSL.
- *
- * @author Andy Wilkinson
- * @since 2.0.0
- */
-public class SpringBootExtension {
-
-	private final Project project;
-
-	private String mainClassName;
-
-	/**
-	 * Creates a new {@code SpringBootPluginExtension} that is associated with the given
-	 * {@code project}.
-	 * @param project the project
-	 */
-	public SpringBootExtension(Project project) {
-		this.project = project;
-	}
-
-	/**
-	 * Returns the main class name of the application.
-	 * @return the name of the application's main class
-	 */
-	public String getMainClassName() {
-		return this.mainClassName;
-	}
-
-	/**
-	 * Sets the main class name of the application.
-	 * @param mainClassName the name of the application's main class
-	 */
-	public void setMainClassName(String mainClassName) {
-		this.mainClassName = mainClassName;
-	}
-
-	/**
-	 * Creates a new {@link BuildInfo} task named {@code bootBuildInfo} and configures the
-	 * Java plugin's {@code classes} task to depend upon it.
-	 * <p>
-	 * By default, the task's destination dir will be a directory named {@code META-INF}
-	 * beneath the main source set's resources output directory, and the task's project
-	 * artifact will be the base name of the {@code bootWar} or {@code bootJar} task.
-	 */
-	public void buildInfo() {
-		this.buildInfo(null);
-	}
-
-	/**
-	 * Creates a new {@link BuildInfo} task named {@code bootBuildInfo} and configures the
-	 * Java plugin's {@code classes} task to depend upon it. The task is passed to the
-	 * given {@code configurer} for further configuration.
-	 * <p>
-	 * By default, the task's destination dir will be a directory named {@code META-INF}
-	 * beneath the main source set's resources output directory, and the task's project
-	 * artifact will be the base name of the {@code bootWar} or {@code bootJar} task.
-	 * @param configurer the task configurer
-	 */
-	public void buildInfo(Action<BuildInfo> configurer) {
-		BuildInfo bootBuildInfo = this.project.getTasks().create("bootBuildInfo", BuildInfo.class);
-		bootBuildInfo.setGroup(BasePlugin.BUILD_GROUP);
-		bootBuildInfo.setDescription("Generates a META-INF/build-info.properties file.");
-		this.project.getPlugins().withType(JavaPlugin.class, (plugin) -> {
-			this.project.getTasks().getByName(JavaPlugin.CLASSES_TASK_NAME).dependsOn(bootBuildInfo);
-			this.project.afterEvaluate((evaluated) -> {
-				BuildInfoProperties properties = bootBuildInfo.getProperties();
-				if (properties.getArtifact() == null) {
-					properties.setArtifact(determineArtifactBaseName());
-				}
-			});
-			bootBuildInfo.getConventionMapping().map("destinationDir",
-					() -> new File(determineMainSourceSetResourcesOutputDir(), "META-INF"));
-		});
-		if (configurer != null) {
-			configurer.execute(bootBuildInfo);
-		}
-	}
-
-	private File determineMainSourceSetResourcesOutputDir() {
-		return this.project.getConvention().getPlugin(JavaPluginConvention.class).getSourceSets()
-				.getByName(SourceSet.MAIN_SOURCE_SET_NAME).getOutput().getResourcesDir();
-	}
-
-	private String determineArtifactBaseName() {
-		Jar artifactTask = findArtifactTask();
-		return (artifactTask != null) ? artifactTask.getBaseName() : null;
-	}
-
-	private Jar findArtifactTask() {
-		Jar artifactTask = (Jar) this.project.getTasks().findByName("bootWar");
-		if (artifactTask != null) {
-			return artifactTask;
-		}
-		return (Jar) this.project.getTasks().findByName("bootJar");
-	}
-
-}
-=======
 /*
  * Copyright 2012-2020 the original author or authors.
  *
@@ -283,5 +152,4 @@
 		return (Jar) this.project.getTasks().findByName("bootJar");
 	}
 
-}
->>>>>>> 6755b480
+}