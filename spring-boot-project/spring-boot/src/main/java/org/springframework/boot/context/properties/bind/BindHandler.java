<<<<<<< HEAD
/*
 * Copyright 2012-2019 the original author or authors.
 *
 * Licensed under the Apache License, Version 2.0 (the "License");
 * you may not use this file except in compliance with the License.
 * You may obtain a copy of the License at
 *
 *      https://www.apache.org/licenses/LICENSE-2.0
 *
 * Unless required by applicable law or agreed to in writing, software
 * distributed under the License is distributed on an "AS IS" BASIS,
 * WITHOUT WARRANTIES OR CONDITIONS OF ANY KIND, either express or implied.
 * See the License for the specific language governing permissions and
 * limitations under the License.
 */

package org.springframework.boot.context.properties.bind;

import org.springframework.boot.context.properties.source.ConfigurationPropertyName;

/**
 * Callback interface that can be used to handle additional logic during element
 * {@link Binder binding}.
 *
 * @author Phillip Webb
 * @author Madhura Bhave
 * @since 2.0.0
 */
public interface BindHandler {

	/**
	 * Default no-op bind handler.
	 */
	BindHandler DEFAULT = new BindHandler() {

	};

	/**
	 * Called when binding of an element starts but before any result has been determined.
	 * @param <T> the bindable source type
	 * @param name the name of the element being bound
	 * @param target the item being bound
	 * @param context the bind context
	 * @return the actual item that should be used for binding (may be {@code null})
	 */
	default <T> Bindable<T> onStart(ConfigurationPropertyName name, Bindable<T> target, BindContext context) {
		return target;
	}

	/**
	 * Called when binding of an element ends with a successful result. Implementations
	 * may change the ultimately returned result or perform addition validation.
	 * @param name the name of the element being bound
	 * @param target the item being bound
	 * @param context the bind context
	 * @param result the bound result (never {@code null})
	 * @return the actual result that should be used (may be {@code null})
	 */
	default Object onSuccess(ConfigurationPropertyName name, Bindable<?> target, BindContext context, Object result) {
		return result;
	}

	/**
	 * Called when binding of an element ends with an unbound result and a newly created
	 * instance is about to be returned. Implementations may change the ultimately
	 * returned result or perform addition validation.
	 * @param name the name of the element being bound
	 * @param target the item being bound
	 * @param context the bind context
	 * @param result the newly created instance (never {@code null})
	 * @return the actual result that should be used (must not be {@code null})
	 * @since 2.2.2
	 */
	default Object onCreate(ConfigurationPropertyName name, Bindable<?> target, BindContext context, Object result) {
		return result;
	}

	/**
	 * Called when binding fails for any reason (including failures from
	 * {@link #onSuccess} or {@link #onCreate} calls). Implementations may choose to
	 * swallow exceptions and return an alternative result.
	 * @param name the name of the element being bound
	 * @param target the item being bound
	 * @param context the bind context
	 * @param error the cause of the error (if the exception stands it may be re-thrown)
	 * @return the actual result that should be used (may be {@code null}).
	 * @throws Exception if the binding isn't valid
	 */
	default Object onFailure(ConfigurationPropertyName name, Bindable<?> target, BindContext context, Exception error)
			throws Exception {
		throw error;
	}

	/**
	 * Called when binding finishes with either bound or unbound result. This method will
	 * not be called when binding failed, even if a handler rurns a result from
	 * {@link #onFailure}.
	 * @param name the name of the element being bound
	 * @param target the item being bound
	 * @param context the bind context
	 * @param result the bound result (may be {@code null})
	 * @throws Exception if the binding isn't valid
	 */
	default void onFinish(ConfigurationPropertyName name, Bindable<?> target, BindContext context, Object result)
			throws Exception {
	}

}
=======
/*
 * Copyright 2012-2019 the original author or authors.
 *
 * Licensed under the Apache License, Version 2.0 (the "License");
 * you may not use this file except in compliance with the License.
 * You may obtain a copy of the License at
 *
 *      https://www.apache.org/licenses/LICENSE-2.0
 *
 * Unless required by applicable law or agreed to in writing, software
 * distributed under the License is distributed on an "AS IS" BASIS,
 * WITHOUT WARRANTIES OR CONDITIONS OF ANY KIND, either express or implied.
 * See the License for the specific language governing permissions and
 * limitations under the License.
 */

package org.springframework.boot.context.properties.bind;

import org.springframework.boot.context.properties.source.ConfigurationPropertyName;

/**
 * Callback interface that can be used to handle additional logic during element
 * {@link Binder binding}.
 *
 * @author Phillip Webb
 * @author Madhura Bhave
 * @since 2.0.0
 */
public interface BindHandler {

	/**
	 * Default no-op bind handler.
	 */
	BindHandler DEFAULT = new BindHandler() {

	};

	/**
	 * Called when binding of an element starts but before any result has been determined.
	 * @param <T> the bindable source type
	 * @param name the name of the element being bound
	 * @param target the item being bound
	 * @param context the bind context
	 * @return the actual item that should be used for binding (may be {@code null})
	 */
	default <T> Bindable<T> onStart(ConfigurationPropertyName name, Bindable<T> target, BindContext context) {
		return target;
	}

	/**
	 * Called when binding of an element ends with a successful result. Implementations
	 * may change the ultimately returned result or perform addition validation.
	 * @param name the name of the element being bound
	 * @param target the item being bound
	 * @param context the bind context
	 * @param result the bound result (never {@code null})
	 * @return the actual result that should be used (may be {@code null})
	 */
	default Object onSuccess(ConfigurationPropertyName name, Bindable<?> target, BindContext context, Object result) {
		return result;
	}

	/**
	 * Called when binding of an element ends with an unbound result and a newly created
	 * instance is about to be returned. Implementations may change the ultimately
	 * returned result or perform addition validation.
	 * @param name the name of the element being bound
	 * @param target the item being bound
	 * @param context the bind context
	 * @param result the newly created instance (never {@code null})
	 * @return the actual result that should be used (must not be {@code null})
	 * @since 2.2.2
	 */
	default Object onCreate(ConfigurationPropertyName name, Bindable<?> target, BindContext context, Object result) {
		return result;
	}

	/**
	 * Called when binding fails for any reason (including failures from
	 * {@link #onSuccess} or {@link #onCreate} calls). Implementations may choose to
	 * swallow exceptions and return an alternative result.
	 * @param name the name of the element being bound
	 * @param target the item being bound
	 * @param context the bind context
	 * @param error the cause of the error (if the exception stands it may be re-thrown)
	 * @return the actual result that should be used (may be {@code null}).
	 * @throws Exception if the binding isn't valid
	 */
	default Object onFailure(ConfigurationPropertyName name, Bindable<?> target, BindContext context, Exception error)
			throws Exception {
		throw error;
	}

	/**
	 * Called when binding finishes with either bound or unbound result. This method will
	 * not be called when binding failed, even if a handler returns a result from
	 * {@link #onFailure}.
	 * @param name the name of the element being bound
	 * @param target the item being bound
	 * @param context the bind context
	 * @param result the bound result (may be {@code null})
	 * @throws Exception if the binding isn't valid
	 */
	default void onFinish(ConfigurationPropertyName name, Bindable<?> target, BindContext context, Object result)
			throws Exception {
	}

}
>>>>>>> 6755b480
<|MERGE_RESOLUTION|>--- conflicted
+++ resolved
@@ -1,113 +1,3 @@
-<<<<<<< HEAD
-/*
- * Copyright 2012-2019 the original author or authors.
- *
- * Licensed under the Apache License, Version 2.0 (the "License");
- * you may not use this file except in compliance with the License.
- * You may obtain a copy of the License at
- *
- *      https://www.apache.org/licenses/LICENSE-2.0
- *
- * Unless required by applicable law or agreed to in writing, software
- * distributed under the License is distributed on an "AS IS" BASIS,
- * WITHOUT WARRANTIES OR CONDITIONS OF ANY KIND, either express or implied.
- * See the License for the specific language governing permissions and
- * limitations under the License.
- */
-
-package org.springframework.boot.context.properties.bind;
-
-import org.springframework.boot.context.properties.source.ConfigurationPropertyName;
-
-/**
- * Callback interface that can be used to handle additional logic during element
- * {@link Binder binding}.
- *
- * @author Phillip Webb
- * @author Madhura Bhave
- * @since 2.0.0
- */
-public interface BindHandler {
-
-	/**
-	 * Default no-op bind handler.
-	 */
-	BindHandler DEFAULT = new BindHandler() {
-
-	};
-
-	/**
-	 * Called when binding of an element starts but before any result has been determined.
-	 * @param <T> the bindable source type
-	 * @param name the name of the element being bound
-	 * @param target the item being bound
-	 * @param context the bind context
-	 * @return the actual item that should be used for binding (may be {@code null})
-	 */
-	default <T> Bindable<T> onStart(ConfigurationPropertyName name, Bindable<T> target, BindContext context) {
-		return target;
-	}
-
-	/**
-	 * Called when binding of an element ends with a successful result. Implementations
-	 * may change the ultimately returned result or perform addition validation.
-	 * @param name the name of the element being bound
-	 * @param target the item being bound
-	 * @param context the bind context
-	 * @param result the bound result (never {@code null})
-	 * @return the actual result that should be used (may be {@code null})
-	 */
-	default Object onSuccess(ConfigurationPropertyName name, Bindable<?> target, BindContext context, Object result) {
-		return result;
-	}
-
-	/**
-	 * Called when binding of an element ends with an unbound result and a newly created
-	 * instance is about to be returned. Implementations may change the ultimately
-	 * returned result or perform addition validation.
-	 * @param name the name of the element being bound
-	 * @param target the item being bound
-	 * @param context the bind context
-	 * @param result the newly created instance (never {@code null})
-	 * @return the actual result that should be used (must not be {@code null})
-	 * @since 2.2.2
-	 */
-	default Object onCreate(ConfigurationPropertyName name, Bindable<?> target, BindContext context, Object result) {
-		return result;
-	}
-
-	/**
-	 * Called when binding fails for any reason (including failures from
-	 * {@link #onSuccess} or {@link #onCreate} calls). Implementations may choose to
-	 * swallow exceptions and return an alternative result.
-	 * @param name the name of the element being bound
-	 * @param target the item being bound
-	 * @param context the bind context
-	 * @param error the cause of the error (if the exception stands it may be re-thrown)
-	 * @return the actual result that should be used (may be {@code null}).
-	 * @throws Exception if the binding isn't valid
-	 */
-	default Object onFailure(ConfigurationPropertyName name, Bindable<?> target, BindContext context, Exception error)
-			throws Exception {
-		throw error;
-	}
-
-	/**
-	 * Called when binding finishes with either bound or unbound result. This method will
-	 * not be called when binding failed, even if a handler rurns a result from
-	 * {@link #onFailure}.
-	 * @param name the name of the element being bound
-	 * @param target the item being bound
-	 * @param context the bind context
-	 * @param result the bound result (may be {@code null})
-	 * @throws Exception if the binding isn't valid
-	 */
-	default void onFinish(ConfigurationPropertyName name, Bindable<?> target, BindContext context, Object result)
-			throws Exception {
-	}
-
-}
-=======
 /*
  * Copyright 2012-2019 the original author or authors.
  *
@@ -215,5 +105,4 @@
 			throws Exception {
 	}
 
-}
->>>>>>> 6755b480
+}