<<<<<<< HEAD
/*
 * Copyright 2012-2019 the original author or authors.
 *
 * Licensed under the Apache License, Version 2.0 (the "License");
 * you may not use this file except in compliance with the License.
 * You may obtain a copy of the License at
 *
 *      https://www.apache.org/licenses/LICENSE-2.0
 *
 * Unless required by applicable law or agreed to in writing, software
 * distributed under the License is distributed on an "AS IS" BASIS,
 * WITHOUT WARRANTIES OR CONDITIONS OF ANY KIND, either express or implied.
 * See the License for the specific language governing permissions and
 * limitations under the License.
 */

package org.springframework.boot.env;

import org.springframework.boot.SpringApplication;
import org.springframework.core.env.ConfigurableEnvironment;
import org.springframework.core.env.Environment;

/**
 * Allows for customization of the application's {@link Environment} prior to the
 * application context being refreshed.
 * <p>
 * EnvironmentPostProcessor implementations have to be registered in
 * {@code META-INF/spring.factories}, using the fully qualified name of this class as the
 * key.
 * <p>
 * {@code EnvironmentPostProcessor} processors are encouraged to detect whether Spring's
 * {@link org.springframework.core.Ordered Ordered} interface has been implemented or if
 * the {@link org.springframework.core.annotation.Order @Order} annotation is present and
 * to sort instances accordingly if so prior to invocation.
 *
 * @author Andy Wilkinson
 * @author Stephane Nicoll
 * @since 1.3.0
 */
@FunctionalInterface
public interface EnvironmentPostProcessor {

	/**
	 * Post-process the given {@code environment}.
	 * @param environment the environment to post-process
	 * @param application the application to which the environment belongs
	 */
	void postProcessEnvironment(ConfigurableEnvironment environment, SpringApplication application);

}
=======
/*
 * Copyright 2012-2020 the original author or authors.
 *
 * Licensed under the Apache License, Version 2.0 (the "License");
 * you may not use this file except in compliance with the License.
 * You may obtain a copy of the License at
 *
 *      https://www.apache.org/licenses/LICENSE-2.0
 *
 * Unless required by applicable law or agreed to in writing, software
 * distributed under the License is distributed on an "AS IS" BASIS,
 * WITHOUT WARRANTIES OR CONDITIONS OF ANY KIND, either express or implied.
 * See the License for the specific language governing permissions and
 * limitations under the License.
 */

package org.springframework.boot.env;

import org.apache.commons.logging.Log;

import org.springframework.boot.BootstrapContext;
import org.springframework.boot.BootstrapRegistry;
import org.springframework.boot.ConfigurableBootstrapContext;
import org.springframework.boot.SpringApplication;
import org.springframework.boot.logging.DeferredLogFactory;
import org.springframework.core.env.ConfigurableEnvironment;
import org.springframework.core.env.Environment;

/**
 * Allows for customization of the application's {@link Environment} prior to the
 * application context being refreshed.
 * <p>
 * EnvironmentPostProcessor implementations have to be registered in
 * {@code META-INF/spring.factories}, using the fully qualified name of this class as the
 * key. Implementations may implement the {@link org.springframework.core.Ordered Ordered}
 * interface or use an {@link org.springframework.core.annotation.Order @Order} annotation
 * if they wish to be invoked in specific order.
 * <p>
 * Since Spring Boot 2.4, {@code EnvironmentPostProcessor} implementations may optionally
 * take the following constructor parameters:
 * <ul>
 * <li>{@link DeferredLogFactory} - A factory that can be used to create loggers with
 * output deferred until the application has been full prepared (allowing the environment
 * itself to configure logging levels).</li>
 * <li>{@link Log} - A log with output deferred until the application has been full
 * prepared (allowing the environment itself to configure logging levels).</li>
 * <li>{@link ConfigurableBootstrapContext} - A bootstrap context that can be used to
 * store objects that may be expensive to create, or need to be shared
 * ({@link BootstrapContext} or {@link BootstrapRegistry} may also be used).</li>
 * </ul>
 *
 * @author Andy Wilkinson
 * @author Stephane Nicoll
 * @since 1.3.0
 */
@FunctionalInterface
public interface EnvironmentPostProcessor {

	/**
	 * Post-process the given {@code environment}.
	 * @param environment the environment to post-process
	 * @param application the application to which the environment belongs
	 */
	void postProcessEnvironment(ConfigurableEnvironment environment, SpringApplication application);

}
>>>>>>> 6755b480
<|MERGE_RESOLUTION|>--- conflicted
+++ resolved
@@ -1,55 +1,3 @@
-<<<<<<< HEAD
-/*
- * Copyright 2012-2019 the original author or authors.
- *
- * Licensed under the Apache License, Version 2.0 (the "License");
- * you may not use this file except in compliance with the License.
- * You may obtain a copy of the License at
- *
- *      https://www.apache.org/licenses/LICENSE-2.0
- *
- * Unless required by applicable law or agreed to in writing, software
- * distributed under the License is distributed on an "AS IS" BASIS,
- * WITHOUT WARRANTIES OR CONDITIONS OF ANY KIND, either express or implied.
- * See the License for the specific language governing permissions and
- * limitations under the License.
- */
-
-package org.springframework.boot.env;
-
-import org.springframework.boot.SpringApplication;
-import org.springframework.core.env.ConfigurableEnvironment;
-import org.springframework.core.env.Environment;
-
-/**
- * Allows for customization of the application's {@link Environment} prior to the
- * application context being refreshed.
- * <p>
- * EnvironmentPostProcessor implementations have to be registered in
- * {@code META-INF/spring.factories}, using the fully qualified name of this class as the
- * key.
- * <p>
- * {@code EnvironmentPostProcessor} processors are encouraged to detect whether Spring's
- * {@link org.springframework.core.Ordered Ordered} interface has been implemented or if
- * the {@link org.springframework.core.annotation.Order @Order} annotation is present and
- * to sort instances accordingly if so prior to invocation.
- *
- * @author Andy Wilkinson
- * @author Stephane Nicoll
- * @since 1.3.0
- */
-@FunctionalInterface
-public interface EnvironmentPostProcessor {
-
-	/**
-	 * Post-process the given {@code environment}.
-	 * @param environment the environment to post-process
-	 * @param application the application to which the environment belongs
-	 */
-	void postProcessEnvironment(ConfigurableEnvironment environment, SpringApplication application);
-
-}
-=======
 /*
  * Copyright 2012-2020 the original author or authors.
  *
@@ -115,5 +63,4 @@
 	 */
 	void postProcessEnvironment(ConfigurableEnvironment environment, SpringApplication application);
 
-}
->>>>>>> 6755b480
+}