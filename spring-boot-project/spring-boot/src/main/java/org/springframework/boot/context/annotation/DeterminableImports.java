--- conflicted
+++ resolved
@@ -1,66 +1,3 @@
-<<<<<<< HEAD
-/*
- * Copyright 2012-2017 the original author or authors.
- *
- * Licensed under the Apache License, Version 2.0 (the "License");
- * you may not use this file except in compliance with the License.
- * You may obtain a copy of the License at
- *
- *      https://www.apache.org/licenses/LICENSE-2.0
- *
- * Unless required by applicable law or agreed to in writing, software
- * distributed under the License is distributed on an "AS IS" BASIS,
- * WITHOUT WARRANTIES OR CONDITIONS OF ANY KIND, either express or implied.
- * See the License for the specific language governing permissions and
- * limitations under the License.
- */
-
-package org.springframework.boot.context.annotation;
-
-import java.util.Set;
-
-import org.springframework.beans.factory.Aware;
-import org.springframework.context.ApplicationContext;
-import org.springframework.context.annotation.ImportBeanDefinitionRegistrar;
-import org.springframework.context.annotation.ImportSelector;
-import org.springframework.core.type.AnnotationMetadata;
-
-/**
- * Interface that can be implemented by {@link ImportSelector} and
- * {@link ImportBeanDefinitionRegistrar} implementations when they can determine imports
- * early. The {@link ImportSelector} and {@link ImportBeanDefinitionRegistrar} interfaces
- * are quite flexible which can make it hard to tell exactly what bean definitions they
- * will add. This interface should be used when an implementation consistently results in
- * the same imports, given the same source.
- * <p>
- * Using {@link DeterminableImports} is particularly useful when working with Spring's
- * testing support. It allows for better generation of {@link ApplicationContext} cache
- * keys.
- *
- * @author Phillip Webb
- * @author Andy Wilkinson
- * @since 1.5.0
- */
-@FunctionalInterface
-public interface DeterminableImports {
-
-	/**
-	 * Return a set of objects that represent the imports. Objects within the returned
-	 * {@code Set} must implement a valid {@link Object#hashCode() hashCode} and
-	 * {@link Object#equals(Object) equals}.
-	 * <p>
-	 * Imports from multiple {@link DeterminableImports} instances may be combined by the
-	 * caller to create a complete set.
-	 * <p>
-	 * Unlike {@link ImportSelector} and {@link ImportBeanDefinitionRegistrar} any
-	 * {@link Aware} callbacks will not be invoked before this method is called.
-	 * @param metadata the source meta-data
-	 * @return a key representing the annotations that actually drive the import
-	 */
-	Set<Object> determineImports(AnnotationMetadata metadata);
-
-}
-=======
 /*
  * Copyright 2012-2019 the original author or authors.
  *
@@ -121,5 +58,4 @@
 	 */
 	Set<Object> determineImports(AnnotationMetadata metadata);
 
-}
->>>>>>> 6755b480
+}