<<<<<<< HEAD
/*
 * Copyright 2012-2019 the original author or authors.
 *
 * Licensed under the Apache License, Version 2.0 (the "License");
 * you may not use this file except in compliance with the License.
 * You may obtain a copy of the License at
 *
 *      https://www.apache.org/licenses/LICENSE-2.0
 *
 * Unless required by applicable law or agreed to in writing, software
 * distributed under the License is distributed on an "AS IS" BASIS,
 * WITHOUT WARRANTIES OR CONDITIONS OF ANY KIND, either express or implied.
 * See the License for the specific language governing permissions and
 * limitations under the License.
 */

package org.springframework.boot.context.properties.bind;

import java.util.ArrayDeque;
import java.util.Arrays;
import java.util.Collection;
import java.util.Collections;
import java.util.Deque;
import java.util.HashSet;
import java.util.List;
import java.util.Map;
import java.util.Set;
import java.util.function.Consumer;
import java.util.function.Supplier;

import org.springframework.beans.PropertyEditorRegistry;
import org.springframework.beans.factory.config.ConfigurableListableBeanFactory;
import org.springframework.boot.context.properties.source.ConfigurationProperty;
import org.springframework.boot.context.properties.source.ConfigurationPropertyName;
import org.springframework.boot.context.properties.source.ConfigurationPropertySource;
import org.springframework.boot.context.properties.source.ConfigurationPropertySources;
import org.springframework.boot.context.properties.source.ConfigurationPropertyState;
import org.springframework.boot.convert.ApplicationConversionService;
import org.springframework.core.convert.ConversionService;
import org.springframework.core.convert.ConverterNotFoundException;
import org.springframework.core.env.Environment;
import org.springframework.format.support.DefaultFormattingConversionService;
import org.springframework.util.Assert;

/**
 * A container object which Binds objects from one or more
 * {@link ConfigurationPropertySource ConfigurationPropertySources}.
 *
 * @author Phillip Webb
 * @author Madhura Bhave
 * @since 2.0.0
 */
public class Binder {

	private static final Set<Class<?>> NON_BEAN_CLASSES = Collections
			.unmodifiableSet(new HashSet<>(Arrays.asList(Object.class, Class.class)));

	private static final DataObjectBinder[] DATA_OBJECT_BINDERS = { new ValueObjectBinder(), new JavaBeanBinder() };

	private final Iterable<ConfigurationPropertySource> sources;

	private final PlaceholdersResolver placeholdersResolver;

	private final ConversionService conversionService;

	private final Consumer<PropertyEditorRegistry> propertyEditorInitializer;

	/**
	 * Create a new {@link Binder} instance for the specified sources. A
	 * {@link DefaultFormattingConversionService} will be used for all conversion.
	 * @param sources the sources used for binding
	 */
	public Binder(ConfigurationPropertySource... sources) {
		this(Arrays.asList(sources), null, null, null);
	}

	/**
	 * Create a new {@link Binder} instance for the specified sources. A
	 * {@link DefaultFormattingConversionService} will be used for all conversion.
	 * @param sources the sources used for binding
	 */
	public Binder(Iterable<ConfigurationPropertySource> sources) {
		this(sources, null, null, null);
	}

	/**
	 * Create a new {@link Binder} instance for the specified sources.
	 * @param sources the sources used for binding
	 * @param placeholdersResolver strategy to resolve any property placeholders
	 */
	public Binder(Iterable<ConfigurationPropertySource> sources, PlaceholdersResolver placeholdersResolver) {
		this(sources, placeholdersResolver, null, null);
	}

	/**
	 * Create a new {@link Binder} instance for the specified sources.
	 * @param sources the sources used for binding
	 * @param placeholdersResolver strategy to resolve any property placeholders
	 * @param conversionService the conversion service to convert values (or {@code null}
	 * to use {@link ApplicationConversionService})
	 */
	public Binder(Iterable<ConfigurationPropertySource> sources, PlaceholdersResolver placeholdersResolver,
			ConversionService conversionService) {
		this(sources, placeholdersResolver, conversionService, null);
	}

	/**
	 * Create a new {@link Binder} instance for the specified sources.
	 * @param sources the sources used for binding
	 * @param placeholdersResolver strategy to resolve any property placeholders
	 * @param conversionService the conversion service to convert values (or {@code null}
	 * to use {@link ApplicationConversionService})
	 * @param propertyEditorInitializer initializer used to configure the property editors
	 * that can convert values (or {@code null} if no initialization is required). Often
	 * used to call {@link ConfigurableListableBeanFactory#copyRegisteredEditorsTo}.
	 */
	public Binder(Iterable<ConfigurationPropertySource> sources, PlaceholdersResolver placeholdersResolver,
			ConversionService conversionService, Consumer<PropertyEditorRegistry> propertyEditorInitializer) {
		Assert.notNull(sources, "Sources must not be null");
		this.sources = sources;
		this.placeholdersResolver = (placeholdersResolver != null) ? placeholdersResolver : PlaceholdersResolver.NONE;
		this.conversionService = (conversionService != null) ? conversionService
				: ApplicationConversionService.getSharedInstance();
		this.propertyEditorInitializer = propertyEditorInitializer;
	}

	/**
	 * Bind the specified target {@link Class} using this binder's
	 * {@link ConfigurationPropertySource property sources}.
	 * @param name the configuration property name to bind
	 * @param target the target class
	 * @param <T> the bound type
	 * @return the binding result (never {@code null})
	 * @see #bind(ConfigurationPropertyName, Bindable, BindHandler)
	 */
	public <T> BindResult<T> bind(String name, Class<T> target) {
		return bind(name, Bindable.of(target));
	}

	/**
	 * Bind the specified target {@link Bindable} using this binder's
	 * {@link ConfigurationPropertySource property sources}.
	 * @param name the configuration property name to bind
	 * @param target the target bindable
	 * @param <T> the bound type
	 * @return the binding result (never {@code null})
	 * @see #bind(ConfigurationPropertyName, Bindable, BindHandler)
	 */
	public <T> BindResult<T> bind(String name, Bindable<T> target) {
		return bind(ConfigurationPropertyName.of(name), target, null);
	}

	/**
	 * Bind the specified target {@link Bindable} using this binder's
	 * {@link ConfigurationPropertySource property sources}.
	 * @param name the configuration property name to bind
	 * @param target the target bindable
	 * @param <T> the bound type
	 * @return the binding result (never {@code null})
	 * @see #bind(ConfigurationPropertyName, Bindable, BindHandler)
	 */
	public <T> BindResult<T> bind(ConfigurationPropertyName name, Bindable<T> target) {
		return bind(name, target, null);
	}

	/**
	 * Bind the specified target {@link Bindable} using this binder's
	 * {@link ConfigurationPropertySource property sources}.
	 * @param name the configuration property name to bind
	 * @param target the target bindable
	 * @param handler the bind handler (may be {@code null})
	 * @param <T> the bound type
	 * @return the binding result (never {@code null})
	 */
	public <T> BindResult<T> bind(String name, Bindable<T> target, BindHandler handler) {
		return bind(ConfigurationPropertyName.of(name), target, handler);
	}

	/**
	 * Bind the specified target {@link Bindable} using this binder's
	 * {@link ConfigurationPropertySource property sources}.
	 * @param name the configuration property name to bind
	 * @param target the target bindable
	 * @param handler the bind handler (may be {@code null})
	 * @param <T> the bound type
	 * @return the binding result (never {@code null})
	 */
	public <T> BindResult<T> bind(ConfigurationPropertyName name, Bindable<T> target, BindHandler handler) {
		T bound = bind(name, target, handler, false);
		return BindResult.of(bound);
	}

	/**
	 * Bind the specified target {@link Class} using this binder's
	 * {@link ConfigurationPropertySource property sources} or create a new instance using
	 * the type of the {@link Bindable} if the result of the binding is {@code null}.
	 * @param name the configuration property name to bind
	 * @param target the target class
	 * @param <T> the bound type
	 * @return the bound or created object
	 * @since 2.2.0
	 * @see #bind(ConfigurationPropertyName, Bindable, BindHandler)
	 */
	public <T> T bindOrCreate(String name, Class<T> target) {
		return bindOrCreate(name, Bindable.of(target));
	}

	/**
	 * Bind the specified target {@link Bindable} using this binder's
	 * {@link ConfigurationPropertySource property sources} or create a new instance using
	 * the type of the {@link Bindable} if the result of the binding is {@code null}.
	 * @param name the configuration property name to bind
	 * @param target the target bindable
	 * @param <T> the bound type
	 * @return the bound or created object
	 * @since 2.2.0
	 * @see #bindOrCreate(ConfigurationPropertyName, Bindable, BindHandler)
	 */
	public <T> T bindOrCreate(String name, Bindable<T> target) {
		return bindOrCreate(ConfigurationPropertyName.of(name), target, null);
	}

	/**
	 * Bind the specified target {@link Bindable} using this binder's
	 * {@link ConfigurationPropertySource property sources} or create a new instance using
	 * the type of the {@link Bindable} if the result of the binding is {@code null}.
	 * @param name the configuration property name to bind
	 * @param target the target bindable
	 * @param handler the bind handler
	 * @param <T> the bound type
	 * @return the bound or created object
	 * @since 2.2.0
	 * @see #bindOrCreate(ConfigurationPropertyName, Bindable, BindHandler)
	 */
	public <T> T bindOrCreate(String name, Bindable<T> target, BindHandler handler) {
		return bindOrCreate(ConfigurationPropertyName.of(name), target, handler);
	}

	/**
	 * Bind the specified target {@link Bindable} using this binder's
	 * {@link ConfigurationPropertySource property sources} or create a new instance using
	 * the type of the {@link Bindable} if the result of the binding is {@code null}.
	 * @param name the configuration property name to bind
	 * @param target the target bindable
	 * @param handler the bind handler (may be {@code null})
	 * @param <T> the bound or created type
	 * @return the bound or created object
	 * @since 2.2.0
	 */
	public <T> T bindOrCreate(ConfigurationPropertyName name, Bindable<T> target, BindHandler handler) {
		return bind(name, target, handler, true);
	}

	private <T> T bind(ConfigurationPropertyName name, Bindable<T> target, BindHandler handler, boolean create) {
		Assert.notNull(name, "Name must not be null");
		Assert.notNull(target, "Target must not be null");
		handler = (handler != null) ? handler : BindHandler.DEFAULT;
		Context context = new Context();
		return bind(name, target, handler, context, false, create);
	}

	private <T> T bind(ConfigurationPropertyName name, Bindable<T> target, BindHandler handler, Context context,
			boolean allowRecursiveBinding, boolean create) {
		context.clearConfigurationProperty();
		try {
			target = handler.onStart(name, target, context);
			if (target == null) {
				return handleBindResult(name, target, handler, context, null, create);
			}
			Object bound = bindObject(name, target, handler, context, allowRecursiveBinding);
			return handleBindResult(name, target, handler, context, bound, create);
		}
		catch (Exception ex) {
			return handleBindError(name, target, handler, context, ex);
		}
	}

	private <T> T handleBindResult(ConfigurationPropertyName name, Bindable<T> target, BindHandler handler,
			Context context, Object result, boolean create) throws Exception {
		if (result != null) {
			result = handler.onSuccess(name, target, context, result);
			result = context.getConverter().convert(result, target);
		}
		if (result == null && create) {
			result = create(target, context);
			result = handler.onCreate(name, target, context, result);
			result = context.getConverter().convert(result, target);
			Assert.state(result != null, () -> "Unable to create instance for " + target.getType());
		}
		handler.onFinish(name, target, context, result);
		return context.getConverter().convert(result, target);
	}

	private Object create(Bindable<?> target, Context context) {
		for (DataObjectBinder dataObjectBinder : DATA_OBJECT_BINDERS) {
			Object instance = dataObjectBinder.create(target, context);
			if (instance != null) {
				return instance;
			}
		}
		return null;
	}

	private <T> T handleBindError(ConfigurationPropertyName name, Bindable<T> target, BindHandler handler,
			Context context, Exception error) {
		try {
			Object result = handler.onFailure(name, target, context, error);
			return context.getConverter().convert(result, target);
		}
		catch (Exception ex) {
			if (ex instanceof BindException) {
				throw (BindException) ex;
			}
			throw new BindException(name, target, context.getConfigurationProperty(), ex);
		}
	}

	private <T> Object bindObject(ConfigurationPropertyName name, Bindable<T> target, BindHandler handler,
			Context context, boolean allowRecursiveBinding) {
		ConfigurationProperty property = findProperty(name, context);
		if (property == null && containsNoDescendantOf(context.getSources(), name) && context.depth != 0) {
			return null;
		}
		AggregateBinder<?> aggregateBinder = getAggregateBinder(target, context);
		if (aggregateBinder != null) {
			return bindAggregate(name, target, handler, context, aggregateBinder);
		}
		if (property != null) {
			try {
				return bindProperty(target, context, property);
			}
			catch (ConverterNotFoundException ex) {
				// We might still be able to bind it using the recursive binders
				Object instance = bindDataObject(name, target, handler, context, allowRecursiveBinding);
				if (instance != null) {
					return instance;
				}
				throw ex;
			}
		}
		return bindDataObject(name, target, handler, context, allowRecursiveBinding);
	}

	private AggregateBinder<?> getAggregateBinder(Bindable<?> target, Context context) {
		Class<?> resolvedType = target.getType().resolve(Object.class);
		if (Map.class.isAssignableFrom(resolvedType)) {
			return new MapBinder(context);
		}
		if (Collection.class.isAssignableFrom(resolvedType)) {
			return new CollectionBinder(context);
		}
		if (target.getType().isArray()) {
			return new ArrayBinder(context);
		}
		return null;
	}

	private <T> Object bindAggregate(ConfigurationPropertyName name, Bindable<T> target, BindHandler handler,
			Context context, AggregateBinder<?> aggregateBinder) {
		AggregateElementBinder elementBinder = (itemName, itemTarget, source) -> {
			boolean allowRecursiveBinding = aggregateBinder.isAllowRecursiveBinding(source);
			Supplier<?> supplier = () -> bind(itemName, itemTarget, handler, context, allowRecursiveBinding, false);
			return context.withSource(source, supplier);
		};
		return context.withIncreasedDepth(() -> aggregateBinder.bind(name, target, elementBinder));
	}

	private ConfigurationProperty findProperty(ConfigurationPropertyName name, Context context) {
		if (name.isEmpty()) {
			return null;
		}
		for (ConfigurationPropertySource source : context.getSources()) {
			ConfigurationProperty property = source.getConfigurationProperty(name);
			if (property != null) {
				return property;
			}
		}
		return null;
	}

	private <T> Object bindProperty(Bindable<T> target, Context context, ConfigurationProperty property) {
		context.setConfigurationProperty(property);
		Object result = property.getValue();
		result = this.placeholdersResolver.resolvePlaceholders(result);
		result = context.getConverter().convert(result, target);
		return result;
	}

	private Object bindDataObject(ConfigurationPropertyName name, Bindable<?> target, BindHandler handler,
			Context context, boolean allowRecursiveBinding) {
		if (isUnbindableBean(name, target, context)) {
			return null;
		}
		Class<?> type = target.getType().resolve(Object.class);
		if (!allowRecursiveBinding && context.isBindingDataObject(type)) {
			return null;
		}
		DataObjectPropertyBinder propertyBinder = (propertyName, propertyTarget) -> bind(name.append(propertyName),
				propertyTarget, handler, context, false, false);
		return context.withDataObject(type, () -> {
			for (DataObjectBinder dataObjectBinder : DATA_OBJECT_BINDERS) {
				Object instance = dataObjectBinder.bind(name, target, context, propertyBinder);
				if (instance != null) {
					return instance;
				}
			}
			return null;
		});
	}

	private boolean isUnbindableBean(ConfigurationPropertyName name, Bindable<?> target, Context context) {
		for (ConfigurationPropertySource source : context.getSources()) {
			if (source.containsDescendantOf(name) == ConfigurationPropertyState.PRESENT) {
				// We know there are properties to bind so we can't bypass anything
				return false;
			}
		}
		Class<?> resolved = target.getType().resolve(Object.class);
		if (resolved.isPrimitive() || NON_BEAN_CLASSES.contains(resolved)) {
			return true;
		}
		return resolved.getName().startsWith("java.");
	}

	private boolean containsNoDescendantOf(Iterable<ConfigurationPropertySource> sources,
			ConfigurationPropertyName name) {
		for (ConfigurationPropertySource source : sources) {
			if (source.containsDescendantOf(name) != ConfigurationPropertyState.ABSENT) {
				return false;
			}
		}
		return true;
	}

	/**
	 * Create a new {@link Binder} instance from the specified environment.
	 * @param environment the environment source (must have attached
	 * {@link ConfigurationPropertySources})
	 * @return a {@link Binder} instance
	 */
	public static Binder get(Environment environment) {
		return new Binder(ConfigurationPropertySources.get(environment),
				new PropertySourcesPlaceholdersResolver(environment));
	}

	/**
	 * Context used when binding and the {@link BindContext} implementation.
	 */
	final class Context implements BindContext {

		private final BindConverter converter;

		private int depth;

		private final List<ConfigurationPropertySource> source = Arrays.asList((ConfigurationPropertySource) null);

		private int sourcePushCount;

		private final Deque<Class<?>> dataObjectBindings = new ArrayDeque<>();

		private ConfigurationProperty configurationProperty;

		Context() {
			this.converter = BindConverter.get(Binder.this.conversionService, Binder.this.propertyEditorInitializer);
		}

		private void increaseDepth() {
			this.depth++;
		}

		private void decreaseDepth() {
			this.depth--;
		}

		private <T> T withSource(ConfigurationPropertySource source, Supplier<T> supplier) {
			if (source == null) {
				return supplier.get();
			}
			this.source.set(0, source);
			this.sourcePushCount++;
			try {
				return supplier.get();
			}
			finally {
				this.sourcePushCount--;
			}
		}

		private <T> T withDataObject(Class<?> type, Supplier<T> supplier) {
			this.dataObjectBindings.push(type);
			try {
				return withIncreasedDepth(supplier);
			}
			finally {
				this.dataObjectBindings.pop();
			}
		}

		private boolean isBindingDataObject(Class<?> type) {
			return this.dataObjectBindings.contains(type);
		}

		private <T> T withIncreasedDepth(Supplier<T> supplier) {
			increaseDepth();
			try {
				return supplier.get();
			}
			finally {
				decreaseDepth();
			}
		}

		private void setConfigurationProperty(ConfigurationProperty configurationProperty) {
			this.configurationProperty = configurationProperty;
		}

		private void clearConfigurationProperty() {
			this.configurationProperty = null;
		}

		PlaceholdersResolver getPlaceholdersResolver() {
			return Binder.this.placeholdersResolver;
		}

		BindConverter getConverter() {
			return this.converter;
		}

		@Override
		public Binder getBinder() {
			return Binder.this;
		}

		@Override
		public int getDepth() {
			return this.depth;
		}

		@Override
		public Iterable<ConfigurationPropertySource> getSources() {
			if (this.sourcePushCount > 0) {
				return this.source;
			}
			return Binder.this.sources;
		}

		@Override
		public ConfigurationProperty getConfigurationProperty() {
			return this.configurationProperty;
		}

	}

}
=======
/*
 * Copyright 2012-2021 the original author or authors.
 *
 * Licensed under the Apache License, Version 2.0 (the "License");
 * you may not use this file except in compliance with the License.
 * You may obtain a copy of the License at
 *
 *      https://www.apache.org/licenses/LICENSE-2.0
 *
 * Unless required by applicable law or agreed to in writing, software
 * distributed under the License is distributed on an "AS IS" BASIS,
 * WITHOUT WARRANTIES OR CONDITIONS OF ANY KIND, either express or implied.
 * See the License for the specific language governing permissions and
 * limitations under the License.
 */

package org.springframework.boot.context.properties.bind;

import java.util.ArrayDeque;
import java.util.Arrays;
import java.util.Collection;
import java.util.Collections;
import java.util.Deque;
import java.util.HashSet;
import java.util.List;
import java.util.Map;
import java.util.Set;
import java.util.function.Consumer;
import java.util.function.Supplier;

import org.springframework.beans.PropertyEditorRegistry;
import org.springframework.beans.factory.config.ConfigurableListableBeanFactory;
import org.springframework.boot.context.properties.bind.Bindable.BindRestriction;
import org.springframework.boot.context.properties.source.ConfigurationProperty;
import org.springframework.boot.context.properties.source.ConfigurationPropertyName;
import org.springframework.boot.context.properties.source.ConfigurationPropertySource;
import org.springframework.boot.context.properties.source.ConfigurationPropertySources;
import org.springframework.boot.context.properties.source.ConfigurationPropertyState;
import org.springframework.boot.convert.ApplicationConversionService;
import org.springframework.core.convert.ConversionService;
import org.springframework.core.convert.ConverterNotFoundException;
import org.springframework.core.env.Environment;
import org.springframework.format.support.DefaultFormattingConversionService;
import org.springframework.util.Assert;

/**
 * A container object which Binds objects from one or more
 * {@link ConfigurationPropertySource ConfigurationPropertySources}.
 *
 * @author Phillip Webb
 * @author Madhura Bhave
 * @since 2.0.0
 */
public class Binder {

	private static final Set<Class<?>> NON_BEAN_CLASSES = Collections
			.unmodifiableSet(new HashSet<>(Arrays.asList(Object.class, Class.class)));

	private final Iterable<ConfigurationPropertySource> sources;

	private final PlaceholdersResolver placeholdersResolver;

	private final ConversionService conversionService;

	private final Consumer<PropertyEditorRegistry> propertyEditorInitializer;

	private final BindHandler defaultBindHandler;

	private final List<DataObjectBinder> dataObjectBinders;

	/**
	 * Create a new {@link Binder} instance for the specified sources. A
	 * {@link DefaultFormattingConversionService} will be used for all conversion.
	 * @param sources the sources used for binding
	 */
	public Binder(ConfigurationPropertySource... sources) {
		this(Arrays.asList(sources), null, null, null);
	}

	/**
	 * Create a new {@link Binder} instance for the specified sources. A
	 * {@link DefaultFormattingConversionService} will be used for all conversion.
	 * @param sources the sources used for binding
	 */
	public Binder(Iterable<ConfigurationPropertySource> sources) {
		this(sources, null, null, null);
	}

	/**
	 * Create a new {@link Binder} instance for the specified sources.
	 * @param sources the sources used for binding
	 * @param placeholdersResolver strategy to resolve any property placeholders
	 */
	public Binder(Iterable<ConfigurationPropertySource> sources, PlaceholdersResolver placeholdersResolver) {
		this(sources, placeholdersResolver, null, null);
	}

	/**
	 * Create a new {@link Binder} instance for the specified sources.
	 * @param sources the sources used for binding
	 * @param placeholdersResolver strategy to resolve any property placeholders
	 * @param conversionService the conversion service to convert values (or {@code null}
	 * to use {@link ApplicationConversionService})
	 */
	public Binder(Iterable<ConfigurationPropertySource> sources, PlaceholdersResolver placeholdersResolver,
			ConversionService conversionService) {
		this(sources, placeholdersResolver, conversionService, null);
	}

	/**
	 * Create a new {@link Binder} instance for the specified sources.
	 * @param sources the sources used for binding
	 * @param placeholdersResolver strategy to resolve any property placeholders
	 * @param conversionService the conversion service to convert values (or {@code null}
	 * to use {@link ApplicationConversionService})
	 * @param propertyEditorInitializer initializer used to configure the property editors
	 * that can convert values (or {@code null} if no initialization is required). Often
	 * used to call {@link ConfigurableListableBeanFactory#copyRegisteredEditorsTo}.
	 */
	public Binder(Iterable<ConfigurationPropertySource> sources, PlaceholdersResolver placeholdersResolver,
			ConversionService conversionService, Consumer<PropertyEditorRegistry> propertyEditorInitializer) {
		this(sources, placeholdersResolver, conversionService, propertyEditorInitializer, null);
	}

	/**
	 * Create a new {@link Binder} instance for the specified sources.
	 * @param sources the sources used for binding
	 * @param placeholdersResolver strategy to resolve any property placeholders
	 * @param conversionService the conversion service to convert values (or {@code null}
	 * to use {@link ApplicationConversionService})
	 * @param propertyEditorInitializer initializer used to configure the property editors
	 * that can convert values (or {@code null} if no initialization is required). Often
	 * used to call {@link ConfigurableListableBeanFactory#copyRegisteredEditorsTo}.
	 * @param defaultBindHandler the default bind handler to use if none is specified when
	 * binding
	 * @since 2.2.0
	 */
	public Binder(Iterable<ConfigurationPropertySource> sources, PlaceholdersResolver placeholdersResolver,
			ConversionService conversionService, Consumer<PropertyEditorRegistry> propertyEditorInitializer,
			BindHandler defaultBindHandler) {
		this(sources, placeholdersResolver, conversionService, propertyEditorInitializer, defaultBindHandler, null);
	}

	/**
	 * Create a new {@link Binder} instance for the specified sources.
	 * @param sources the sources used for binding
	 * @param placeholdersResolver strategy to resolve any property placeholders
	 * @param conversionService the conversion service to convert values (or {@code null}
	 * to use {@link ApplicationConversionService})
	 * @param propertyEditorInitializer initializer used to configure the property editors
	 * that can convert values (or {@code null} if no initialization is required). Often
	 * used to call {@link ConfigurableListableBeanFactory#copyRegisteredEditorsTo}.
	 * @param defaultBindHandler the default bind handler to use if none is specified when
	 * binding
	 * @param constructorProvider the constructor provider which provides the bind
	 * constructor to use when binding
	 * @since 2.2.1
	 */
	public Binder(Iterable<ConfigurationPropertySource> sources, PlaceholdersResolver placeholdersResolver,
			ConversionService conversionService, Consumer<PropertyEditorRegistry> propertyEditorInitializer,
			BindHandler defaultBindHandler, BindConstructorProvider constructorProvider) {
		Assert.notNull(sources, "Sources must not be null");
		this.sources = sources;
		this.placeholdersResolver = (placeholdersResolver != null) ? placeholdersResolver : PlaceholdersResolver.NONE;
		this.conversionService = (conversionService != null) ? conversionService
				: ApplicationConversionService.getSharedInstance();
		this.propertyEditorInitializer = propertyEditorInitializer;
		this.defaultBindHandler = (defaultBindHandler != null) ? defaultBindHandler : BindHandler.DEFAULT;
		if (constructorProvider == null) {
			constructorProvider = BindConstructorProvider.DEFAULT;
		}
		ValueObjectBinder valueObjectBinder = new ValueObjectBinder(constructorProvider);
		JavaBeanBinder javaBeanBinder = JavaBeanBinder.INSTANCE;
		this.dataObjectBinders = Collections.unmodifiableList(Arrays.asList(valueObjectBinder, javaBeanBinder));
	}

	/**
	 * Bind the specified target {@link Class} using this binder's
	 * {@link ConfigurationPropertySource property sources}.
	 * @param name the configuration property name to bind
	 * @param target the target class
	 * @param <T> the bound type
	 * @return the binding result (never {@code null})
	 * @see #bind(ConfigurationPropertyName, Bindable, BindHandler)
	 */
	public <T> BindResult<T> bind(String name, Class<T> target) {
		return bind(name, Bindable.of(target));
	}

	/**
	 * Bind the specified target {@link Bindable} using this binder's
	 * {@link ConfigurationPropertySource property sources}.
	 * @param name the configuration property name to bind
	 * @param target the target bindable
	 * @param <T> the bound type
	 * @return the binding result (never {@code null})
	 * @see #bind(ConfigurationPropertyName, Bindable, BindHandler)
	 */
	public <T> BindResult<T> bind(String name, Bindable<T> target) {
		return bind(ConfigurationPropertyName.of(name), target, null);
	}

	/**
	 * Bind the specified target {@link Bindable} using this binder's
	 * {@link ConfigurationPropertySource property sources}.
	 * @param name the configuration property name to bind
	 * @param target the target bindable
	 * @param <T> the bound type
	 * @return the binding result (never {@code null})
	 * @see #bind(ConfigurationPropertyName, Bindable, BindHandler)
	 */
	public <T> BindResult<T> bind(ConfigurationPropertyName name, Bindable<T> target) {
		return bind(name, target, null);
	}

	/**
	 * Bind the specified target {@link Bindable} using this binder's
	 * {@link ConfigurationPropertySource property sources}.
	 * @param name the configuration property name to bind
	 * @param target the target bindable
	 * @param handler the bind handler (may be {@code null})
	 * @param <T> the bound type
	 * @return the binding result (never {@code null})
	 */
	public <T> BindResult<T> bind(String name, Bindable<T> target, BindHandler handler) {
		return bind(ConfigurationPropertyName.of(name), target, handler);
	}

	/**
	 * Bind the specified target {@link Bindable} using this binder's
	 * {@link ConfigurationPropertySource property sources}.
	 * @param name the configuration property name to bind
	 * @param target the target bindable
	 * @param handler the bind handler (may be {@code null})
	 * @param <T> the bound type
	 * @return the binding result (never {@code null})
	 */
	public <T> BindResult<T> bind(ConfigurationPropertyName name, Bindable<T> target, BindHandler handler) {
		T bound = bind(name, target, handler, false);
		return BindResult.of(bound);
	}

	/**
	 * Bind the specified target {@link Class} using this binder's
	 * {@link ConfigurationPropertySource property sources} or create a new instance using
	 * the type of the {@link Bindable} if the result of the binding is {@code null}.
	 * @param name the configuration property name to bind
	 * @param target the target class
	 * @param <T> the bound type
	 * @return the bound or created object
	 * @since 2.2.0
	 * @see #bind(ConfigurationPropertyName, Bindable, BindHandler)
	 */
	public <T> T bindOrCreate(String name, Class<T> target) {
		return bindOrCreate(name, Bindable.of(target));
	}

	/**
	 * Bind the specified target {@link Bindable} using this binder's
	 * {@link ConfigurationPropertySource property sources} or create a new instance using
	 * the type of the {@link Bindable} if the result of the binding is {@code null}.
	 * @param name the configuration property name to bind
	 * @param target the target bindable
	 * @param <T> the bound type
	 * @return the bound or created object
	 * @since 2.2.0
	 * @see #bindOrCreate(ConfigurationPropertyName, Bindable, BindHandler)
	 */
	public <T> T bindOrCreate(String name, Bindable<T> target) {
		return bindOrCreate(ConfigurationPropertyName.of(name), target, null);
	}

	/**
	 * Bind the specified target {@link Bindable} using this binder's
	 * {@link ConfigurationPropertySource property sources} or create a new instance using
	 * the type of the {@link Bindable} if the result of the binding is {@code null}.
	 * @param name the configuration property name to bind
	 * @param target the target bindable
	 * @param handler the bind handler
	 * @param <T> the bound type
	 * @return the bound or created object
	 * @since 2.2.0
	 * @see #bindOrCreate(ConfigurationPropertyName, Bindable, BindHandler)
	 */
	public <T> T bindOrCreate(String name, Bindable<T> target, BindHandler handler) {
		return bindOrCreate(ConfigurationPropertyName.of(name), target, handler);
	}

	/**
	 * Bind the specified target {@link Bindable} using this binder's
	 * {@link ConfigurationPropertySource property sources} or create a new instance using
	 * the type of the {@link Bindable} if the result of the binding is {@code null}.
	 * @param name the configuration property name to bind
	 * @param target the target bindable
	 * @param handler the bind handler (may be {@code null})
	 * @param <T> the bound or created type
	 * @return the bound or created object
	 * @since 2.2.0
	 */
	public <T> T bindOrCreate(ConfigurationPropertyName name, Bindable<T> target, BindHandler handler) {
		return bind(name, target, handler, true);
	}

	private <T> T bind(ConfigurationPropertyName name, Bindable<T> target, BindHandler handler, boolean create) {
		Assert.notNull(name, "Name must not be null");
		Assert.notNull(target, "Target must not be null");
		handler = (handler != null) ? handler : this.defaultBindHandler;
		Context context = new Context();
		return bind(name, target, handler, context, false, create);
	}

	private <T> T bind(ConfigurationPropertyName name, Bindable<T> target, BindHandler handler, Context context,
			boolean allowRecursiveBinding, boolean create) {
		try {
			Bindable<T> replacementTarget = handler.onStart(name, target, context);
			if (replacementTarget == null) {
				return handleBindResult(name, target, handler, context, null, create);
			}
			target = replacementTarget;
			Object bound = bindObject(name, target, handler, context, allowRecursiveBinding);
			return handleBindResult(name, target, handler, context, bound, create);
		}
		catch (Exception ex) {
			return handleBindError(name, target, handler, context, ex);
		}
	}

	private <T> T handleBindResult(ConfigurationPropertyName name, Bindable<T> target, BindHandler handler,
			Context context, Object result, boolean create) throws Exception {
		if (result != null) {
			result = handler.onSuccess(name, target, context, result);
			result = context.getConverter().convert(result, target);
		}
		if (result == null && create) {
			result = create(target, context);
			result = handler.onCreate(name, target, context, result);
			result = context.getConverter().convert(result, target);
			Assert.state(result != null, () -> "Unable to create instance for " + target.getType());
		}
		handler.onFinish(name, target, context, result);
		return context.getConverter().convert(result, target);
	}

	private Object create(Bindable<?> target, Context context) {
		for (DataObjectBinder dataObjectBinder : this.dataObjectBinders) {
			Object instance = dataObjectBinder.create(target, context);
			if (instance != null) {
				return instance;
			}
		}
		return null;
	}

	private <T> T handleBindError(ConfigurationPropertyName name, Bindable<T> target, BindHandler handler,
			Context context, Exception error) {
		try {
			Object result = handler.onFailure(name, target, context, error);
			return context.getConverter().convert(result, target);
		}
		catch (Exception ex) {
			if (ex instanceof BindException) {
				throw (BindException) ex;
			}
			throw new BindException(name, target, context.getConfigurationProperty(), ex);
		}
	}

	private <T> Object bindObject(ConfigurationPropertyName name, Bindable<T> target, BindHandler handler,
			Context context, boolean allowRecursiveBinding) {
		ConfigurationProperty property = findProperty(name, target, context);
		if (property == null && context.depth != 0 && containsNoDescendantOf(context.getSources(), name)) {
			return null;
		}
		AggregateBinder<?> aggregateBinder = getAggregateBinder(target, context);
		if (aggregateBinder != null) {
			return bindAggregate(name, target, handler, context, aggregateBinder);
		}
		if (property != null) {
			try {
				return bindProperty(target, context, property);
			}
			catch (ConverterNotFoundException ex) {
				// We might still be able to bind it using the recursive binders
				Object instance = bindDataObject(name, target, handler, context, allowRecursiveBinding);
				if (instance != null) {
					return instance;
				}
				throw ex;
			}
		}
		return bindDataObject(name, target, handler, context, allowRecursiveBinding);
	}

	private AggregateBinder<?> getAggregateBinder(Bindable<?> target, Context context) {
		Class<?> resolvedType = target.getType().resolve(Object.class);
		if (Map.class.isAssignableFrom(resolvedType)) {
			return new MapBinder(context);
		}
		if (Collection.class.isAssignableFrom(resolvedType)) {
			return new CollectionBinder(context);
		}
		if (target.getType().isArray()) {
			return new ArrayBinder(context);
		}
		return null;
	}

	private <T> Object bindAggregate(ConfigurationPropertyName name, Bindable<T> target, BindHandler handler,
			Context context, AggregateBinder<?> aggregateBinder) {
		AggregateElementBinder elementBinder = (itemName, itemTarget, source) -> {
			boolean allowRecursiveBinding = aggregateBinder.isAllowRecursiveBinding(source);
			Supplier<?> supplier = () -> bind(itemName, itemTarget, handler, context, allowRecursiveBinding, false);
			return context.withSource(source, supplier);
		};
		return context.withIncreasedDepth(() -> aggregateBinder.bind(name, target, elementBinder));
	}

	private <T> ConfigurationProperty findProperty(ConfigurationPropertyName name, Bindable<T> target,
			Context context) {
		if (name.isEmpty() || target.hasBindRestriction(BindRestriction.NO_DIRECT_PROPERTY)) {
			return null;
		}
		for (ConfigurationPropertySource source : context.getSources()) {
			ConfigurationProperty property = source.getConfigurationProperty(name);
			if (property != null) {
				return property;
			}
		}
		return null;
	}

	private <T> Object bindProperty(Bindable<T> target, Context context, ConfigurationProperty property) {
		context.setConfigurationProperty(property);
		Object result = property.getValue();
		result = this.placeholdersResolver.resolvePlaceholders(result);
		result = context.getConverter().convert(result, target);
		return result;
	}

	private Object bindDataObject(ConfigurationPropertyName name, Bindable<?> target, BindHandler handler,
			Context context, boolean allowRecursiveBinding) {
		if (isUnbindableBean(name, target, context)) {
			return null;
		}
		Class<?> type = target.getType().resolve(Object.class);
		if (!allowRecursiveBinding && context.isBindingDataObject(type)) {
			return null;
		}
		DataObjectPropertyBinder propertyBinder = (propertyName, propertyTarget) -> bind(name.append(propertyName),
				propertyTarget, handler, context, false, false);
		return context.withDataObject(type, () -> {
			for (DataObjectBinder dataObjectBinder : this.dataObjectBinders) {
				Object instance = dataObjectBinder.bind(name, target, context, propertyBinder);
				if (instance != null) {
					return instance;
				}
			}
			return null;
		});
	}

	private boolean isUnbindableBean(ConfigurationPropertyName name, Bindable<?> target, Context context) {
		for (ConfigurationPropertySource source : context.getSources()) {
			if (source.containsDescendantOf(name) == ConfigurationPropertyState.PRESENT) {
				// We know there are properties to bind so we can't bypass anything
				return false;
			}
		}
		Class<?> resolved = target.getType().resolve(Object.class);
		if (resolved.isPrimitive() || NON_BEAN_CLASSES.contains(resolved)) {
			return true;
		}
		return resolved.getName().startsWith("java.");
	}

	private boolean containsNoDescendantOf(Iterable<ConfigurationPropertySource> sources,
			ConfigurationPropertyName name) {
		for (ConfigurationPropertySource source : sources) {
			if (source.containsDescendantOf(name) != ConfigurationPropertyState.ABSENT) {
				return false;
			}
		}
		return true;
	}

	/**
	 * Create a new {@link Binder} instance from the specified environment.
	 * @param environment the environment source (must have attached
	 * {@link ConfigurationPropertySources})
	 * @return a {@link Binder} instance
	 */
	public static Binder get(Environment environment) {
		return get(environment, null);
	}

	/**
	 * Create a new {@link Binder} instance from the specified environment.
	 * @param environment the environment source (must have attached
	 * {@link ConfigurationPropertySources})
	 * @param defaultBindHandler the default bind handler to use if none is specified when
	 * binding
	 * @return a {@link Binder} instance
	 * @since 2.2.0
	 */
	public static Binder get(Environment environment, BindHandler defaultBindHandler) {
		Iterable<ConfigurationPropertySource> sources = ConfigurationPropertySources.get(environment);
		PropertySourcesPlaceholdersResolver placeholdersResolver = new PropertySourcesPlaceholdersResolver(environment);
		return new Binder(sources, placeholdersResolver, null, null, defaultBindHandler);
	}

	/**
	 * Context used when binding and the {@link BindContext} implementation.
	 */
	final class Context implements BindContext {

		private final BindConverter converter;

		private int depth;

		private final List<ConfigurationPropertySource> source = Arrays.asList((ConfigurationPropertySource) null);

		private int sourcePushCount;

		private final Deque<Class<?>> dataObjectBindings = new ArrayDeque<>();

		private final Deque<Class<?>> constructorBindings = new ArrayDeque<>();

		private ConfigurationProperty configurationProperty;

		Context() {
			this.converter = BindConverter.get(Binder.this.conversionService, Binder.this.propertyEditorInitializer);
		}

		private void increaseDepth() {
			this.depth++;
		}

		private void decreaseDepth() {
			this.depth--;
		}

		private <T> T withSource(ConfigurationPropertySource source, Supplier<T> supplier) {
			if (source == null) {
				return supplier.get();
			}
			this.source.set(0, source);
			this.sourcePushCount++;
			try {
				return supplier.get();
			}
			finally {
				this.sourcePushCount--;
			}
		}

		private <T> T withDataObject(Class<?> type, Supplier<T> supplier) {
			this.dataObjectBindings.push(type);
			try {
				return withIncreasedDepth(supplier);
			}
			finally {
				this.dataObjectBindings.pop();
			}
		}

		private boolean isBindingDataObject(Class<?> type) {
			return this.dataObjectBindings.contains(type);
		}

		private <T> T withIncreasedDepth(Supplier<T> supplier) {
			increaseDepth();
			try {
				return supplier.get();
			}
			finally {
				decreaseDepth();
			}
		}

		void setConfigurationProperty(ConfigurationProperty configurationProperty) {
			this.configurationProperty = configurationProperty;
		}

		void clearConfigurationProperty() {
			this.configurationProperty = null;
		}

		void pushConstructorBoundTypes(Class<?> value) {
			this.constructorBindings.push(value);
		}

		boolean isNestedConstructorBinding() {
			return !this.constructorBindings.isEmpty();
		}

		void popConstructorBoundTypes() {
			this.constructorBindings.pop();
		}

		PlaceholdersResolver getPlaceholdersResolver() {
			return Binder.this.placeholdersResolver;
		}

		BindConverter getConverter() {
			return this.converter;
		}

		@Override
		public Binder getBinder() {
			return Binder.this;
		}

		@Override
		public int getDepth() {
			return this.depth;
		}

		@Override
		public Iterable<ConfigurationPropertySource> getSources() {
			if (this.sourcePushCount > 0) {
				return this.source;
			}
			return Binder.this.sources;
		}

		@Override
		public ConfigurationProperty getConfigurationProperty() {
			return this.configurationProperty;
		}

	}

}
>>>>>>> 6755b480
<|MERGE_RESOLUTION|>--- conflicted
+++ resolved
@@ -1,559 +1,3 @@
-<<<<<<< HEAD
-/*
- * Copyright 2012-2019 the original author or authors.
- *
- * Licensed under the Apache License, Version 2.0 (the "License");
- * you may not use this file except in compliance with the License.
- * You may obtain a copy of the License at
- *
- *      https://www.apache.org/licenses/LICENSE-2.0
- *
- * Unless required by applicable law or agreed to in writing, software
- * distributed under the License is distributed on an "AS IS" BASIS,
- * WITHOUT WARRANTIES OR CONDITIONS OF ANY KIND, either express or implied.
- * See the License for the specific language governing permissions and
- * limitations under the License.
- */
-
-package org.springframework.boot.context.properties.bind;
-
-import java.util.ArrayDeque;
-import java.util.Arrays;
-import java.util.Collection;
-import java.util.Collections;
-import java.util.Deque;
-import java.util.HashSet;
-import java.util.List;
-import java.util.Map;
-import java.util.Set;
-import java.util.function.Consumer;
-import java.util.function.Supplier;
-
-import org.springframework.beans.PropertyEditorRegistry;
-import org.springframework.beans.factory.config.ConfigurableListableBeanFactory;
-import org.springframework.boot.context.properties.source.ConfigurationProperty;
-import org.springframework.boot.context.properties.source.ConfigurationPropertyName;
-import org.springframework.boot.context.properties.source.ConfigurationPropertySource;
-import org.springframework.boot.context.properties.source.ConfigurationPropertySources;
-import org.springframework.boot.context.properties.source.ConfigurationPropertyState;
-import org.springframework.boot.convert.ApplicationConversionService;
-import org.springframework.core.convert.ConversionService;
-import org.springframework.core.convert.ConverterNotFoundException;
-import org.springframework.core.env.Environment;
-import org.springframework.format.support.DefaultFormattingConversionService;
-import org.springframework.util.Assert;
-
-/**
- * A container object which Binds objects from one or more
- * {@link ConfigurationPropertySource ConfigurationPropertySources}.
- *
- * @author Phillip Webb
- * @author Madhura Bhave
- * @since 2.0.0
- */
-public class Binder {
-
-	private static final Set<Class<?>> NON_BEAN_CLASSES = Collections
-			.unmodifiableSet(new HashSet<>(Arrays.asList(Object.class, Class.class)));
-
-	private static final DataObjectBinder[] DATA_OBJECT_BINDERS = { new ValueObjectBinder(), new JavaBeanBinder() };
-
-	private final Iterable<ConfigurationPropertySource> sources;
-
-	private final PlaceholdersResolver placeholdersResolver;
-
-	private final ConversionService conversionService;
-
-	private final Consumer<PropertyEditorRegistry> propertyEditorInitializer;
-
-	/**
-	 * Create a new {@link Binder} instance for the specified sources. A
-	 * {@link DefaultFormattingConversionService} will be used for all conversion.
-	 * @param sources the sources used for binding
-	 */
-	public Binder(ConfigurationPropertySource... sources) {
-		this(Arrays.asList(sources), null, null, null);
-	}
-
-	/**
-	 * Create a new {@link Binder} instance for the specified sources. A
-	 * {@link DefaultFormattingConversionService} will be used for all conversion.
-	 * @param sources the sources used for binding
-	 */
-	public Binder(Iterable<ConfigurationPropertySource> sources) {
-		this(sources, null, null, null);
-	}
-
-	/**
-	 * Create a new {@link Binder} instance for the specified sources.
-	 * @param sources the sources used for binding
-	 * @param placeholdersResolver strategy to resolve any property placeholders
-	 */
-	public Binder(Iterable<ConfigurationPropertySource> sources, PlaceholdersResolver placeholdersResolver) {
-		this(sources, placeholdersResolver, null, null);
-	}
-
-	/**
-	 * Create a new {@link Binder} instance for the specified sources.
-	 * @param sources the sources used for binding
-	 * @param placeholdersResolver strategy to resolve any property placeholders
-	 * @param conversionService the conversion service to convert values (or {@code null}
-	 * to use {@link ApplicationConversionService})
-	 */
-	public Binder(Iterable<ConfigurationPropertySource> sources, PlaceholdersResolver placeholdersResolver,
-			ConversionService conversionService) {
-		this(sources, placeholdersResolver, conversionService, null);
-	}
-
-	/**
-	 * Create a new {@link Binder} instance for the specified sources.
-	 * @param sources the sources used for binding
-	 * @param placeholdersResolver strategy to resolve any property placeholders
-	 * @param conversionService the conversion service to convert values (or {@code null}
-	 * to use {@link ApplicationConversionService})
-	 * @param propertyEditorInitializer initializer used to configure the property editors
-	 * that can convert values (or {@code null} if no initialization is required). Often
-	 * used to call {@link ConfigurableListableBeanFactory#copyRegisteredEditorsTo}.
-	 */
-	public Binder(Iterable<ConfigurationPropertySource> sources, PlaceholdersResolver placeholdersResolver,
-			ConversionService conversionService, Consumer<PropertyEditorRegistry> propertyEditorInitializer) {
-		Assert.notNull(sources, "Sources must not be null");
-		this.sources = sources;
-		this.placeholdersResolver = (placeholdersResolver != null) ? placeholdersResolver : PlaceholdersResolver.NONE;
-		this.conversionService = (conversionService != null) ? conversionService
-				: ApplicationConversionService.getSharedInstance();
-		this.propertyEditorInitializer = propertyEditorInitializer;
-	}
-
-	/**
-	 * Bind the specified target {@link Class} using this binder's
-	 * {@link ConfigurationPropertySource property sources}.
-	 * @param name the configuration property name to bind
-	 * @param target the target class
-	 * @param <T> the bound type
-	 * @return the binding result (never {@code null})
-	 * @see #bind(ConfigurationPropertyName, Bindable, BindHandler)
-	 */
-	public <T> BindResult<T> bind(String name, Class<T> target) {
-		return bind(name, Bindable.of(target));
-	}
-
-	/**
-	 * Bind the specified target {@link Bindable} using this binder's
-	 * {@link ConfigurationPropertySource property sources}.
-	 * @param name the configuration property name to bind
-	 * @param target the target bindable
-	 * @param <T> the bound type
-	 * @return the binding result (never {@code null})
-	 * @see #bind(ConfigurationPropertyName, Bindable, BindHandler)
-	 */
-	public <T> BindResult<T> bind(String name, Bindable<T> target) {
-		return bind(ConfigurationPropertyName.of(name), target, null);
-	}
-
-	/**
-	 * Bind the specified target {@link Bindable} using this binder's
-	 * {@link ConfigurationPropertySource property sources}.
-	 * @param name the configuration property name to bind
-	 * @param target the target bindable
-	 * @param <T> the bound type
-	 * @return the binding result (never {@code null})
-	 * @see #bind(ConfigurationPropertyName, Bindable, BindHandler)
-	 */
-	public <T> BindResult<T> bind(ConfigurationPropertyName name, Bindable<T> target) {
-		return bind(name, target, null);
-	}
-
-	/**
-	 * Bind the specified target {@link Bindable} using this binder's
-	 * {@link ConfigurationPropertySource property sources}.
-	 * @param name the configuration property name to bind
-	 * @param target the target bindable
-	 * @param handler the bind handler (may be {@code null})
-	 * @param <T> the bound type
-	 * @return the binding result (never {@code null})
-	 */
-	public <T> BindResult<T> bind(String name, Bindable<T> target, BindHandler handler) {
-		return bind(ConfigurationPropertyName.of(name), target, handler);
-	}
-
-	/**
-	 * Bind the specified target {@link Bindable} using this binder's
-	 * {@link ConfigurationPropertySource property sources}.
-	 * @param name the configuration property name to bind
-	 * @param target the target bindable
-	 * @param handler the bind handler (may be {@code null})
-	 * @param <T> the bound type
-	 * @return the binding result (never {@code null})
-	 */
-	public <T> BindResult<T> bind(ConfigurationPropertyName name, Bindable<T> target, BindHandler handler) {
-		T bound = bind(name, target, handler, false);
-		return BindResult.of(bound);
-	}
-
-	/**
-	 * Bind the specified target {@link Class} using this binder's
-	 * {@link ConfigurationPropertySource property sources} or create a new instance using
-	 * the type of the {@link Bindable} if the result of the binding is {@code null}.
-	 * @param name the configuration property name to bind
-	 * @param target the target class
-	 * @param <T> the bound type
-	 * @return the bound or created object
-	 * @since 2.2.0
-	 * @see #bind(ConfigurationPropertyName, Bindable, BindHandler)
-	 */
-	public <T> T bindOrCreate(String name, Class<T> target) {
-		return bindOrCreate(name, Bindable.of(target));
-	}
-
-	/**
-	 * Bind the specified target {@link Bindable} using this binder's
-	 * {@link ConfigurationPropertySource property sources} or create a new instance using
-	 * the type of the {@link Bindable} if the result of the binding is {@code null}.
-	 * @param name the configuration property name to bind
-	 * @param target the target bindable
-	 * @param <T> the bound type
-	 * @return the bound or created object
-	 * @since 2.2.0
-	 * @see #bindOrCreate(ConfigurationPropertyName, Bindable, BindHandler)
-	 */
-	public <T> T bindOrCreate(String name, Bindable<T> target) {
-		return bindOrCreate(ConfigurationPropertyName.of(name), target, null);
-	}
-
-	/**
-	 * Bind the specified target {@link Bindable} using this binder's
-	 * {@link ConfigurationPropertySource property sources} or create a new instance using
-	 * the type of the {@link Bindable} if the result of the binding is {@code null}.
-	 * @param name the configuration property name to bind
-	 * @param target the target bindable
-	 * @param handler the bind handler
-	 * @param <T> the bound type
-	 * @return the bound or created object
-	 * @since 2.2.0
-	 * @see #bindOrCreate(ConfigurationPropertyName, Bindable, BindHandler)
-	 */
-	public <T> T bindOrCreate(String name, Bindable<T> target, BindHandler handler) {
-		return bindOrCreate(ConfigurationPropertyName.of(name), target, handler);
-	}
-
-	/**
-	 * Bind the specified target {@link Bindable} using this binder's
-	 * {@link ConfigurationPropertySource property sources} or create a new instance using
-	 * the type of the {@link Bindable} if the result of the binding is {@code null}.
-	 * @param name the configuration property name to bind
-	 * @param target the target bindable
-	 * @param handler the bind handler (may be {@code null})
-	 * @param <T> the bound or created type
-	 * @return the bound or created object
-	 * @since 2.2.0
-	 */
-	public <T> T bindOrCreate(ConfigurationPropertyName name, Bindable<T> target, BindHandler handler) {
-		return bind(name, target, handler, true);
-	}
-
-	private <T> T bind(ConfigurationPropertyName name, Bindable<T> target, BindHandler handler, boolean create) {
-		Assert.notNull(name, "Name must not be null");
-		Assert.notNull(target, "Target must not be null");
-		handler = (handler != null) ? handler : BindHandler.DEFAULT;
-		Context context = new Context();
-		return bind(name, target, handler, context, false, create);
-	}
-
-	private <T> T bind(ConfigurationPropertyName name, Bindable<T> target, BindHandler handler, Context context,
-			boolean allowRecursiveBinding, boolean create) {
-		context.clearConfigurationProperty();
-		try {
-			target = handler.onStart(name, target, context);
-			if (target == null) {
-				return handleBindResult(name, target, handler, context, null, create);
-			}
-			Object bound = bindObject(name, target, handler, context, allowRecursiveBinding);
-			return handleBindResult(name, target, handler, context, bound, create);
-		}
-		catch (Exception ex) {
-			return handleBindError(name, target, handler, context, ex);
-		}
-	}
-
-	private <T> T handleBindResult(ConfigurationPropertyName name, Bindable<T> target, BindHandler handler,
-			Context context, Object result, boolean create) throws Exception {
-		if (result != null) {
-			result = handler.onSuccess(name, target, context, result);
-			result = context.getConverter().convert(result, target);
-		}
-		if (result == null && create) {
-			result = create(target, context);
-			result = handler.onCreate(name, target, context, result);
-			result = context.getConverter().convert(result, target);
-			Assert.state(result != null, () -> "Unable to create instance for " + target.getType());
-		}
-		handler.onFinish(name, target, context, result);
-		return context.getConverter().convert(result, target);
-	}
-
-	private Object create(Bindable<?> target, Context context) {
-		for (DataObjectBinder dataObjectBinder : DATA_OBJECT_BINDERS) {
-			Object instance = dataObjectBinder.create(target, context);
-			if (instance != null) {
-				return instance;
-			}
-		}
-		return null;
-	}
-
-	private <T> T handleBindError(ConfigurationPropertyName name, Bindable<T> target, BindHandler handler,
-			Context context, Exception error) {
-		try {
-			Object result = handler.onFailure(name, target, context, error);
-			return context.getConverter().convert(result, target);
-		}
-		catch (Exception ex) {
-			if (ex instanceof BindException) {
-				throw (BindException) ex;
-			}
-			throw new BindException(name, target, context.getConfigurationProperty(), ex);
-		}
-	}
-
-	private <T> Object bindObject(ConfigurationPropertyName name, Bindable<T> target, BindHandler handler,
-			Context context, boolean allowRecursiveBinding) {
-		ConfigurationProperty property = findProperty(name, context);
-		if (property == null && containsNoDescendantOf(context.getSources(), name) && context.depth != 0) {
-			return null;
-		}
-		AggregateBinder<?> aggregateBinder = getAggregateBinder(target, context);
-		if (aggregateBinder != null) {
-			return bindAggregate(name, target, handler, context, aggregateBinder);
-		}
-		if (property != null) {
-			try {
-				return bindProperty(target, context, property);
-			}
-			catch (ConverterNotFoundException ex) {
-				// We might still be able to bind it using the recursive binders
-				Object instance = bindDataObject(name, target, handler, context, allowRecursiveBinding);
-				if (instance != null) {
-					return instance;
-				}
-				throw ex;
-			}
-		}
-		return bindDataObject(name, target, handler, context, allowRecursiveBinding);
-	}
-
-	private AggregateBinder<?> getAggregateBinder(Bindable<?> target, Context context) {
-		Class<?> resolvedType = target.getType().resolve(Object.class);
-		if (Map.class.isAssignableFrom(resolvedType)) {
-			return new MapBinder(context);
-		}
-		if (Collection.class.isAssignableFrom(resolvedType)) {
-			return new CollectionBinder(context);
-		}
-		if (target.getType().isArray()) {
-			return new ArrayBinder(context);
-		}
-		return null;
-	}
-
-	private <T> Object bindAggregate(ConfigurationPropertyName name, Bindable<T> target, BindHandler handler,
-			Context context, AggregateBinder<?> aggregateBinder) {
-		AggregateElementBinder elementBinder = (itemName, itemTarget, source) -> {
-			boolean allowRecursiveBinding = aggregateBinder.isAllowRecursiveBinding(source);
-			Supplier<?> supplier = () -> bind(itemName, itemTarget, handler, context, allowRecursiveBinding, false);
-			return context.withSource(source, supplier);
-		};
-		return context.withIncreasedDepth(() -> aggregateBinder.bind(name, target, elementBinder));
-	}
-
-	private ConfigurationProperty findProperty(ConfigurationPropertyName name, Context context) {
-		if (name.isEmpty()) {
-			return null;
-		}
-		for (ConfigurationPropertySource source : context.getSources()) {
-			ConfigurationProperty property = source.getConfigurationProperty(name);
-			if (property != null) {
-				return property;
-			}
-		}
-		return null;
-	}
-
-	private <T> Object bindProperty(Bindable<T> target, Context context, ConfigurationProperty property) {
-		context.setConfigurationProperty(property);
-		Object result = property.getValue();
-		result = this.placeholdersResolver.resolvePlaceholders(result);
-		result = context.getConverter().convert(result, target);
-		return result;
-	}
-
-	private Object bindDataObject(ConfigurationPropertyName name, Bindable<?> target, BindHandler handler,
-			Context context, boolean allowRecursiveBinding) {
-		if (isUnbindableBean(name, target, context)) {
-			return null;
-		}
-		Class<?> type = target.getType().resolve(Object.class);
-		if (!allowRecursiveBinding && context.isBindingDataObject(type)) {
-			return null;
-		}
-		DataObjectPropertyBinder propertyBinder = (propertyName, propertyTarget) -> bind(name.append(propertyName),
-				propertyTarget, handler, context, false, false);
-		return context.withDataObject(type, () -> {
-			for (DataObjectBinder dataObjectBinder : DATA_OBJECT_BINDERS) {
-				Object instance = dataObjectBinder.bind(name, target, context, propertyBinder);
-				if (instance != null) {
-					return instance;
-				}
-			}
-			return null;
-		});
-	}
-
-	private boolean isUnbindableBean(ConfigurationPropertyName name, Bindable<?> target, Context context) {
-		for (ConfigurationPropertySource source : context.getSources()) {
-			if (source.containsDescendantOf(name) == ConfigurationPropertyState.PRESENT) {
-				// We know there are properties to bind so we can't bypass anything
-				return false;
-			}
-		}
-		Class<?> resolved = target.getType().resolve(Object.class);
-		if (resolved.isPrimitive() || NON_BEAN_CLASSES.contains(resolved)) {
-			return true;
-		}
-		return resolved.getName().startsWith("java.");
-	}
-
-	private boolean containsNoDescendantOf(Iterable<ConfigurationPropertySource> sources,
-			ConfigurationPropertyName name) {
-		for (ConfigurationPropertySource source : sources) {
-			if (source.containsDescendantOf(name) != ConfigurationPropertyState.ABSENT) {
-				return false;
-			}
-		}
-		return true;
-	}
-
-	/**
-	 * Create a new {@link Binder} instance from the specified environment.
-	 * @param environment the environment source (must have attached
-	 * {@link ConfigurationPropertySources})
-	 * @return a {@link Binder} instance
-	 */
-	public static Binder get(Environment environment) {
-		return new Binder(ConfigurationPropertySources.get(environment),
-				new PropertySourcesPlaceholdersResolver(environment));
-	}
-
-	/**
-	 * Context used when binding and the {@link BindContext} implementation.
-	 */
-	final class Context implements BindContext {
-
-		private final BindConverter converter;
-
-		private int depth;
-
-		private final List<ConfigurationPropertySource> source = Arrays.asList((ConfigurationPropertySource) null);
-
-		private int sourcePushCount;
-
-		private final Deque<Class<?>> dataObjectBindings = new ArrayDeque<>();
-
-		private ConfigurationProperty configurationProperty;
-
-		Context() {
-			this.converter = BindConverter.get(Binder.this.conversionService, Binder.this.propertyEditorInitializer);
-		}
-
-		private void increaseDepth() {
-			this.depth++;
-		}
-
-		private void decreaseDepth() {
-			this.depth--;
-		}
-
-		private <T> T withSource(ConfigurationPropertySource source, Supplier<T> supplier) {
-			if (source == null) {
-				return supplier.get();
-			}
-			this.source.set(0, source);
-			this.sourcePushCount++;
-			try {
-				return supplier.get();
-			}
-			finally {
-				this.sourcePushCount--;
-			}
-		}
-
-		private <T> T withDataObject(Class<?> type, Supplier<T> supplier) {
-			this.dataObjectBindings.push(type);
-			try {
-				return withIncreasedDepth(supplier);
-			}
-			finally {
-				this.dataObjectBindings.pop();
-			}
-		}
-
-		private boolean isBindingDataObject(Class<?> type) {
-			return this.dataObjectBindings.contains(type);
-		}
-
-		private <T> T withIncreasedDepth(Supplier<T> supplier) {
-			increaseDepth();
-			try {
-				return supplier.get();
-			}
-			finally {
-				decreaseDepth();
-			}
-		}
-
-		private void setConfigurationProperty(ConfigurationProperty configurationProperty) {
-			this.configurationProperty = configurationProperty;
-		}
-
-		private void clearConfigurationProperty() {
-			this.configurationProperty = null;
-		}
-
-		PlaceholdersResolver getPlaceholdersResolver() {
-			return Binder.this.placeholdersResolver;
-		}
-
-		BindConverter getConverter() {
-			return this.converter;
-		}
-
-		@Override
-		public Binder getBinder() {
-			return Binder.this;
-		}
-
-		@Override
-		public int getDepth() {
-			return this.depth;
-		}
-
-		@Override
-		public Iterable<ConfigurationPropertySource> getSources() {
-			if (this.sourcePushCount > 0) {
-				return this.source;
-			}
-			return Binder.this.sources;
-		}
-
-		@Override
-		public ConfigurationProperty getConfigurationProperty() {
-			return this.configurationProperty;
-		}
-
-	}
-
-}
-=======
 /*
  * Copyright 2012-2021 the original author or authors.
  *
@@ -1186,5 +630,4 @@
 
 	}
 
-}
->>>>>>> 6755b480
+}