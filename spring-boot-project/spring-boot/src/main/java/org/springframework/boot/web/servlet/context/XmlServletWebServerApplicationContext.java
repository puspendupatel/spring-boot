--- conflicted
+++ resolved
@@ -1,142 +1,3 @@
-<<<<<<< HEAD
-/*
- * Copyright 2012-2019 the original author or authors.
- *
- * Licensed under the Apache License, Version 2.0 (the "License");
- * you may not use this file except in compliance with the License.
- * You may obtain a copy of the License at
- *
- *      https://www.apache.org/licenses/LICENSE-2.0
- *
- * Unless required by applicable law or agreed to in writing, software
- * distributed under the License is distributed on an "AS IS" BASIS,
- * WITHOUT WARRANTIES OR CONDITIONS OF ANY KIND, either express or implied.
- * See the License for the specific language governing permissions and
- * limitations under the License.
- */
-
-package org.springframework.boot.web.servlet.context;
-
-import org.springframework.beans.factory.xml.XmlBeanDefinitionReader;
-import org.springframework.core.env.ConfigurableEnvironment;
-import org.springframework.core.io.ClassPathResource;
-import org.springframework.core.io.Resource;
-import org.springframework.web.context.support.XmlWebApplicationContext;
-
-/**
- * {@link ServletWebServerApplicationContext} which takes its configuration from XML
- * documents, understood by an
- * {@link org.springframework.beans.factory.xml.XmlBeanDefinitionReader}.
- * <p>
- * Note: In case of multiple config locations, later bean definitions will override ones
- * defined in earlier loaded files. This can be leveraged to deliberately override certain
- * bean definitions via an extra XML file.
- *
- * @author Phillip Webb
- * @since 1.0.0
- * @see #setNamespace
- * @see #setConfigLocations
- * @see ServletWebServerApplicationContext
- * @see XmlWebApplicationContext
- */
-public class XmlServletWebServerApplicationContext extends ServletWebServerApplicationContext {
-
-	private final XmlBeanDefinitionReader reader = new XmlBeanDefinitionReader(this);
-
-	/**
-	 * Create a new {@link XmlServletWebServerApplicationContext} that needs to be
-	 * {@linkplain #load loaded} and then manually {@link #refresh refreshed}.
-	 */
-	public XmlServletWebServerApplicationContext() {
-		this.reader.setEnvironment(this.getEnvironment());
-	}
-
-	/**
-	 * Create a new {@link XmlServletWebServerApplicationContext}, loading bean
-	 * definitions from the given resources and automatically refreshing the context.
-	 * @param resources the resources to load from
-	 */
-	public XmlServletWebServerApplicationContext(Resource... resources) {
-		load(resources);
-		refresh();
-	}
-
-	/**
-	 * Create a new {@link XmlServletWebServerApplicationContext}, loading bean
-	 * definitions from the given resource locations and automatically refreshing the
-	 * context.
-	 * @param resourceLocations the resources to load from
-	 */
-	public XmlServletWebServerApplicationContext(String... resourceLocations) {
-		load(resourceLocations);
-		refresh();
-	}
-
-	/**
-	 * Create a new {@link XmlServletWebServerApplicationContext}, loading bean
-	 * definitions from the given resource locations and automatically refreshing the
-	 * context.
-	 * @param relativeClass class whose package will be used as a prefix when loading each
-	 * specified resource name
-	 * @param resourceNames relatively-qualified names of resources to load
-	 */
-	public XmlServletWebServerApplicationContext(Class<?> relativeClass, String... resourceNames) {
-		load(relativeClass, resourceNames);
-		refresh();
-	}
-
-	/**
-	 * Set whether to use XML validation. Default is {@code true}.
-	 * @param validating if validating the XML
-	 */
-	public void setValidating(boolean validating) {
-		this.reader.setValidating(validating);
-	}
-
-	/**
-	 * {@inheritDoc}
-	 * <p>
-	 * Delegates the given environment to underlying {@link XmlBeanDefinitionReader}.
-	 * Should be called before any call to {@link #load}.
-	 */
-	@Override
-	public void setEnvironment(ConfigurableEnvironment environment) {
-		super.setEnvironment(environment);
-		this.reader.setEnvironment(this.getEnvironment());
-	}
-
-	/**
-	 * Load bean definitions from the given XML resources.
-	 * @param resources one or more resources to load from
-	 */
-	public final void load(Resource... resources) {
-		this.reader.loadBeanDefinitions(resources);
-	}
-
-	/**
-	 * Load bean definitions from the given XML resources.
-	 * @param resourceLocations one or more resource locations to load from
-	 */
-	public final void load(String... resourceLocations) {
-		this.reader.loadBeanDefinitions(resourceLocations);
-	}
-
-	/**
-	 * Load bean definitions from the given XML resources.
-	 * @param relativeClass class whose package will be used as a prefix when loading each
-	 * specified resource name
-	 * @param resourceNames relatively-qualified names of resources to load
-	 */
-	public final void load(Class<?> relativeClass, String... resourceNames) {
-		Resource[] resources = new Resource[resourceNames.length];
-		for (int i = 0; i < resourceNames.length; i++) {
-			resources[i] = new ClassPathResource(resourceNames[i], relativeClass);
-		}
-		this.reader.loadBeanDefinitions(resources);
-	}
-
-}
-=======
 /*
  * Copyright 2012-2020 the original author or authors.
  *
@@ -273,5 +134,4 @@
 		this.reader.loadBeanDefinitions(resources);
 	}
 
-}
->>>>>>> 6755b480
+}