--- conflicted
+++ resolved
@@ -16,11 +16,7 @@
 
 package org.springframework.boot.web.server;
 
-<<<<<<< HEAD
-import java.util.Arrays;
-=======
 import java.security.KeyStore;
->>>>>>> 40c188f8
 
 import org.springframework.boot.ssl.NoSuchSslBundleException;
 import org.springframework.boot.ssl.SslBundle;
@@ -242,11 +238,4 @@
 
 	}
 
-	@Override
-	public String toString() {
-		return "WebServerSslBundle{" + "key=" + this.key + ", protocol='" + this.protocol + '\'' + ", ciphers="
-				+ Arrays.toString(this.options.getCiphers()) + ", enabled-protocols="
-				+ Arrays.toString(this.options.getEnabledProtocols()) + '}';
-	}
-
 }