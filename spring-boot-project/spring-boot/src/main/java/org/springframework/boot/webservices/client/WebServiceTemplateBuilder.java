--- conflicted
+++ resolved
@@ -1,6 +1,5 @@
-<<<<<<< HEAD
 /*
- * Copyright 2012-2019 the original author or authors.
+ * Copyright 2012-2020 the original author or authors.
  *
  * Licensed under the Apache License, Version 2.0 (the "License");
  * you may not use this file except in compliance with the License.
@@ -330,7 +329,7 @@
 	 * @param messageFactory the message factory to use for creating messages
 	 * @return a new builder instance.
 	 * @see WebServiceTemplate#setMessageFactory(WebServiceMessageFactory)
-	 **/
+	 */
 	public WebServiceTemplateBuilder setWebServiceMessageFactory(WebServiceMessageFactory messageFactory) {
 		Assert.notNull(messageFactory, "MessageFactory must not be null");
 		return new WebServiceTemplateBuilder(this.detectHttpMessageSender, this.interceptors, this.internalCustomizers,
@@ -343,7 +342,7 @@
 	 * @param unmarshaller the message unmarshaller
 	 * @return a new builder instance.
 	 * @see WebServiceTemplate#setUnmarshaller(Unmarshaller)
-	 **/
+	 */
 	public WebServiceTemplateBuilder setUnmarshaller(Unmarshaller unmarshaller) {
 		return new WebServiceTemplateBuilder(this.detectHttpMessageSender, this.interceptors, this.internalCustomizers,
 				this.customizers, this.messageSenders, this.marshaller, unmarshaller, this.destinationProvider,
@@ -355,7 +354,7 @@
 	 * @param marshaller the message marshaller
 	 * @return a new builder instance.
 	 * @see WebServiceTemplate#setMarshaller(Marshaller)
-	 **/
+	 */
 	public WebServiceTemplateBuilder setMarshaller(Marshaller marshaller) {
 		return new WebServiceTemplateBuilder(this.detectHttpMessageSender, this.interceptors, this.internalCustomizers,
 				this.customizers, this.messageSenders, marshaller, this.unmarshaller, this.destinationProvider,
@@ -425,7 +424,7 @@
 	 * @see #configure(WebServiceTemplate)
 	 */
 	public WebServiceTemplate build() {
-		return build(WebServiceTemplate.class);
+		return configure(new WebServiceTemplate());
 	}
 
 	/**
@@ -599,607 +598,4 @@
 
 	}
 
-}
-=======
-/*
- * Copyright 2012-2020 the original author or authors.
- *
- * Licensed under the Apache License, Version 2.0 (the "License");
- * you may not use this file except in compliance with the License.
- * You may obtain a copy of the License at
- *
- *      https://www.apache.org/licenses/LICENSE-2.0
- *
- * Unless required by applicable law or agreed to in writing, software
- * distributed under the License is distributed on an "AS IS" BASIS,
- * WITHOUT WARRANTIES OR CONDITIONS OF ANY KIND, either express or implied.
- * See the License for the specific language governing permissions and
- * limitations under the License.
- */
-
-package org.springframework.boot.webservices.client;
-
-import java.net.URI;
-import java.util.Arrays;
-import java.util.Collection;
-import java.util.Collections;
-import java.util.LinkedHashSet;
-import java.util.Set;
-
-import javax.xml.transform.TransformerFactory;
-
-import org.springframework.beans.BeanUtils;
-import org.springframework.boot.context.properties.PropertyMapper;
-import org.springframework.oxm.Marshaller;
-import org.springframework.oxm.Unmarshaller;
-import org.springframework.util.Assert;
-import org.springframework.util.CollectionUtils;
-import org.springframework.ws.WebServiceMessageFactory;
-import org.springframework.ws.client.core.FaultMessageResolver;
-import org.springframework.ws.client.core.WebServiceTemplate;
-import org.springframework.ws.client.support.destination.DestinationProvider;
-import org.springframework.ws.client.support.interceptor.ClientInterceptor;
-import org.springframework.ws.transport.WebServiceMessageSender;
-
-/**
- * Builder that can be used to configure and create a {@link WebServiceTemplate}. Provides
- * convenience methods to register {@link #messageSenders(WebServiceMessageSender...)
- * message senders}, {@link #interceptors(ClientInterceptor...) client interceptors} and
- * {@link #customizers(WebServiceTemplateCustomizer...) customizers}.
- * <p>
- * By default the built {@link WebServiceTemplate} uses the most suitable HTTP-based
- * {@link WebServiceMessageSender}, call {@link #detectHttpMessageSender(boolean)
- * detectHttpMessageSender(false)} if you prefer to keep the default. In a typical
- * auto-configured Spring Boot application this builder is available as a bean and can be
- * injected whenever a {@link WebServiceTemplate} is needed.
- *
- * @author Dmytro Nosan
- * @author Stephane Nicoll
- * @since 2.1.0
- */
-public class WebServiceTemplateBuilder {
-
-	private final boolean detectHttpMessageSender;
-
-	private final Set<ClientInterceptor> interceptors;
-
-	private final Set<WebServiceTemplateCustomizer> internalCustomizers;
-
-	private final Set<WebServiceTemplateCustomizer> customizers;
-
-	private final WebServiceMessageSenders messageSenders;
-
-	private final Marshaller marshaller;
-
-	private final Unmarshaller unmarshaller;
-
-	private final DestinationProvider destinationProvider;
-
-	private final Class<? extends TransformerFactory> transformerFactoryClass;
-
-	private final WebServiceMessageFactory messageFactory;
-
-	public WebServiceTemplateBuilder(WebServiceTemplateCustomizer... customizers) {
-		this.detectHttpMessageSender = true;
-		this.interceptors = null;
-		this.internalCustomizers = null;
-		this.customizers = Collections.unmodifiableSet(new LinkedHashSet<>(Arrays.asList(customizers)));
-		this.messageSenders = new WebServiceMessageSenders();
-		this.marshaller = null;
-		this.unmarshaller = null;
-		this.destinationProvider = null;
-		this.transformerFactoryClass = null;
-		this.messageFactory = null;
-	}
-
-	private WebServiceTemplateBuilder(boolean detectHttpMessageSender, Set<ClientInterceptor> interceptors,
-			Set<WebServiceTemplateCustomizer> internalCustomizers, Set<WebServiceTemplateCustomizer> customizers,
-			WebServiceMessageSenders messageSenders, Marshaller marshaller, Unmarshaller unmarshaller,
-			DestinationProvider destinationProvider, Class<? extends TransformerFactory> transformerFactoryClass,
-			WebServiceMessageFactory messageFactory) {
-		this.detectHttpMessageSender = detectHttpMessageSender;
-		this.interceptors = interceptors;
-		this.internalCustomizers = internalCustomizers;
-		this.customizers = customizers;
-		this.messageSenders = messageSenders;
-		this.marshaller = marshaller;
-		this.unmarshaller = unmarshaller;
-		this.destinationProvider = destinationProvider;
-		this.transformerFactoryClass = transformerFactoryClass;
-		this.messageFactory = messageFactory;
-	}
-
-	/**
-	 * Set if a suitable HTTP-based {@link WebServiceMessageSender} should be detected
-	 * based on the classpath. Default is {@code true}.
-	 * @param detectHttpMessageSender if a HTTP-based {@link WebServiceMessageSender}
-	 * should be detected
-	 * @return a new builder instance
-	 * @see HttpWebServiceMessageSenderBuilder
-	 */
-	public WebServiceTemplateBuilder detectHttpMessageSender(boolean detectHttpMessageSender) {
-		return new WebServiceTemplateBuilder(detectHttpMessageSender, this.interceptors, this.internalCustomizers,
-				this.customizers, this.messageSenders, this.marshaller, this.unmarshaller, this.destinationProvider,
-				this.transformerFactoryClass, this.messageFactory);
-	}
-
-	/**
-	 * Sets the {@link WebServiceMessageSender WebServiceMessageSenders} that should be
-	 * used with the {@link WebServiceTemplate}. Setting this value will replace any
-	 * previously defined message senders, including the HTTP-based message sender, if
-	 * any. Consider using {@link #additionalMessageSenders(WebServiceMessageSender...)}
-	 * to keep it with user-defined message senders.
-	 * @param messageSenders the message senders to set
-	 * @return a new builder instance.
-	 * @see #additionalMessageSenders(WebServiceMessageSender...)
-	 * @see #detectHttpMessageSender(boolean)
-	 */
-	public WebServiceTemplateBuilder messageSenders(WebServiceMessageSender... messageSenders) {
-		Assert.notNull(messageSenders, "MessageSenders must not be null");
-		return messageSenders(Arrays.asList(messageSenders));
-	}
-
-	/**
-	 * Sets the {@link WebServiceMessageSender WebServiceMessageSenders} that should be
-	 * used with the {@link WebServiceTemplate}. Setting this value will replace any
-	 * previously defined message senders, including the HTTP-based message sender, if
-	 * any. Consider using {@link #additionalMessageSenders(Collection)} to keep it with
-	 * user-defined message senders.
-	 * @param messageSenders the message senders to set
-	 * @return a new builder instance.
-	 * @see #additionalMessageSenders(Collection)
-	 * @see #detectHttpMessageSender(boolean)
-	 */
-	public WebServiceTemplateBuilder messageSenders(Collection<? extends WebServiceMessageSender> messageSenders) {
-		Assert.notNull(messageSenders, "MessageSenders must not be null");
-		return new WebServiceTemplateBuilder(this.detectHttpMessageSender, this.interceptors, this.internalCustomizers,
-				this.customizers, this.messageSenders.set(messageSenders), this.marshaller, this.unmarshaller,
-				this.destinationProvider, this.transformerFactoryClass, this.messageFactory);
-	}
-
-	/**
-	 * Add additional {@link WebServiceMessageSender WebServiceMessageSenders} that should
-	 * be used with the {@link WebServiceTemplate}.
-	 * @param messageSenders the message senders to add
-	 * @return a new builder instance.
-	 * @see #messageSenders(WebServiceMessageSender...)
-	 */
-	public WebServiceTemplateBuilder additionalMessageSenders(WebServiceMessageSender... messageSenders) {
-		Assert.notNull(messageSenders, "MessageSenders must not be null");
-		return additionalMessageSenders(Arrays.asList(messageSenders));
-	}
-
-	/**
-	 * Add additional {@link WebServiceMessageSender WebServiceMessageSenders} that should
-	 * be used with the {@link WebServiceTemplate}.
-	 * @param messageSenders the message senders to add
-	 * @return a new builder instance.
-	 * @see #messageSenders(Collection)
-	 */
-	public WebServiceTemplateBuilder additionalMessageSenders(
-			Collection<? extends WebServiceMessageSender> messageSenders) {
-		Assert.notNull(messageSenders, "MessageSenders must not be null");
-		return new WebServiceTemplateBuilder(this.detectHttpMessageSender, this.interceptors, this.internalCustomizers,
-				this.customizers, this.messageSenders.add(messageSenders), this.marshaller, this.unmarshaller,
-				this.destinationProvider, this.transformerFactoryClass, this.messageFactory);
-	}
-
-	/**
-	 * Set the {@link ClientInterceptor ClientInterceptors} that should be used with the
-	 * {@link WebServiceTemplate}. Setting this value will replace any previously defined
-	 * interceptors.
-	 * @param interceptors the interceptors to set
-	 * @return a new builder instance
-	 * @see #additionalInterceptors(ClientInterceptor...)
-	 */
-	public WebServiceTemplateBuilder interceptors(ClientInterceptor... interceptors) {
-		Assert.notNull(interceptors, "Interceptors must not be null");
-		return interceptors(Arrays.asList(interceptors));
-	}
-
-	/**
-	 * Set the {@link ClientInterceptor ClientInterceptors} that should be used with the
-	 * {@link WebServiceTemplate}. Setting this value will replace any previously defined
-	 * interceptors.
-	 * @param interceptors the interceptors to set
-	 * @return a new builder instance
-	 * @see #additionalInterceptors(Collection)
-	 */
-	public WebServiceTemplateBuilder interceptors(Collection<? extends ClientInterceptor> interceptors) {
-		Assert.notNull(interceptors, "Interceptors must not be null");
-		return new WebServiceTemplateBuilder(this.detectHttpMessageSender,
-				append(Collections.<ClientInterceptor>emptySet(), interceptors), this.internalCustomizers,
-				this.customizers, this.messageSenders, this.marshaller, this.unmarshaller, this.destinationProvider,
-				this.transformerFactoryClass, this.messageFactory);
-	}
-
-	/**
-	 * Add additional {@link ClientInterceptor ClientInterceptors} that should be used
-	 * with the {@link WebServiceTemplate}.
-	 * @param interceptors the interceptors to add
-	 * @return a new builder instance
-	 * @see #interceptors(ClientInterceptor...)
-	 */
-	public WebServiceTemplateBuilder additionalInterceptors(ClientInterceptor... interceptors) {
-		Assert.notNull(interceptors, "Interceptors must not be null");
-		return additionalInterceptors(Arrays.asList(interceptors));
-	}
-
-	/**
-	 * Add additional {@link ClientInterceptor ClientInterceptors} that should be used
-	 * with the {@link WebServiceTemplate}.
-	 * @param interceptors the interceptors to add
-	 * @return a new builder instance
-	 * @see #interceptors(Collection)
-	 */
-	public WebServiceTemplateBuilder additionalInterceptors(Collection<? extends ClientInterceptor> interceptors) {
-		Assert.notNull(interceptors, "Interceptors must not be null");
-		return new WebServiceTemplateBuilder(this.detectHttpMessageSender, append(this.interceptors, interceptors),
-				this.internalCustomizers, this.customizers, this.messageSenders, this.marshaller, this.unmarshaller,
-				this.destinationProvider, this.transformerFactoryClass, this.messageFactory);
-	}
-
-	/**
-	 * Set {@link WebServiceTemplateCustomizer WebServiceTemplateCustomizers} that should
-	 * be applied to the {@link WebServiceTemplate}. Customizers are applied in the order
-	 * that they were added after builder configuration has been applied. Setting this
-	 * value will replace any previously configured customizers.
-	 * @param customizers the customizers to set
-	 * @return a new builder instance
-	 * @see #additionalCustomizers(WebServiceTemplateCustomizer...)
-	 */
-	public WebServiceTemplateBuilder customizers(WebServiceTemplateCustomizer... customizers) {
-		Assert.notNull(customizers, "Customizers must not be null");
-		return customizers(Arrays.asList(customizers));
-	}
-
-	/**
-	 * Set {@link WebServiceTemplateCustomizer WebServiceTemplateCustomizers} that should
-	 * be applied to the {@link WebServiceTemplate}. Customizers are applied in the order
-	 * that they were added after builder configuration has been applied. Setting this
-	 * value will replace any previously configured customizers.
-	 * @param customizers the customizers to set
-	 * @return a new builder instance
-	 * @see #additionalCustomizers(Collection)
-	 */
-	public WebServiceTemplateBuilder customizers(Collection<? extends WebServiceTemplateCustomizer> customizers) {
-		Assert.notNull(customizers, "Customizers must not be null");
-		return new WebServiceTemplateBuilder(this.detectHttpMessageSender, this.interceptors, this.internalCustomizers,
-				append(Collections.<WebServiceTemplateCustomizer>emptySet(), customizers), this.messageSenders,
-				this.marshaller, this.unmarshaller, this.destinationProvider, this.transformerFactoryClass,
-				this.messageFactory);
-	}
-
-	/**
-	 * Add additional {@link WebServiceTemplateCustomizer WebServiceTemplateCustomizers}
-	 * that should be applied to the {@link WebServiceTemplate}. Customizers are applied
-	 * in the order that they were added after builder configuration has been applied.
-	 * @param customizers the customizers to add
-	 * @return a new builder instance
-	 * @see #customizers(WebServiceTemplateCustomizer...)
-	 */
-	public WebServiceTemplateBuilder additionalCustomizers(WebServiceTemplateCustomizer... customizers) {
-		Assert.notNull(customizers, "Customizers must not be null");
-		return additionalCustomizers(Arrays.asList(customizers));
-	}
-
-	/**
-	 * Add additional {@link WebServiceTemplateCustomizer WebServiceTemplateCustomizers}
-	 * that should be applied to the {@link WebServiceTemplate}. Customizers are applied
-	 * in the order that they were added after builder configuration has been applied.
-	 * @param customizers the customizers to add
-	 * @return a new builder instance
-	 * @see #customizers(Collection)
-	 */
-	public WebServiceTemplateBuilder additionalCustomizers(
-			Collection<? extends WebServiceTemplateCustomizer> customizers) {
-		Assert.notNull(customizers, "Customizers must not be null");
-		return new WebServiceTemplateBuilder(this.detectHttpMessageSender, this.interceptors, this.internalCustomizers,
-				append(this.customizers, customizers), this.messageSenders, this.marshaller, this.unmarshaller,
-				this.destinationProvider, this.transformerFactoryClass, this.messageFactory);
-	}
-
-	/**
-	 * Indicates whether the connection should be checked for fault indicators
-	 * ({@code true}), or whether we should rely on the message only ({@code false}).
-	 * @param checkConnectionForFault whether to check for fault indicators
-	 * @return a new builder instance.
-	 * @see WebServiceTemplate#setCheckConnectionForFault(boolean)
-	 */
-	public WebServiceTemplateBuilder setCheckConnectionForFault(boolean checkConnectionForFault) {
-		return new WebServiceTemplateBuilder(this.detectHttpMessageSender, this.interceptors,
-				append(this.internalCustomizers, new CheckConnectionFaultCustomizer(checkConnectionForFault)),
-				this.customizers, this.messageSenders, this.marshaller, this.unmarshaller, this.destinationProvider,
-				this.transformerFactoryClass, this.messageFactory);
-	}
-
-	/**
-	 * Indicates whether the connection should be checked for error indicators
-	 * ({@code true}), or whether these should be ignored ({@code false}).
-	 * @param checkConnectionForError whether to check for error indicators
-	 * @return a new builder instance.
-	 * @see WebServiceTemplate#setCheckConnectionForError(boolean)
-	 */
-	public WebServiceTemplateBuilder setCheckConnectionForError(boolean checkConnectionForError) {
-		return new WebServiceTemplateBuilder(this.detectHttpMessageSender, this.interceptors,
-				append(this.internalCustomizers, new CheckConnectionForErrorCustomizer(checkConnectionForError)),
-				this.customizers, this.messageSenders, this.marshaller, this.unmarshaller, this.destinationProvider,
-				this.transformerFactoryClass, this.messageFactory);
-	}
-
-	/**
-	 * Sets the {@link WebServiceMessageFactory} to use for creating messages.
-	 * @param messageFactory the message factory to use for creating messages
-	 * @return a new builder instance.
-	 * @see WebServiceTemplate#setMessageFactory(WebServiceMessageFactory)
-	 */
-	public WebServiceTemplateBuilder setWebServiceMessageFactory(WebServiceMessageFactory messageFactory) {
-		Assert.notNull(messageFactory, "MessageFactory must not be null");
-		return new WebServiceTemplateBuilder(this.detectHttpMessageSender, this.interceptors, this.internalCustomizers,
-				this.customizers, this.messageSenders, this.marshaller, this.unmarshaller, this.destinationProvider,
-				this.transformerFactoryClass, messageFactory);
-	}
-
-	/**
-	 * Set the {@link Unmarshaller} to use to deserialize messages.
-	 * @param unmarshaller the message unmarshaller
-	 * @return a new builder instance.
-	 * @see WebServiceTemplate#setUnmarshaller(Unmarshaller)
-	 */
-	public WebServiceTemplateBuilder setUnmarshaller(Unmarshaller unmarshaller) {
-		return new WebServiceTemplateBuilder(this.detectHttpMessageSender, this.interceptors, this.internalCustomizers,
-				this.customizers, this.messageSenders, this.marshaller, unmarshaller, this.destinationProvider,
-				this.transformerFactoryClass, this.messageFactory);
-	}
-
-	/**
-	 * Set the {@link Marshaller} to use to serialize messages.
-	 * @param marshaller the message marshaller
-	 * @return a new builder instance.
-	 * @see WebServiceTemplate#setMarshaller(Marshaller)
-	 */
-	public WebServiceTemplateBuilder setMarshaller(Marshaller marshaller) {
-		return new WebServiceTemplateBuilder(this.detectHttpMessageSender, this.interceptors, this.internalCustomizers,
-				this.customizers, this.messageSenders, marshaller, this.unmarshaller, this.destinationProvider,
-				this.transformerFactoryClass, this.messageFactory);
-	}
-
-	/**
-	 * Set the {@link FaultMessageResolver} to use.
-	 * @param faultMessageResolver the fault message resolver to use
-	 * @return a new builder instance.
-	 * @see WebServiceTemplate#setFaultMessageResolver(FaultMessageResolver)
-	 */
-	public WebServiceTemplateBuilder setFaultMessageResolver(FaultMessageResolver faultMessageResolver) {
-		return new WebServiceTemplateBuilder(this.detectHttpMessageSender, this.interceptors,
-				append(this.internalCustomizers, new FaultMessageResolverCustomizer(faultMessageResolver)),
-				this.customizers, this.messageSenders, this.marshaller, this.unmarshaller, this.destinationProvider,
-				this.transformerFactoryClass, this.messageFactory);
-	}
-
-	/**
-	 * Set the {@link TransformerFactory} implementation to use.
-	 * @param transformerFactoryClass the transformer factory implementation to use
-	 * @return a new builder instance.
-	 * @see WebServiceTemplate#setTransformerFactoryClass(Class)
-	 */
-	public WebServiceTemplateBuilder setTransformerFactoryClass(
-			Class<? extends TransformerFactory> transformerFactoryClass) {
-		return new WebServiceTemplateBuilder(this.detectHttpMessageSender, this.interceptors, this.internalCustomizers,
-				this.customizers, this.messageSenders, this.marshaller, this.unmarshaller, this.destinationProvider,
-				transformerFactoryClass, this.messageFactory);
-	}
-
-	/**
-	 * Set the default URI to be used on operations that do not have a URI parameter.
-	 * Typically, either this property is set, or
-	 * {@link #setDestinationProvider(DestinationProvider)}, but not both.
-	 * @param defaultUri the destination provider URI to be used on operations that do not
-	 * have a URI parameter.
-	 * @return a new builder instance.
-	 * @see #setDestinationProvider(DestinationProvider)
-	 */
-	public WebServiceTemplateBuilder setDefaultUri(String defaultUri) {
-		Assert.hasText(defaultUri, "DefaultUri must not be empty");
-		return setDestinationProvider(() -> URI.create(defaultUri));
-	}
-
-	/**
-	 * Set the {@link DestinationProvider} to use. Typically, either this property is set,
-	 * or {@link #setDefaultUri(String)}, but not both.
-	 * @param destinationProvider the destination provider to be used on operations that
-	 * do not have a URI parameter.
-	 * @return a new builder instance.
-	 * @see WebServiceTemplate#setDestinationProvider(DestinationProvider)
-	 */
-	public WebServiceTemplateBuilder setDestinationProvider(DestinationProvider destinationProvider) {
-		Assert.notNull(destinationProvider, "DestinationProvider must not be null");
-		return new WebServiceTemplateBuilder(this.detectHttpMessageSender, this.interceptors, this.internalCustomizers,
-				this.customizers, this.messageSenders, this.marshaller, this.unmarshaller, destinationProvider,
-				this.transformerFactoryClass, this.messageFactory);
-	}
-
-	/**
-	 * Build a new {@link WebServiceTemplate} instance and configure it using this
-	 * builder.
-	 * @return a configured {@link WebServiceTemplate} instance.
-	 * @see #build(Class)
-	 * @see #configure(WebServiceTemplate)
-	 */
-	public WebServiceTemplate build() {
-		return configure(new WebServiceTemplate());
-	}
-
-	/**
-	 * Build a new {@link WebServiceTemplate} instance of the specified type and configure
-	 * it using this builder.
-	 * @param <T> the type of web service template
-	 * @param webServiceTemplateClass the template type to create
-	 * @return a configured {@link WebServiceTemplate} instance.
-	 * @see WebServiceTemplateBuilder#build()
-	 * @see #configure(WebServiceTemplate)
-	 */
-	public <T extends WebServiceTemplate> T build(Class<T> webServiceTemplateClass) {
-		Assert.notNull(webServiceTemplateClass, "WebServiceTemplateClass must not be null");
-		return configure(BeanUtils.instantiateClass(webServiceTemplateClass));
-	}
-
-	/**
-	 * Configure the provided {@link WebServiceTemplate} instance using this builder.
-	 * @param <T> the type of web service template
-	 * @param webServiceTemplate the {@link WebServiceTemplate} to configure
-	 * @return the web service template instance
-	 * @see #build()
-	 * @see #build(Class)
-	 */
-	public <T extends WebServiceTemplate> T configure(T webServiceTemplate) {
-		Assert.notNull(webServiceTemplate, "WebServiceTemplate must not be null");
-		configureMessageSenders(webServiceTemplate);
-		PropertyMapper map = PropertyMapper.get().alwaysApplyingWhenNonNull();
-		applyCustomizers(webServiceTemplate, this.internalCustomizers);
-		map.from(this.marshaller).to(webServiceTemplate::setMarshaller);
-		map.from(this.unmarshaller).to(webServiceTemplate::setUnmarshaller);
-		map.from(this.destinationProvider).to(webServiceTemplate::setDestinationProvider);
-		map.from(this.transformerFactoryClass).to(webServiceTemplate::setTransformerFactoryClass);
-		map.from(this.messageFactory).to(webServiceTemplate::setMessageFactory);
-		if (!CollectionUtils.isEmpty(this.interceptors)) {
-			Set<ClientInterceptor> merged = new LinkedHashSet<>(this.interceptors);
-			if (webServiceTemplate.getInterceptors() != null) {
-				merged.addAll(Arrays.asList(webServiceTemplate.getInterceptors()));
-			}
-			webServiceTemplate.setInterceptors(merged.toArray(new ClientInterceptor[0]));
-		}
-		applyCustomizers(webServiceTemplate, this.customizers);
-		return webServiceTemplate;
-	}
-
-	private void applyCustomizers(WebServiceTemplate webServiceTemplate,
-			Set<WebServiceTemplateCustomizer> customizers) {
-		if (!CollectionUtils.isEmpty(customizers)) {
-			for (WebServiceTemplateCustomizer customizer : customizers) {
-				customizer.customize(webServiceTemplate);
-			}
-		}
-	}
-
-	private <T extends WebServiceTemplate> void configureMessageSenders(T webServiceTemplate) {
-		if (this.messageSenders.isOnlyAdditional() && this.detectHttpMessageSender) {
-			Set<WebServiceMessageSender> merged = append(this.messageSenders.getMessageSenders(),
-					new HttpWebServiceMessageSenderBuilder().build());
-			webServiceTemplate.setMessageSenders(merged.toArray(new WebServiceMessageSender[0]));
-		}
-		else if (!CollectionUtils.isEmpty(this.messageSenders.getMessageSenders())) {
-			webServiceTemplate
-					.setMessageSenders(this.messageSenders.getMessageSenders().toArray(new WebServiceMessageSender[0]));
-		}
-	}
-
-	private <T> Set<T> append(Set<T> set, T addition) {
-		return append(set, Collections.singleton(addition));
-	}
-
-	private static <T> Set<T> append(Set<T> set, Collection<? extends T> additions) {
-		Set<T> result = new LinkedHashSet<>((set != null) ? set : Collections.emptySet());
-		result.addAll((additions != null) ? additions : Collections.emptyList());
-		return Collections.unmodifiableSet(result);
-	}
-
-	/**
-	 * Collect user-defined {@link WebServiceMessageSender} and whether only additional
-	 * message senders were added or not.
-	 */
-	private static final class WebServiceMessageSenders {
-
-		private final boolean onlyAdditional;
-
-		private Set<WebServiceMessageSender> messageSenders;
-
-		private WebServiceMessageSenders() {
-			this(true, Collections.emptySet());
-		}
-
-		private WebServiceMessageSenders(boolean onlyAdditional, Set<WebServiceMessageSender> messageSenders) {
-			this.onlyAdditional = onlyAdditional;
-			this.messageSenders = messageSenders;
-		}
-
-		boolean isOnlyAdditional() {
-			return this.onlyAdditional;
-		}
-
-		Set<WebServiceMessageSender> getMessageSenders() {
-			return this.messageSenders;
-		}
-
-		WebServiceMessageSenders set(Collection<? extends WebServiceMessageSender> messageSenders) {
-			return new WebServiceMessageSenders(false, new LinkedHashSet<>(messageSenders));
-		}
-
-		WebServiceMessageSenders add(Collection<? extends WebServiceMessageSender> messageSenders) {
-			return new WebServiceMessageSenders(this.onlyAdditional, append(this.messageSenders, messageSenders));
-		}
-
-	}
-
-	/**
-	 * {@link WebServiceTemplateCustomizer} to set
-	 * {@link WebServiceTemplate#setCheckConnectionForFault(boolean)
-	 * checkConnectionForFault}.
-	 */
-	private static final class CheckConnectionFaultCustomizer implements WebServiceTemplateCustomizer {
-
-		private final boolean checkConnectionFault;
-
-		private CheckConnectionFaultCustomizer(boolean checkConnectionFault) {
-			this.checkConnectionFault = checkConnectionFault;
-		}
-
-		@Override
-		public void customize(WebServiceTemplate webServiceTemplate) {
-			webServiceTemplate.setCheckConnectionForFault(this.checkConnectionFault);
-		}
-
-	}
-
-	/**
-	 * {@link WebServiceTemplateCustomizer} to set
-	 * {@link WebServiceTemplate#setCheckConnectionForError(boolean)
-	 * checkConnectionForError}.
-	 */
-	private static final class CheckConnectionForErrorCustomizer implements WebServiceTemplateCustomizer {
-
-		private final boolean checkConnectionForError;
-
-		private CheckConnectionForErrorCustomizer(boolean checkConnectionForError) {
-			this.checkConnectionForError = checkConnectionForError;
-		}
-
-		@Override
-		public void customize(WebServiceTemplate webServiceTemplate) {
-			webServiceTemplate.setCheckConnectionForError(this.checkConnectionForError);
-		}
-
-	}
-
-	/**
-	 * {@link WebServiceTemplateCustomizer} to set
-	 * {@link WebServiceTemplate#setFaultMessageResolver(FaultMessageResolver)
-	 * faultMessageResolver}.
-	 */
-	private static final class FaultMessageResolverCustomizer implements WebServiceTemplateCustomizer {
-
-		private final FaultMessageResolver faultMessageResolver;
-
-		private FaultMessageResolverCustomizer(FaultMessageResolver faultMessageResolver) {
-			this.faultMessageResolver = faultMessageResolver;
-		}
-
-		@Override
-		public void customize(WebServiceTemplate webServiceTemplate) {
-			webServiceTemplate.setFaultMessageResolver(this.faultMessageResolver);
-		}
-
-	}
-
-}
->>>>>>> 6755b480
+}