--- conflicted
+++ resolved
@@ -1,174 +1,3 @@
-<<<<<<< HEAD
-/*
- * Copyright 2012-2019 the original author or authors.
- *
- * Licensed under the Apache License, Version 2.0 (the "License");
- * you may not use this file except in compliance with the License.
- * You may obtain a copy of the License at
- *
- *      https://www.apache.org/licenses/LICENSE-2.0
- *
- * Unless required by applicable law or agreed to in writing, software
- * distributed under the License is distributed on an "AS IS" BASIS,
- * WITHOUT WARRANTIES OR CONDITIONS OF ANY KIND, either express or implied.
- * See the License for the specific language governing permissions and
- * limitations under the License.
- */
-
-package org.springframework.boot;
-
-import java.io.ByteArrayOutputStream;
-import java.io.PrintStream;
-import java.io.UnsupportedEncodingException;
-import java.util.ArrayList;
-import java.util.List;
-
-import org.apache.commons.logging.Log;
-
-import org.springframework.core.env.Environment;
-import org.springframework.core.io.Resource;
-import org.springframework.core.io.ResourceLoader;
-import org.springframework.util.StringUtils;
-
-/**
- * Class used by {@link SpringApplication} to print the application banner.
- *
- * @author Phillip Webb
- */
-class SpringApplicationBannerPrinter {
-
-	static final String BANNER_LOCATION_PROPERTY = "spring.banner.location";
-
-	static final String BANNER_IMAGE_LOCATION_PROPERTY = "spring.banner.image.location";
-
-	static final String DEFAULT_BANNER_LOCATION = "banner.txt";
-
-	static final String[] IMAGE_EXTENSION = { "gif", "jpg", "png" };
-
-	private static final Banner DEFAULT_BANNER = new SpringBootBanner();
-
-	private final ResourceLoader resourceLoader;
-
-	private final Banner fallbackBanner;
-
-	SpringApplicationBannerPrinter(ResourceLoader resourceLoader, Banner fallbackBanner) {
-		this.resourceLoader = resourceLoader;
-		this.fallbackBanner = fallbackBanner;
-	}
-
-	Banner print(Environment environment, Class<?> sourceClass, Log logger) {
-		Banner banner = getBanner(environment);
-		try {
-			logger.info(createStringFromBanner(banner, environment, sourceClass));
-		}
-		catch (UnsupportedEncodingException ex) {
-			logger.warn("Failed to create String for banner", ex);
-		}
-		return new PrintedBanner(banner, sourceClass);
-	}
-
-	Banner print(Environment environment, Class<?> sourceClass, PrintStream out) {
-		Banner banner = getBanner(environment);
-		banner.printBanner(environment, sourceClass, out);
-		return new PrintedBanner(banner, sourceClass);
-	}
-
-	private Banner getBanner(Environment environment) {
-		Banners banners = new Banners();
-		banners.addIfNotNull(getImageBanner(environment));
-		banners.addIfNotNull(getTextBanner(environment));
-		if (banners.hasAtLeastOneBanner()) {
-			return banners;
-		}
-		if (this.fallbackBanner != null) {
-			return this.fallbackBanner;
-		}
-		return DEFAULT_BANNER;
-	}
-
-	private Banner getTextBanner(Environment environment) {
-		String location = environment.getProperty(BANNER_LOCATION_PROPERTY, DEFAULT_BANNER_LOCATION);
-		Resource resource = this.resourceLoader.getResource(location);
-		if (resource.exists()) {
-			return new ResourceBanner(resource);
-		}
-		return null;
-	}
-
-	private Banner getImageBanner(Environment environment) {
-		String location = environment.getProperty(BANNER_IMAGE_LOCATION_PROPERTY);
-		if (StringUtils.hasLength(location)) {
-			Resource resource = this.resourceLoader.getResource(location);
-			return resource.exists() ? new ImageBanner(resource) : null;
-		}
-		for (String ext : IMAGE_EXTENSION) {
-			Resource resource = this.resourceLoader.getResource("banner." + ext);
-			if (resource.exists()) {
-				return new ImageBanner(resource);
-			}
-		}
-		return null;
-	}
-
-	private String createStringFromBanner(Banner banner, Environment environment, Class<?> mainApplicationClass)
-			throws UnsupportedEncodingException {
-		ByteArrayOutputStream baos = new ByteArrayOutputStream();
-		banner.printBanner(environment, mainApplicationClass, new PrintStream(baos));
-		String charset = environment.getProperty("spring.banner.charset", "UTF-8");
-		return baos.toString(charset);
-	}
-
-	/**
-	 * {@link Banner} comprised of other {@link Banner Banners}.
-	 */
-	private static class Banners implements Banner {
-
-		private final List<Banner> banners = new ArrayList<>();
-
-		void addIfNotNull(Banner banner) {
-			if (banner != null) {
-				this.banners.add(banner);
-			}
-		}
-
-		boolean hasAtLeastOneBanner() {
-			return !this.banners.isEmpty();
-		}
-
-		@Override
-		public void printBanner(Environment environment, Class<?> sourceClass, PrintStream out) {
-			for (Banner banner : this.banners) {
-				banner.printBanner(environment, sourceClass, out);
-			}
-		}
-
-	}
-
-	/**
-	 * Decorator that allows a {@link Banner} to be printed again without needing to
-	 * specify the source class.
-	 */
-	private static class PrintedBanner implements Banner {
-
-		private final Banner banner;
-
-		private final Class<?> sourceClass;
-
-		PrintedBanner(Banner banner, Class<?> sourceClass) {
-			this.banner = banner;
-			this.sourceClass = sourceClass;
-		}
-
-		@Override
-		public void printBanner(Environment environment, Class<?> sourceClass, PrintStream out) {
-			sourceClass = (sourceClass != null) ? sourceClass : this.sourceClass;
-			this.banner.printBanner(environment, sourceClass, out);
-		}
-
-	}
-
-}
-=======
 /*
  * Copyright 2012-2020 the original author or authors.
  *
@@ -343,5 +172,4 @@
 
 	}
 
-}
->>>>>>> 6755b480
+}