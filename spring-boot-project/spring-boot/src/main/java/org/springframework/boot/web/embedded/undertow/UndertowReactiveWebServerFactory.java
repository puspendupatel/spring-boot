--- conflicted
+++ resolved
@@ -1,326 +1,3 @@
-<<<<<<< HEAD
-/*
- * Copyright 2012-2019 the original author or authors.
- *
- * Licensed under the Apache License, Version 2.0 (the "License");
- * you may not use this file except in compliance with the License.
- * You may obtain a copy of the License at
- *
- *      https://www.apache.org/licenses/LICENSE-2.0
- *
- * Unless required by applicable law or agreed to in writing, software
- * distributed under the License is distributed on an "AS IS" BASIS,
- * WITHOUT WARRANTIES OR CONDITIONS OF ANY KIND, either express or implied.
- * See the License for the specific language governing permissions and
- * limitations under the License.
- */
-
-package org.springframework.boot.web.embedded.undertow;
-
-import java.io.Closeable;
-import java.io.File;
-import java.io.IOException;
-import java.util.ArrayList;
-import java.util.Arrays;
-import java.util.Collection;
-import java.util.List;
-import java.util.concurrent.TimeUnit;
-
-import io.undertow.Handlers;
-import io.undertow.Undertow;
-import io.undertow.UndertowOptions;
-import io.undertow.server.HttpHandler;
-import io.undertow.server.handlers.accesslog.AccessLogHandler;
-import io.undertow.server.handlers.accesslog.DefaultAccessLogReceiver;
-import io.undertow.servlet.api.DeploymentInfo;
-import org.xnio.OptionMap;
-import org.xnio.Options;
-import org.xnio.Xnio;
-import org.xnio.XnioWorker;
-
-import org.springframework.boot.web.reactive.server.AbstractReactiveWebServerFactory;
-import org.springframework.boot.web.reactive.server.ReactiveWebServerFactory;
-import org.springframework.boot.web.server.WebServer;
-import org.springframework.http.server.reactive.UndertowHttpHandlerAdapter;
-import org.springframework.util.Assert;
-
-/**
- * {@link ReactiveWebServerFactory} that can be used to create {@link UndertowWebServer}s.
- *
- * @author Brian Clozel
- * @since 2.0.0
- */
-public class UndertowReactiveWebServerFactory extends AbstractReactiveWebServerFactory
-		implements ConfigurableUndertowWebServerFactory {
-
-	private List<UndertowBuilderCustomizer> builderCustomizers = new ArrayList<>();
-
-	private List<UndertowDeploymentInfoCustomizer> deploymentInfoCustomizers = new ArrayList<>();
-
-	private Integer bufferSize;
-
-	private Integer ioThreads;
-
-	private Integer workerThreads;
-
-	private Boolean directBuffers;
-
-	private File accessLogDirectory;
-
-	private String accessLogPattern;
-
-	private String accessLogPrefix;
-
-	private String accessLogSuffix;
-
-	private boolean accessLogEnabled = false;
-
-	private boolean accessLogRotate = true;
-
-	private boolean useForwardHeaders;
-
-	/**
-	 * Create a new {@link UndertowReactiveWebServerFactory} instance.
-	 */
-	public UndertowReactiveWebServerFactory() {
-	}
-
-	/**
-	 * Create a new {@link UndertowReactiveWebServerFactory} that listens for requests
-	 * using the specified port.
-	 * @param port the port to listen on
-	 */
-	public UndertowReactiveWebServerFactory(int port) {
-		super(port);
-	}
-
-	@Override
-	public WebServer getWebServer(org.springframework.http.server.reactive.HttpHandler httpHandler) {
-		Undertow.Builder builder = createBuilder(getPort());
-		Closeable closeable = configureHandler(builder, httpHandler);
-		return new UndertowWebServer(builder, getPort() >= 0, closeable);
-	}
-
-	private Undertow.Builder createBuilder(int port) {
-		Undertow.Builder builder = Undertow.builder();
-		if (this.bufferSize != null) {
-			builder.setBufferSize(this.bufferSize);
-		}
-		if (this.ioThreads != null) {
-			builder.setIoThreads(this.ioThreads);
-		}
-		if (this.workerThreads != null) {
-			builder.setWorkerThreads(this.workerThreads);
-		}
-		if (this.directBuffers != null) {
-			builder.setDirectBuffers(this.directBuffers);
-		}
-		if (getSsl() != null && getSsl().isEnabled()) {
-			customizeSsl(builder);
-		}
-		else {
-			builder.addHttpListener(port, getListenAddress());
-		}
-		for (UndertowBuilderCustomizer customizer : this.builderCustomizers) {
-			customizer.customize(builder);
-		}
-		return builder;
-	}
-
-	private Closeable configureHandler(Undertow.Builder builder,
-			org.springframework.http.server.reactive.HttpHandler httpHandler) {
-		HttpHandler handler = new UndertowHttpHandlerAdapter(httpHandler);
-		if (this.useForwardHeaders) {
-			handler = Handlers.proxyPeerAddress(handler);
-		}
-		handler = UndertowCompressionConfigurer.configureCompression(getCompression(), handler);
-		Closeable closeable = null;
-		if (isAccessLogEnabled()) {
-			closeable = configureAccessLogHandler(builder, handler);
-		}
-		else {
-			builder.setHandler(handler);
-		}
-		return closeable;
-	}
-
-	private Closeable configureAccessLogHandler(Undertow.Builder builder, HttpHandler handler) {
-		try {
-			createAccessLogDirectoryIfNecessary();
-			XnioWorker worker = createWorker();
-			String prefix = (this.accessLogPrefix != null) ? this.accessLogPrefix : "access_log.";
-			DefaultAccessLogReceiver accessLogReceiver = new DefaultAccessLogReceiver(worker, this.accessLogDirectory,
-					prefix, this.accessLogSuffix, this.accessLogRotate);
-			String formatString = ((this.accessLogPattern != null) ? this.accessLogPattern : "common");
-			builder.setHandler(
-					new AccessLogHandler(handler, accessLogReceiver, formatString, Undertow.class.getClassLoader()));
-			return () -> {
-				try {
-					accessLogReceiver.close();
-					worker.shutdown();
-					worker.awaitTermination(30, TimeUnit.SECONDS);
-				}
-				catch (IOException ex) {
-					throw new IllegalStateException(ex);
-				}
-				catch (InterruptedException ex) {
-					Thread.currentThread().interrupt();
-				}
-			};
-		}
-		catch (IOException ex) {
-			throw new IllegalStateException("Failed to create AccessLogHandler", ex);
-		}
-	}
-
-	private void createAccessLogDirectoryIfNecessary() {
-		Assert.state(this.accessLogDirectory != null, "Access log directory is not set");
-		if (!this.accessLogDirectory.isDirectory() && !this.accessLogDirectory.mkdirs()) {
-			throw new IllegalStateException("Failed to create access log directory '" + this.accessLogDirectory + "'");
-		}
-	}
-
-	private XnioWorker createWorker() throws IOException {
-		Xnio xnio = Xnio.getInstance(Undertow.class.getClassLoader());
-		return xnio.createWorker(OptionMap.builder().set(Options.THREAD_DAEMON, true).getMap());
-	}
-
-	private void customizeSsl(Undertow.Builder builder) {
-		new SslBuilderCustomizer(getPort(), getAddress(), getSsl(), getSslStoreProvider()).customize(builder);
-		if (getHttp2() != null) {
-			builder.setServerOption(UndertowOptions.ENABLE_HTTP2, getHttp2().isEnabled());
-		}
-	}
-
-	private String getListenAddress() {
-		if (getAddress() == null) {
-			return "0.0.0.0";
-		}
-		return getAddress().getHostAddress();
-	}
-
-	/**
-	 * Set {@link UndertowDeploymentInfoCustomizer}s that should be applied to the
-	 * Undertow {@link DeploymentInfo}. Calling this method will replace any existing
-	 * customizers.
-	 * @param customizers the customizers to set
-	 */
-	public void setDeploymentInfoCustomizers(Collection<? extends UndertowDeploymentInfoCustomizer> customizers) {
-		Assert.notNull(customizers, "Customizers must not be null");
-		this.deploymentInfoCustomizers = new ArrayList<>(customizers);
-	}
-
-	/**
-	 * Returns a mutable collection of the {@link UndertowDeploymentInfoCustomizer}s that
-	 * will be applied to the Undertow {@link DeploymentInfo}.
-	 * @return the customizers that will be applied
-	 */
-	public Collection<UndertowDeploymentInfoCustomizer> getDeploymentInfoCustomizers() {
-		return this.deploymentInfoCustomizers;
-	}
-
-	@Override
-	public void addDeploymentInfoCustomizers(UndertowDeploymentInfoCustomizer... customizers) {
-		Assert.notNull(customizers, "UndertowDeploymentInfoCustomizers must not be null");
-		this.deploymentInfoCustomizers.addAll(Arrays.asList(customizers));
-	}
-
-	@Override
-	public void setAccessLogDirectory(File accessLogDirectory) {
-		this.accessLogDirectory = accessLogDirectory;
-	}
-
-	@Override
-	public void setAccessLogPattern(String accessLogPattern) {
-		this.accessLogPattern = accessLogPattern;
-	}
-
-	@Override
-	public void setAccessLogPrefix(String accessLogPrefix) {
-		this.accessLogPrefix = accessLogPrefix;
-	}
-
-	@Override
-	public void setAccessLogSuffix(String accessLogSuffix) {
-		this.accessLogSuffix = accessLogSuffix;
-	}
-
-	public boolean isAccessLogEnabled() {
-		return this.accessLogEnabled;
-	}
-
-	@Override
-	public void setAccessLogEnabled(boolean accessLogEnabled) {
-		this.accessLogEnabled = accessLogEnabled;
-	}
-
-	@Override
-	public void setAccessLogRotate(boolean accessLogRotate) {
-		this.accessLogRotate = accessLogRotate;
-	}
-
-	protected final boolean isUseForwardHeaders() {
-		return this.useForwardHeaders;
-	}
-
-	@Override
-	public void setUseForwardHeaders(boolean useForwardHeaders) {
-		this.useForwardHeaders = useForwardHeaders;
-	}
-
-	@Override
-	public void setBufferSize(Integer bufferSize) {
-		this.bufferSize = bufferSize;
-	}
-
-	@Override
-	public void setIoThreads(Integer ioThreads) {
-		this.ioThreads = ioThreads;
-	}
-
-	@Override
-	public void setWorkerThreads(Integer workerThreads) {
-		this.workerThreads = workerThreads;
-	}
-
-	@Override
-	public void setUseDirectBuffers(Boolean directBuffers) {
-		this.directBuffers = directBuffers;
-	}
-
-	/**
-	 * Set {@link UndertowBuilderCustomizer}s that should be applied to the Undertow
-	 * {@link io.undertow.Undertow.Builder Builder}. Calling this method will replace any
-	 * existing customizers.
-	 * @param customizers the customizers to set
-	 */
-	public void setBuilderCustomizers(Collection<? extends UndertowBuilderCustomizer> customizers) {
-		Assert.notNull(customizers, "Customizers must not be null");
-		this.builderCustomizers = new ArrayList<>(customizers);
-	}
-
-	/**
-	 * Returns a mutable collection of the {@link UndertowBuilderCustomizer}s that will be
-	 * applied to the Undertow {@link io.undertow.Undertow.Builder Builder}.
-	 * @return the customizers that will be applied
-	 */
-	public Collection<UndertowBuilderCustomizer> getBuilderCustomizers() {
-		return this.builderCustomizers;
-	}
-
-	/**
-	 * Add {@link UndertowBuilderCustomizer}s that should be used to customize the
-	 * Undertow {@link io.undertow.Undertow.Builder Builder}.
-	 * @param customizers the customizers to add
-	 */
-	@Override
-	public void addBuilderCustomizers(UndertowBuilderCustomizer... customizers) {
-		Assert.notNull(customizers, "Customizers must not be null");
-		this.builderCustomizers.addAll(Arrays.asList(customizers));
-	}
-
-}
-=======
 /*
  * Copyright 2012-2020 the original author or authors.
  *
@@ -466,5 +143,4 @@
 		return new UndertowWebServer(builder, httpHandlerFactories, getPort() >= 0);
 	}
 
-}
->>>>>>> 6755b480
+}