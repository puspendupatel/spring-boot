<<<<<<< HEAD
/*
 * Copyright 2012-2019 the original author or authors.
 *
 * Licensed under the Apache License, Version 2.0 (the "License");
 * you may not use this file except in compliance with the License.
 * You may obtain a copy of the License at
 *
 *      https://www.apache.org/licenses/LICENSE-2.0
 *
 * Unless required by applicable law or agreed to in writing, software
 * distributed under the License is distributed on an "AS IS" BASIS,
 * WITHOUT WARRANTIES OR CONDITIONS OF ANY KIND, either express or implied.
 * See the License for the specific language governing permissions and
 * limitations under the License.
 */

package org.springframework.boot.web.embedded.jetty;

import java.io.IOException;
import java.io.InputStream;
import java.net.URL;
import java.net.URLConnection;
import java.net.URLStreamHandler;
import java.net.URLStreamHandlerFactory;

import javax.servlet.ServletContainerInitializer;

import org.apache.catalina.webresources.TomcatURLStreamHandlerFactory;
import org.eclipse.jetty.util.component.AbstractLifeCycle;
import org.eclipse.jetty.webapp.WebAppContext;

import org.springframework.util.ClassUtils;

/**
 * Jetty {@link AbstractLifeCycle} to initialize Jasper.
 *
 * @author Vladimir Tsanev
 * @author Phillip Webb
 */
class JasperInitializer extends AbstractLifeCycle {

	private static final String[] INITIALIZER_CLASSES = { "org.eclipse.jetty.apache.jsp.JettyJasperInitializer",
			"org.apache.jasper.servlet.JasperInitializer" };

	private final WebAppContext context;

	private final ServletContainerInitializer initializer;

	JasperInitializer(WebAppContext context) {
		this.context = context;
		this.initializer = newInitializer();
	}

	private ServletContainerInitializer newInitializer() {
		for (String className : INITIALIZER_CLASSES) {
			try {
				Class<?> initializerClass = ClassUtils.forName(className, null);
				return (ServletContainerInitializer) initializerClass.newInstance();
			}
			catch (Exception ex) {
				// Ignore
			}
		}
		return null;
	}

	@Override
	protected void doStart() throws Exception {
		if (this.initializer == null) {
			return;
		}
		if (ClassUtils.isPresent("org.apache.catalina.webresources.TomcatURLStreamHandlerFactory",
				getClass().getClassLoader())) {
			TomcatURLStreamHandlerFactory.register();
		}
		else {
			try {
				URL.setURLStreamHandlerFactory(new WarUrlStreamHandlerFactory());
			}
			catch (Error ex) {
				// Ignore
			}
		}
		ClassLoader classLoader = Thread.currentThread().getContextClassLoader();
		try {
			Thread.currentThread().setContextClassLoader(this.context.getClassLoader());
			try {
				setExtendedListenerTypes(true);
				this.initializer.onStartup(null, this.context.getServletContext());
			}
			finally {
				setExtendedListenerTypes(false);
			}
		}
		finally {
			Thread.currentThread().setContextClassLoader(classLoader);
		}
	}

	private void setExtendedListenerTypes(boolean extended) {
		try {
			this.context.getServletContext().setExtendedListenerTypes(extended);
		}
		catch (NoSuchMethodError ex) {
			// Not available on Jetty 8
		}
	}

	/**
	 * {@link URLStreamHandlerFactory} to support {@literal war} protocol.
	 */
	private static class WarUrlStreamHandlerFactory implements URLStreamHandlerFactory {

		@Override
		public URLStreamHandler createURLStreamHandler(String protocol) {
			if ("war".equals(protocol)) {
				return new WarUrlStreamHandler();
			}
			return null;
		}

	}

	/**
	 * {@link URLStreamHandler} for {@literal war} protocol compatible with jasper's
	 * {@link URL urls} produced by
	 * {@link org.apache.tomcat.util.scan.JarFactory#getJarEntryURL(URL, String)}.
	 */
	private static class WarUrlStreamHandler extends URLStreamHandler {

		@Override
		protected void parseURL(URL u, String spec, int start, int limit) {
			String path = "jar:" + spec.substring("war:".length());
			int separator = path.indexOf("*/");
			if (separator >= 0) {
				path = path.substring(0, separator) + "!/" + path.substring(separator + 2);
			}
			setURL(u, u.getProtocol(), "", -1, null, null, path, null, null);
		}

		@Override
		protected URLConnection openConnection(URL u) throws IOException {
			return new WarURLConnection(u);
		}

	}

	/**
	 * {@link URLConnection} to support {@literal war} protocol.
	 */
	private static class WarURLConnection extends URLConnection {

		private final URLConnection connection;

		protected WarURLConnection(URL url) throws IOException {
			super(url);
			this.connection = new URL(url.getFile()).openConnection();
		}

		@Override
		public void connect() throws IOException {
			if (!this.connected) {
				this.connection.connect();
				this.connected = true;
			}
		}

		@Override
		public InputStream getInputStream() throws IOException {
			connect();
			return this.connection.getInputStream();
		}

	}

}
=======
/*
 * Copyright 2012-2020 the original author or authors.
 *
 * Licensed under the Apache License, Version 2.0 (the "License");
 * you may not use this file except in compliance with the License.
 * You may obtain a copy of the License at
 *
 *      https://www.apache.org/licenses/LICENSE-2.0
 *
 * Unless required by applicable law or agreed to in writing, software
 * distributed under the License is distributed on an "AS IS" BASIS,
 * WITHOUT WARRANTIES OR CONDITIONS OF ANY KIND, either express or implied.
 * See the License for the specific language governing permissions and
 * limitations under the License.
 */

package org.springframework.boot.web.embedded.jetty;

import java.io.IOException;
import java.io.InputStream;
import java.net.URL;
import java.net.URLConnection;
import java.net.URLStreamHandler;
import java.net.URLStreamHandlerFactory;

import javax.servlet.ServletContainerInitializer;

import org.apache.catalina.webresources.TomcatURLStreamHandlerFactory;
import org.eclipse.jetty.util.component.AbstractLifeCycle;
import org.eclipse.jetty.webapp.WebAppContext;

import org.springframework.util.ClassUtils;

/**
 * Jetty {@link AbstractLifeCycle} to initialize Jasper.
 *
 * @author Vladimir Tsanev
 * @author Phillip Webb
 */
class JasperInitializer extends AbstractLifeCycle {

	private static final String[] INITIALIZER_CLASSES = { "org.eclipse.jetty.apache.jsp.JettyJasperInitializer",
			"org.apache.jasper.servlet.JasperInitializer" };

	private final WebAppContext context;

	private final ServletContainerInitializer initializer;

	JasperInitializer(WebAppContext context) {
		this.context = context;
		this.initializer = newInitializer();
	}

	private ServletContainerInitializer newInitializer() {
		for (String className : INITIALIZER_CLASSES) {
			try {
				Class<?> initializerClass = ClassUtils.forName(className, null);
				return (ServletContainerInitializer) initializerClass.getDeclaredConstructor().newInstance();
			}
			catch (Exception ex) {
				// Ignore
			}
		}
		return null;
	}

	@Override
	protected void doStart() throws Exception {
		if (this.initializer == null) {
			return;
		}
		if (ClassUtils.isPresent("org.apache.catalina.webresources.TomcatURLStreamHandlerFactory",
				getClass().getClassLoader())) {
			TomcatURLStreamHandlerFactory.register();
		}
		else {
			try {
				URL.setURLStreamHandlerFactory(new WarUrlStreamHandlerFactory());
			}
			catch (Error ex) {
				// Ignore
			}
		}
		ClassLoader classLoader = Thread.currentThread().getContextClassLoader();
		try {
			Thread.currentThread().setContextClassLoader(this.context.getClassLoader());
			try {
				setExtendedListenerTypes(true);
				this.initializer.onStartup(null, this.context.getServletContext());
			}
			finally {
				setExtendedListenerTypes(false);
			}
		}
		finally {
			Thread.currentThread().setContextClassLoader(classLoader);
		}
	}

	private void setExtendedListenerTypes(boolean extended) {
		try {
			this.context.getServletContext().setExtendedListenerTypes(extended);
		}
		catch (NoSuchMethodError ex) {
			// Not available on Jetty 8
		}
	}

	/**
	 * {@link URLStreamHandlerFactory} to support {@literal war} protocol.
	 */
	private static class WarUrlStreamHandlerFactory implements URLStreamHandlerFactory {

		@Override
		public URLStreamHandler createURLStreamHandler(String protocol) {
			if ("war".equals(protocol)) {
				return new WarUrlStreamHandler();
			}
			return null;
		}

	}

	/**
	 * {@link URLStreamHandler} for {@literal war} protocol compatible with jasper's
	 * {@link URL urls} produced by
	 * {@link org.apache.tomcat.util.scan.JarFactory#getJarEntryURL(URL, String)}.
	 */
	private static class WarUrlStreamHandler extends URLStreamHandler {

		@Override
		protected void parseURL(URL u, String spec, int start, int limit) {
			String path = "jar:" + spec.substring("war:".length());
			int separator = path.indexOf("*/");
			if (separator >= 0) {
				path = path.substring(0, separator) + "!/" + path.substring(separator + 2);
			}
			setURL(u, u.getProtocol(), "", -1, null, null, path, null, null);
		}

		@Override
		protected URLConnection openConnection(URL u) throws IOException {
			return new WarURLConnection(u);
		}

	}

	/**
	 * {@link URLConnection} to support {@literal war} protocol.
	 */
	private static class WarURLConnection extends URLConnection {

		private final URLConnection connection;

		protected WarURLConnection(URL url) throws IOException {
			super(url);
			this.connection = new URL(url.getFile()).openConnection();
		}

		@Override
		public void connect() throws IOException {
			if (!this.connected) {
				this.connection.connect();
				this.connected = true;
			}
		}

		@Override
		public InputStream getInputStream() throws IOException {
			connect();
			return this.connection.getInputStream();
		}

	}

}
>>>>>>> 6755b480
<|MERGE_RESOLUTION|>--- conflicted
+++ resolved
@@ -1,181 +1,3 @@
-<<<<<<< HEAD
-/*
- * Copyright 2012-2019 the original author or authors.
- *
- * Licensed under the Apache License, Version 2.0 (the "License");
- * you may not use this file except in compliance with the License.
- * You may obtain a copy of the License at
- *
- *      https://www.apache.org/licenses/LICENSE-2.0
- *
- * Unless required by applicable law or agreed to in writing, software
- * distributed under the License is distributed on an "AS IS" BASIS,
- * WITHOUT WARRANTIES OR CONDITIONS OF ANY KIND, either express or implied.
- * See the License for the specific language governing permissions and
- * limitations under the License.
- */
-
-package org.springframework.boot.web.embedded.jetty;
-
-import java.io.IOException;
-import java.io.InputStream;
-import java.net.URL;
-import java.net.URLConnection;
-import java.net.URLStreamHandler;
-import java.net.URLStreamHandlerFactory;
-
-import javax.servlet.ServletContainerInitializer;
-
-import org.apache.catalina.webresources.TomcatURLStreamHandlerFactory;
-import org.eclipse.jetty.util.component.AbstractLifeCycle;
-import org.eclipse.jetty.webapp.WebAppContext;
-
-import org.springframework.util.ClassUtils;
-
-/**
- * Jetty {@link AbstractLifeCycle} to initialize Jasper.
- *
- * @author Vladimir Tsanev
- * @author Phillip Webb
- */
-class JasperInitializer extends AbstractLifeCycle {
-
-	private static final String[] INITIALIZER_CLASSES = { "org.eclipse.jetty.apache.jsp.JettyJasperInitializer",
-			"org.apache.jasper.servlet.JasperInitializer" };
-
-	private final WebAppContext context;
-
-	private final ServletContainerInitializer initializer;
-
-	JasperInitializer(WebAppContext context) {
-		this.context = context;
-		this.initializer = newInitializer();
-	}
-
-	private ServletContainerInitializer newInitializer() {
-		for (String className : INITIALIZER_CLASSES) {
-			try {
-				Class<?> initializerClass = ClassUtils.forName(className, null);
-				return (ServletContainerInitializer) initializerClass.newInstance();
-			}
-			catch (Exception ex) {
-				// Ignore
-			}
-		}
-		return null;
-	}
-
-	@Override
-	protected void doStart() throws Exception {
-		if (this.initializer == null) {
-			return;
-		}
-		if (ClassUtils.isPresent("org.apache.catalina.webresources.TomcatURLStreamHandlerFactory",
-				getClass().getClassLoader())) {
-			TomcatURLStreamHandlerFactory.register();
-		}
-		else {
-			try {
-				URL.setURLStreamHandlerFactory(new WarUrlStreamHandlerFactory());
-			}
-			catch (Error ex) {
-				// Ignore
-			}
-		}
-		ClassLoader classLoader = Thread.currentThread().getContextClassLoader();
-		try {
-			Thread.currentThread().setContextClassLoader(this.context.getClassLoader());
-			try {
-				setExtendedListenerTypes(true);
-				this.initializer.onStartup(null, this.context.getServletContext());
-			}
-			finally {
-				setExtendedListenerTypes(false);
-			}
-		}
-		finally {
-			Thread.currentThread().setContextClassLoader(classLoader);
-		}
-	}
-
-	private void setExtendedListenerTypes(boolean extended) {
-		try {
-			this.context.getServletContext().setExtendedListenerTypes(extended);
-		}
-		catch (NoSuchMethodError ex) {
-			// Not available on Jetty 8
-		}
-	}
-
-	/**
-	 * {@link URLStreamHandlerFactory} to support {@literal war} protocol.
-	 */
-	private static class WarUrlStreamHandlerFactory implements URLStreamHandlerFactory {
-
-		@Override
-		public URLStreamHandler createURLStreamHandler(String protocol) {
-			if ("war".equals(protocol)) {
-				return new WarUrlStreamHandler();
-			}
-			return null;
-		}
-
-	}
-
-	/**
-	 * {@link URLStreamHandler} for {@literal war} protocol compatible with jasper's
-	 * {@link URL urls} produced by
-	 * {@link org.apache.tomcat.util.scan.JarFactory#getJarEntryURL(URL, String)}.
-	 */
-	private static class WarUrlStreamHandler extends URLStreamHandler {
-
-		@Override
-		protected void parseURL(URL u, String spec, int start, int limit) {
-			String path = "jar:" + spec.substring("war:".length());
-			int separator = path.indexOf("*/");
-			if (separator >= 0) {
-				path = path.substring(0, separator) + "!/" + path.substring(separator + 2);
-			}
-			setURL(u, u.getProtocol(), "", -1, null, null, path, null, null);
-		}
-
-		@Override
-		protected URLConnection openConnection(URL u) throws IOException {
-			return new WarURLConnection(u);
-		}
-
-	}
-
-	/**
-	 * {@link URLConnection} to support {@literal war} protocol.
-	 */
-	private static class WarURLConnection extends URLConnection {
-
-		private final URLConnection connection;
-
-		protected WarURLConnection(URL url) throws IOException {
-			super(url);
-			this.connection = new URL(url.getFile()).openConnection();
-		}
-
-		@Override
-		public void connect() throws IOException {
-			if (!this.connected) {
-				this.connection.connect();
-				this.connected = true;
-			}
-		}
-
-		@Override
-		public InputStream getInputStream() throws IOException {
-			connect();
-			return this.connection.getInputStream();
-		}
-
-	}
-
-}
-=======
 /*
  * Copyright 2012-2020 the original author or authors.
  *
@@ -351,5 +173,4 @@
 
 	}
 
-}
->>>>>>> 6755b480
+}