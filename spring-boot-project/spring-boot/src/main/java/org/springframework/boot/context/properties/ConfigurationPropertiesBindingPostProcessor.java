--- conflicted
+++ resolved
@@ -1,144 +1,3 @@
-<<<<<<< HEAD
-/*
- * Copyright 2012-2019 the original author or authors.
- *
- * Licensed under the Apache License, Version 2.0 (the "License");
- * you may not use this file except in compliance with the License.
- * You may obtain a copy of the License at
- *
- *      https://www.apache.org/licenses/LICENSE-2.0
- *
- * Unless required by applicable law or agreed to in writing, software
- * distributed under the License is distributed on an "AS IS" BASIS,
- * WITHOUT WARRANTIES OR CONDITIONS OF ANY KIND, either express or implied.
- * See the License for the specific language governing permissions and
- * limitations under the License.
- */
-
-package org.springframework.boot.context.properties;
-
-import java.lang.annotation.Annotation;
-import java.lang.reflect.Method;
-
-import org.springframework.beans.BeansException;
-import org.springframework.beans.factory.InitializingBean;
-import org.springframework.beans.factory.config.BeanDefinition;
-import org.springframework.beans.factory.config.BeanPostProcessor;
-import org.springframework.beans.factory.support.BeanDefinitionRegistry;
-import org.springframework.boot.context.properties.bind.Bindable;
-import org.springframework.context.ApplicationContext;
-import org.springframework.context.ApplicationContextAware;
-import org.springframework.core.Ordered;
-import org.springframework.core.PriorityOrdered;
-import org.springframework.core.ResolvableType;
-import org.springframework.core.annotation.AnnotationUtils;
-import org.springframework.core.env.PropertySources;
-import org.springframework.validation.annotation.Validated;
-
-/**
- * {@link BeanPostProcessor} to bind {@link PropertySources} to beans annotated with
- * {@link ConfigurationProperties @ConfigurationProperties}.
- *
- * @author Dave Syer
- * @author Phillip Webb
- * @author Christian Dupuis
- * @author Stephane Nicoll
- * @author Madhura Bhave
- * @since 1.0.0
- */
-public class ConfigurationPropertiesBindingPostProcessor
-		implements BeanPostProcessor, PriorityOrdered, ApplicationContextAware, InitializingBean {
-
-	/**
-	 * The bean name that this post-processor is registered with.
-	 */
-	public static final String BEAN_NAME = ConfigurationPropertiesBindingPostProcessor.class.getName();
-
-	/**
-	 * The bean name of the configuration properties validator.
-	 * @deprecated since 2.2.0 in favor of
-	 * {@link ConfigurationPropertiesBindingPostProcessorRegistrar#VALIDATOR_BEAN_NAME}
-	 */
-	@Deprecated
-	public static final String VALIDATOR_BEAN_NAME = ConfigurationPropertiesBindingPostProcessorRegistrar.VALIDATOR_BEAN_NAME;
-
-	private ConfigurationBeanFactoryMetadata beanFactoryMetadata;
-
-	private ApplicationContext applicationContext;
-
-	private ConfigurationPropertiesBinder configurationPropertiesBinder;
-
-	@Override
-	public void setApplicationContext(ApplicationContext applicationContext) throws BeansException {
-		this.applicationContext = applicationContext;
-	}
-
-	@Override
-	public void afterPropertiesSet() throws Exception {
-		// We can't use constructor injection of the application context because
-		// it causes eager factory bean initialization
-		this.beanFactoryMetadata = this.applicationContext.getBean(ConfigurationBeanFactoryMetadata.BEAN_NAME,
-				ConfigurationBeanFactoryMetadata.class);
-		this.configurationPropertiesBinder = this.applicationContext.getBean(ConfigurationPropertiesBinder.BEAN_NAME,
-				ConfigurationPropertiesBinder.class);
-	}
-
-	@Override
-	public int getOrder() {
-		return Ordered.HIGHEST_PRECEDENCE + 1;
-	}
-
-	@Override
-	public Object postProcessBeforeInitialization(Object bean, String beanName) throws BeansException {
-		ConfigurationProperties annotation = getAnnotation(bean, beanName, ConfigurationProperties.class);
-		if (annotation != null && !hasBeenBound(beanName)) {
-			bind(bean, beanName, annotation);
-		}
-		return bean;
-	}
-
-	private boolean hasBeenBound(String beanName) {
-		BeanDefinitionRegistry registry = (BeanDefinitionRegistry) this.applicationContext
-				.getAutowireCapableBeanFactory();
-		if (registry.containsBeanDefinition(beanName)) {
-			BeanDefinition beanDefinition = registry.getBeanDefinition(beanName);
-			return beanDefinition instanceof ConfigurationPropertiesBeanDefinition;
-		}
-		return false;
-	}
-
-	private void bind(Object bean, String beanName, ConfigurationProperties annotation) {
-		ResolvableType type = getBeanType(bean, beanName);
-		Validated validated = getAnnotation(bean, beanName, Validated.class);
-		Annotation[] annotations = (validated != null) ? new Annotation[] { annotation, validated }
-				: new Annotation[] { annotation };
-		Bindable<?> target = Bindable.of(type).withExistingValue(bean).withAnnotations(annotations);
-		try {
-			this.configurationPropertiesBinder.bind(target);
-		}
-		catch (Exception ex) {
-			throw new ConfigurationPropertiesBindException(beanName, bean.getClass(), annotation, ex);
-		}
-	}
-
-	private ResolvableType getBeanType(Object bean, String beanName) {
-		Method factoryMethod = this.beanFactoryMetadata.findFactoryMethod(beanName);
-		if (factoryMethod != null) {
-			return ResolvableType.forMethodReturnType(factoryMethod);
-		}
-		return ResolvableType.forClass(bean.getClass());
-	}
-
-	private <A extends Annotation> A getAnnotation(Object bean, String beanName, Class<A> type) {
-		A annotation = this.beanFactoryMetadata.findFactoryAnnotation(beanName, type);
-		if (annotation == null) {
-			annotation = AnnotationUtils.findAnnotation(bean.getClass(), type);
-		}
-		return annotation;
-	}
-
-}
-=======
 /*
  * Copyright 2012-2020 the original author or authors.
  *
@@ -258,5 +117,4 @@
 		ConfigurationPropertiesBinder.register(registry);
 	}
 
-}
->>>>>>> 6755b480
+}