--- conflicted
+++ resolved
@@ -1,158 +1,3 @@
-<<<<<<< HEAD
-/*
- * Copyright 2012-2019 the original author or authors.
- *
- * Licensed under the Apache License, Version 2.0 (the "License");
- * you may not use this file except in compliance with the License.
- * You may obtain a copy of the License at
- *
- *      https://www.apache.org/licenses/LICENSE-2.0
- *
- * Unless required by applicable law or agreed to in writing, software
- * distributed under the License is distributed on an "AS IS" BASIS,
- * WITHOUT WARRANTIES OR CONDITIONS OF ANY KIND, either express or implied.
- * See the License for the specific language governing permissions and
- * limitations under the License.
- */
-
-package org.springframework.boot.web.servlet;
-
-import java.io.IOException;
-import java.util.Map;
-
-import javax.servlet.annotation.WebInitParam;
-import javax.servlet.annotation.WebServlet;
-import javax.servlet.http.HttpServlet;
-
-import org.junit.jupiter.api.Test;
-
-import org.springframework.beans.MutablePropertyValues;
-import org.springframework.beans.factory.config.BeanDefinition;
-import org.springframework.beans.factory.support.SimpleBeanDefinitionRegistry;
-import org.springframework.context.annotation.ScannedGenericBeanDefinition;
-import org.springframework.core.type.classreading.SimpleMetadataReaderFactory;
-
-import static org.assertj.core.api.Assertions.assertThat;
-import static org.assertj.core.api.Assertions.assertThatIllegalStateException;
-
-/**
- * Tests for {@link WebServletHandler}.
- *
- * @author Andy Wilkinson
- */
-class WebServletHandlerTests {
-
-	private final WebServletHandler handler = new WebServletHandler();
-
-	private final SimpleBeanDefinitionRegistry registry = new SimpleBeanDefinitionRegistry();
-
-	@SuppressWarnings("unchecked")
-	@Test
-	void defaultServletConfiguration() throws IOException {
-		ScannedGenericBeanDefinition scanned = new ScannedGenericBeanDefinition(
-				new SimpleMetadataReaderFactory().getMetadataReader(DefaultConfigurationServlet.class.getName()));
-		this.handler.handle(scanned, this.registry);
-		BeanDefinition servletRegistrationBean = this.registry
-				.getBeanDefinition(DefaultConfigurationServlet.class.getName());
-		MutablePropertyValues propertyValues = servletRegistrationBean.getPropertyValues();
-		assertThat(propertyValues.get("asyncSupported")).isEqualTo(false);
-		assertThat(((Map<String, String>) propertyValues.get("initParameters"))).isEmpty();
-		assertThat((Integer) propertyValues.get("loadOnStartup")).isEqualTo(-1);
-		assertThat(propertyValues.get("name")).isEqualTo(DefaultConfigurationServlet.class.getName());
-		assertThat((String[]) propertyValues.get("urlMappings")).isEmpty();
-		assertThat(propertyValues.get("servlet")).isEqualTo(scanned);
-	}
-
-	@Test
-	void servletWithCustomName() throws IOException {
-		ScannedGenericBeanDefinition scanned = new ScannedGenericBeanDefinition(
-				new SimpleMetadataReaderFactory().getMetadataReader(CustomNameServlet.class.getName()));
-		this.handler.handle(scanned, this.registry);
-		BeanDefinition servletRegistrationBean = this.registry.getBeanDefinition("custom");
-		MutablePropertyValues propertyValues = servletRegistrationBean.getPropertyValues();
-		assertThat(propertyValues.get("name")).isEqualTo("custom");
-	}
-
-	@Test
-	void asyncSupported() throws IOException {
-		BeanDefinition servletRegistrationBean = getBeanDefinition(AsyncSupportedServlet.class);
-		MutablePropertyValues propertyValues = servletRegistrationBean.getPropertyValues();
-		assertThat(propertyValues.get("asyncSupported")).isEqualTo(true);
-	}
-
-	@SuppressWarnings("unchecked")
-	@Test
-	void initParameters() throws IOException {
-		BeanDefinition servletRegistrationBean = getBeanDefinition(InitParametersServlet.class);
-		MutablePropertyValues propertyValues = servletRegistrationBean.getPropertyValues();
-		assertThat((Map<String, String>) propertyValues.get("initParameters")).containsEntry("a", "alpha")
-				.containsEntry("b", "bravo");
-	}
-
-	@Test
-	void urlMappings() throws IOException {
-		BeanDefinition servletRegistrationBean = getBeanDefinition(UrlPatternsServlet.class);
-		MutablePropertyValues propertyValues = servletRegistrationBean.getPropertyValues();
-		assertThat((String[]) propertyValues.get("urlMappings")).contains("alpha", "bravo");
-	}
-
-	@Test
-	void urlMappingsFromValue() throws IOException {
-		BeanDefinition servletRegistrationBean = getBeanDefinition(UrlPatternsFromValueServlet.class);
-		MutablePropertyValues propertyValues = servletRegistrationBean.getPropertyValues();
-		assertThat((String[]) propertyValues.get("urlMappings")).contains("alpha", "bravo");
-	}
-
-	@Test
-	void urlPatternsDeclaredTwice() throws IOException {
-		assertThatIllegalStateException().isThrownBy(() -> getBeanDefinition(UrlPatternsDeclaredTwiceServlet.class))
-				.withMessageContaining("The urlPatterns and value attributes are mutually exclusive.");
-	}
-
-	private BeanDefinition getBeanDefinition(Class<?> filterClass) throws IOException {
-		ScannedGenericBeanDefinition scanned = new ScannedGenericBeanDefinition(
-				new SimpleMetadataReaderFactory().getMetadataReader(filterClass.getName()));
-		this.handler.handle(scanned, this.registry);
-		return this.registry.getBeanDefinition(filterClass.getName());
-	}
-
-	@WebServlet
-	class DefaultConfigurationServlet extends HttpServlet {
-
-	}
-
-	@WebServlet(asyncSupported = true)
-	class AsyncSupportedServlet extends HttpServlet {
-
-	}
-
-	@WebServlet(initParams = { @WebInitParam(name = "a", value = "alpha"), @WebInitParam(name = "b", value = "bravo") })
-	class InitParametersServlet extends HttpServlet {
-
-	}
-
-	@WebServlet(urlPatterns = { "alpha", "bravo" })
-	class UrlPatternsServlet extends HttpServlet {
-
-	}
-
-	@WebServlet({ "alpha", "bravo" })
-	class UrlPatternsFromValueServlet extends HttpServlet {
-
-	}
-
-	@WebServlet(value = { "alpha", "bravo" }, urlPatterns = { "alpha", "bravo" })
-	class UrlPatternsDeclaredTwiceServlet extends HttpServlet {
-
-	}
-
-	@WebServlet(name = "custom")
-	class CustomNameServlet extends HttpServlet {
-
-	}
-
-}
-=======
 /*
  * Copyright 2012-2020 the original author or authors.
  *
@@ -312,5 +157,4 @@
 
 	}
 
-}
->>>>>>> 6755b480
+}