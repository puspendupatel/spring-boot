<<<<<<< HEAD
/*
 * Copyright 2012-2019 the original author or authors.
 *
 * Licensed under the Apache License, Version 2.0 (the "License");
 * you may not use this file except in compliance with the License.
 * You may obtain a copy of the License at
 *
 *      https://www.apache.org/licenses/LICENSE-2.0
 *
 * Unless required by applicable law or agreed to in writing, software
 * distributed under the License is distributed on an "AS IS" BASIS,
 * WITHOUT WARRANTIES OR CONDITIONS OF ANY KIND, either express or implied.
 * See the License for the specific language governing permissions and
 * limitations under the License.
 */

package org.springframework.boot;

import org.junit.jupiter.api.AfterEach;
import org.junit.jupiter.api.BeforeEach;
import org.junit.jupiter.api.Test;
import sampleconfig.MyComponentInPackageWithoutDot;

import org.springframework.boot.sampleconfig.MyComponent;
import org.springframework.context.support.StaticApplicationContext;
import org.springframework.core.io.ClassPathResource;

import static org.assertj.core.api.Assertions.assertThat;

/**
 * Tests for {@link BeanDefinitionLoader}.
 *
 * @author Phillip Webb
 */
class BeanDefinitionLoaderTests {

	private StaticApplicationContext registry;

	@BeforeEach
	void setup() {
		this.registry = new StaticApplicationContext();
	}

	@AfterEach
	void cleanUp() {
		this.registry.close();
	}

	@Test
	void loadClass() {
		BeanDefinitionLoader loader = new BeanDefinitionLoader(this.registry, MyComponent.class);
		assertThat(loader.load()).isEqualTo(1);
		assertThat(this.registry.containsBean("myComponent")).isTrue();
	}

	@Test
	void loadXmlResource() {
		ClassPathResource resource = new ClassPathResource("sample-beans.xml", getClass());
		BeanDefinitionLoader loader = new BeanDefinitionLoader(this.registry, resource);
		assertThat(loader.load()).isEqualTo(1);
		assertThat(this.registry.containsBean("myXmlComponent")).isTrue();

	}

	@Test
	void loadGroovyResource() {
		ClassPathResource resource = new ClassPathResource("sample-beans.groovy", getClass());
		BeanDefinitionLoader loader = new BeanDefinitionLoader(this.registry, resource);
		assertThat(loader.load()).isEqualTo(1);
		assertThat(this.registry.containsBean("myGroovyComponent")).isTrue();

	}

	@Test
	void loadGroovyResourceWithNamespace() {
		ClassPathResource resource = new ClassPathResource("sample-namespace.groovy", getClass());
		BeanDefinitionLoader loader = new BeanDefinitionLoader(this.registry, resource);
		assertThat(loader.load()).isEqualTo(1);
		assertThat(this.registry.containsBean("myGroovyComponent")).isTrue();

	}

	@Test
	void loadPackage() {
		BeanDefinitionLoader loader = new BeanDefinitionLoader(this.registry, MyComponent.class.getPackage());
		assertThat(loader.load()).isEqualTo(1);
		assertThat(this.registry.containsBean("myComponent")).isTrue();
	}

	@Test
	void loadClassName() {
		BeanDefinitionLoader loader = new BeanDefinitionLoader(this.registry, MyComponent.class.getName());
		assertThat(loader.load()).isEqualTo(1);
		assertThat(this.registry.containsBean("myComponent")).isTrue();
	}

	@Test
	void loadResourceName() {
		BeanDefinitionLoader loader = new BeanDefinitionLoader(this.registry,
				"classpath:org/springframework/boot/sample-beans.xml");
		assertThat(loader.load()).isEqualTo(1);
		assertThat(this.registry.containsBean("myXmlComponent")).isTrue();
	}

	@Test
	void loadGroovyName() {
		BeanDefinitionLoader loader = new BeanDefinitionLoader(this.registry,
				"classpath:org/springframework/boot/sample-beans.groovy");
		assertThat(loader.load()).isEqualTo(1);
		assertThat(this.registry.containsBean("myGroovyComponent")).isTrue();
	}

	@Test
	void loadPackageName() {
		BeanDefinitionLoader loader = new BeanDefinitionLoader(this.registry, MyComponent.class.getPackage().getName());
		assertThat(loader.load()).isEqualTo(1);
		assertThat(this.registry.containsBean("myComponent")).isTrue();
	}

	@Test
	void loadPackageNameWithoutDot() {
		// See gh-6126
		BeanDefinitionLoader loader = new BeanDefinitionLoader(this.registry,
				MyComponentInPackageWithoutDot.class.getPackage().getName());
		int loaded = loader.load();
		assertThat(loaded).isEqualTo(1);
		assertThat(this.registry.containsBean("myComponentInPackageWithoutDot")).isTrue();
	}

	@Test
	void loadPackageAndClassDoesNotDoubleAdd() {
		BeanDefinitionLoader loader = new BeanDefinitionLoader(this.registry, MyComponent.class.getPackage(),
				MyComponent.class);
		assertThat(loader.load()).isEqualTo(1);
		assertThat(this.registry.containsBean("myComponent")).isTrue();
	}

}
=======
/*
 * Copyright 2012-2020 the original author or authors.
 *
 * Licensed under the Apache License, Version 2.0 (the "License");
 * you may not use this file except in compliance with the License.
 * You may obtain a copy of the License at
 *
 *      https://www.apache.org/licenses/LICENSE-2.0
 *
 * Unless required by applicable law or agreed to in writing, software
 * distributed under the License is distributed on an "AS IS" BASIS,
 * WITHOUT WARRANTIES OR CONDITIONS OF ANY KIND, either express or implied.
 * See the License for the specific language governing permissions and
 * limitations under the License.
 */

package org.springframework.boot;

import org.junit.jupiter.api.AfterEach;
import org.junit.jupiter.api.BeforeEach;
import org.junit.jupiter.api.Test;
import sampleconfig.MyComponentInPackageWithoutDot;

import org.springframework.boot.sampleconfig.MyComponent;
import org.springframework.boot.sampleconfig.MyNamedComponent;
import org.springframework.context.support.StaticApplicationContext;
import org.springframework.core.io.ClassPathResource;

import static org.assertj.core.api.Assertions.assertThat;

/**
 * Tests for {@link BeanDefinitionLoader}.
 *
 * @author Phillip Webb
 * @author Vladislav Kisel
 */
class BeanDefinitionLoaderTests {

	private StaticApplicationContext registry;

	@BeforeEach
	void setup() {
		this.registry = new StaticApplicationContext();
	}

	@AfterEach
	void cleanUp() {
		this.registry.close();
	}

	@Test
	void loadClass() {
		BeanDefinitionLoader loader = new BeanDefinitionLoader(this.registry, MyComponent.class);
		assertThat(load(loader)).isEqualTo(1);
		assertThat(this.registry.containsBean("myComponent")).isTrue();
	}

	@Test
	void anonymousClassNotLoaded() {
		MyComponent myComponent = new MyComponent() {

		};
		BeanDefinitionLoader loader = new BeanDefinitionLoader(this.registry, myComponent.getClass());
		assertThat(load(loader)).isEqualTo(0);
	}

	@Test
	void loadJsr330Class() {
		BeanDefinitionLoader loader = new BeanDefinitionLoader(this.registry, MyNamedComponent.class);
		assertThat(load(loader)).isEqualTo(1);
		assertThat(this.registry.containsBean("myNamedComponent")).isTrue();
	}

	@Test
	void loadXmlResource() {
		ClassPathResource resource = new ClassPathResource("sample-beans.xml", getClass());
		BeanDefinitionLoader loader = new BeanDefinitionLoader(this.registry, resource);
		assertThat(load(loader)).isEqualTo(1);
		assertThat(this.registry.containsBean("myXmlComponent")).isTrue();

	}

	@Test
	void loadGroovyResource() {
		ClassPathResource resource = new ClassPathResource("sample-beans.groovy", getClass());
		BeanDefinitionLoader loader = new BeanDefinitionLoader(this.registry, resource);
		assertThat(load(loader)).isEqualTo(1);
		assertThat(this.registry.containsBean("myGroovyComponent")).isTrue();

	}

	@Test
	void loadGroovyResourceWithNamespace() {
		ClassPathResource resource = new ClassPathResource("sample-namespace.groovy", getClass());
		BeanDefinitionLoader loader = new BeanDefinitionLoader(this.registry, resource);
		assertThat(load(loader)).isEqualTo(1);
		assertThat(this.registry.containsBean("myGroovyComponent")).isTrue();

	}

	@Test
	void loadPackage() {
		BeanDefinitionLoader loader = new BeanDefinitionLoader(this.registry, MyComponent.class.getPackage());
		assertThat(load(loader)).isEqualTo(2);
		assertThat(this.registry.containsBean("myComponent")).isTrue();
		assertThat(this.registry.containsBean("myNamedComponent")).isTrue();
	}

	@Test
	void loadClassName() {
		BeanDefinitionLoader loader = new BeanDefinitionLoader(this.registry, MyComponent.class.getName());
		assertThat(load(loader)).isEqualTo(1);
		assertThat(this.registry.containsBean("myComponent")).isTrue();
	}

	@Test
	void loadResourceName() {
		BeanDefinitionLoader loader = new BeanDefinitionLoader(this.registry,
				"classpath:org/springframework/boot/sample-beans.xml");
		assertThat(load(loader)).isEqualTo(1);
		assertThat(this.registry.containsBean("myXmlComponent")).isTrue();
	}

	@Test
	void loadGroovyName() {
		BeanDefinitionLoader loader = new BeanDefinitionLoader(this.registry,
				"classpath:org/springframework/boot/sample-beans.groovy");
		assertThat(load(loader)).isEqualTo(1);
		assertThat(this.registry.containsBean("myGroovyComponent")).isTrue();
	}

	@Test
	void loadPackageName() {
		BeanDefinitionLoader loader = new BeanDefinitionLoader(this.registry, MyComponent.class.getPackage().getName());
		assertThat(load(loader)).isEqualTo(2);
		assertThat(this.registry.containsBean("myComponent")).isTrue();
		assertThat(this.registry.containsBean("myNamedComponent")).isTrue();
	}

	@Test
	void loadPackageNameWithoutDot() {
		// See gh-6126
		BeanDefinitionLoader loader = new BeanDefinitionLoader(this.registry,
				MyComponentInPackageWithoutDot.class.getPackage().getName());
		int loaded = load(loader);
		assertThat(loaded).isEqualTo(1);
		assertThat(this.registry.containsBean("myComponentInPackageWithoutDot")).isTrue();
	}

	@Test
	void loadPackageAndClassDoesNotDoubleAdd() {
		BeanDefinitionLoader loader = new BeanDefinitionLoader(this.registry, MyComponent.class.getPackage(),
				MyComponent.class);
		assertThat(load(loader)).isEqualTo(2);
		assertThat(this.registry.containsBean("myComponent")).isTrue();
		assertThat(this.registry.containsBean("myNamedComponent")).isTrue();
	}

	private int load(BeanDefinitionLoader loader) {
		int beans = this.registry.getBeanDefinitionCount();
		loader.load();
		return this.registry.getBeanDefinitionCount() - beans;
	}

}
>>>>>>> 6755b480
<|MERGE_RESOLUTION|>--- conflicted
+++ resolved
@@ -1,143 +1,3 @@
-<<<<<<< HEAD
-/*
- * Copyright 2012-2019 the original author or authors.
- *
- * Licensed under the Apache License, Version 2.0 (the "License");
- * you may not use this file except in compliance with the License.
- * You may obtain a copy of the License at
- *
- *      https://www.apache.org/licenses/LICENSE-2.0
- *
- * Unless required by applicable law or agreed to in writing, software
- * distributed under the License is distributed on an "AS IS" BASIS,
- * WITHOUT WARRANTIES OR CONDITIONS OF ANY KIND, either express or implied.
- * See the License for the specific language governing permissions and
- * limitations under the License.
- */
-
-package org.springframework.boot;
-
-import org.junit.jupiter.api.AfterEach;
-import org.junit.jupiter.api.BeforeEach;
-import org.junit.jupiter.api.Test;
-import sampleconfig.MyComponentInPackageWithoutDot;
-
-import org.springframework.boot.sampleconfig.MyComponent;
-import org.springframework.context.support.StaticApplicationContext;
-import org.springframework.core.io.ClassPathResource;
-
-import static org.assertj.core.api.Assertions.assertThat;
-
-/**
- * Tests for {@link BeanDefinitionLoader}.
- *
- * @author Phillip Webb
- */
-class BeanDefinitionLoaderTests {
-
-	private StaticApplicationContext registry;
-
-	@BeforeEach
-	void setup() {
-		this.registry = new StaticApplicationContext();
-	}
-
-	@AfterEach
-	void cleanUp() {
-		this.registry.close();
-	}
-
-	@Test
-	void loadClass() {
-		BeanDefinitionLoader loader = new BeanDefinitionLoader(this.registry, MyComponent.class);
-		assertThat(loader.load()).isEqualTo(1);
-		assertThat(this.registry.containsBean("myComponent")).isTrue();
-	}
-
-	@Test
-	void loadXmlResource() {
-		ClassPathResource resource = new ClassPathResource("sample-beans.xml", getClass());
-		BeanDefinitionLoader loader = new BeanDefinitionLoader(this.registry, resource);
-		assertThat(loader.load()).isEqualTo(1);
-		assertThat(this.registry.containsBean("myXmlComponent")).isTrue();
-
-	}
-
-	@Test
-	void loadGroovyResource() {
-		ClassPathResource resource = new ClassPathResource("sample-beans.groovy", getClass());
-		BeanDefinitionLoader loader = new BeanDefinitionLoader(this.registry, resource);
-		assertThat(loader.load()).isEqualTo(1);
-		assertThat(this.registry.containsBean("myGroovyComponent")).isTrue();
-
-	}
-
-	@Test
-	void loadGroovyResourceWithNamespace() {
-		ClassPathResource resource = new ClassPathResource("sample-namespace.groovy", getClass());
-		BeanDefinitionLoader loader = new BeanDefinitionLoader(this.registry, resource);
-		assertThat(loader.load()).isEqualTo(1);
-		assertThat(this.registry.containsBean("myGroovyComponent")).isTrue();
-
-	}
-
-	@Test
-	void loadPackage() {
-		BeanDefinitionLoader loader = new BeanDefinitionLoader(this.registry, MyComponent.class.getPackage());
-		assertThat(loader.load()).isEqualTo(1);
-		assertThat(this.registry.containsBean("myComponent")).isTrue();
-	}
-
-	@Test
-	void loadClassName() {
-		BeanDefinitionLoader loader = new BeanDefinitionLoader(this.registry, MyComponent.class.getName());
-		assertThat(loader.load()).isEqualTo(1);
-		assertThat(this.registry.containsBean("myComponent")).isTrue();
-	}
-
-	@Test
-	void loadResourceName() {
-		BeanDefinitionLoader loader = new BeanDefinitionLoader(this.registry,
-				"classpath:org/springframework/boot/sample-beans.xml");
-		assertThat(loader.load()).isEqualTo(1);
-		assertThat(this.registry.containsBean("myXmlComponent")).isTrue();
-	}
-
-	@Test
-	void loadGroovyName() {
-		BeanDefinitionLoader loader = new BeanDefinitionLoader(this.registry,
-				"classpath:org/springframework/boot/sample-beans.groovy");
-		assertThat(loader.load()).isEqualTo(1);
-		assertThat(this.registry.containsBean("myGroovyComponent")).isTrue();
-	}
-
-	@Test
-	void loadPackageName() {
-		BeanDefinitionLoader loader = new BeanDefinitionLoader(this.registry, MyComponent.class.getPackage().getName());
-		assertThat(loader.load()).isEqualTo(1);
-		assertThat(this.registry.containsBean("myComponent")).isTrue();
-	}
-
-	@Test
-	void loadPackageNameWithoutDot() {
-		// See gh-6126
-		BeanDefinitionLoader loader = new BeanDefinitionLoader(this.registry,
-				MyComponentInPackageWithoutDot.class.getPackage().getName());
-		int loaded = loader.load();
-		assertThat(loaded).isEqualTo(1);
-		assertThat(this.registry.containsBean("myComponentInPackageWithoutDot")).isTrue();
-	}
-
-	@Test
-	void loadPackageAndClassDoesNotDoubleAdd() {
-		BeanDefinitionLoader loader = new BeanDefinitionLoader(this.registry, MyComponent.class.getPackage(),
-				MyComponent.class);
-		assertThat(loader.load()).isEqualTo(1);
-		assertThat(this.registry.containsBean("myComponent")).isTrue();
-	}
-
-}
-=======
 /*
  * Copyright 2012-2020 the original author or authors.
  *
@@ -302,5 +162,4 @@
 		return this.registry.getBeanDefinitionCount() - beans;
 	}
 
-}
->>>>>>> 6755b480
+}