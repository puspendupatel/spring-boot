--- conflicted
+++ resolved
@@ -1,160 +1,3 @@
-<<<<<<< HEAD
-/*
- * Copyright 2012-2019 the original author or authors.
- *
- * Licensed under the Apache License, Version 2.0 (the "License");
- * you may not use this file except in compliance with the License.
- * You may obtain a copy of the License at
- *
- *      https://www.apache.org/licenses/LICENSE-2.0
- *
- * Unless required by applicable law or agreed to in writing, software
- * distributed under the License is distributed on an "AS IS" BASIS,
- * WITHOUT WARRANTIES OR CONDITIONS OF ANY KIND, either express or implied.
- * See the License for the specific language governing permissions and
- * limitations under the License.
- */
-
-package org.springframework.boot;
-
-import java.io.ByteArrayOutputStream;
-import java.io.PrintStream;
-import java.util.Collections;
-import java.util.Map;
-
-import org.junit.jupiter.api.AfterEach;
-import org.junit.jupiter.api.Test;
-
-import org.springframework.boot.ansi.AnsiOutput;
-import org.springframework.boot.ansi.AnsiOutput.Enabled;
-import org.springframework.core.env.ConfigurableEnvironment;
-import org.springframework.core.env.MapPropertySource;
-import org.springframework.core.io.ByteArrayResource;
-import org.springframework.core.io.Resource;
-import org.springframework.mock.env.MockEnvironment;
-
-import static org.assertj.core.api.Assertions.assertThat;
-
-/**
- * Tests for {@link ResourceBanner}.
- *
- * @author Phillip Webb
- * @author Vedran Pavic
- */
-class ResourceBannerTests {
-
-	@AfterEach
-	void reset() {
-		AnsiOutput.setEnabled(Enabled.DETECT);
-	}
-
-	@Test
-	void renderVersions() {
-		Resource resource = new ByteArrayResource(
-				"banner ${a} ${spring-boot.version} ${application.version}".getBytes());
-		String banner = printBanner(resource, "10.2", "2.0", null);
-		assertThat(banner).startsWith("banner 1 10.2 2.0");
-	}
-
-	@Test
-	void renderWithoutVersions() {
-		Resource resource = new ByteArrayResource(
-				"banner ${a} ${spring-boot.version} ${application.version}".getBytes());
-		String banner = printBanner(resource, null, null, null);
-		assertThat(banner).startsWith("banner 1  ");
-	}
-
-	@Test
-	void renderFormattedVersions() {
-		Resource resource = new ByteArrayResource(
-				"banner ${a}${spring-boot.formatted-version}${application.formatted-version}".getBytes());
-		String banner = printBanner(resource, "10.2", "2.0", null);
-		assertThat(banner).startsWith("banner 1 (v10.2) (v2.0)");
-	}
-
-	@Test
-	void renderWithoutFormattedVersions() {
-		Resource resource = new ByteArrayResource(
-				"banner ${a}${spring-boot.formatted-version}${application.formatted-version}".getBytes());
-		String banner = printBanner(resource, null, null, null);
-		assertThat(banner).startsWith("banner 1");
-	}
-
-	@Test
-	void renderWithColors() {
-		Resource resource = new ByteArrayResource("${Ansi.RED}This is red.${Ansi.NORMAL}".getBytes());
-		AnsiOutput.setEnabled(AnsiOutput.Enabled.ALWAYS);
-		String banner = printBanner(resource, null, null, null);
-		assertThat(banner).startsWith("\u001B[31mThis is red.\u001B[0m");
-	}
-
-	@Test
-	void renderWithColorsButDisabled() {
-		Resource resource = new ByteArrayResource("${Ansi.RED}This is red.${Ansi.NORMAL}".getBytes());
-		AnsiOutput.setEnabled(AnsiOutput.Enabled.NEVER);
-		String banner = printBanner(resource, null, null, null);
-		assertThat(banner).startsWith("This is red.");
-	}
-
-	@Test
-	void renderWithTitle() {
-		Resource resource = new ByteArrayResource("banner ${application.title} ${a}".getBytes());
-		String banner = printBanner(resource, null, null, "title");
-		assertThat(banner).startsWith("banner title 1");
-	}
-
-	@Test
-	void renderWithoutTitle() {
-		Resource resource = new ByteArrayResource("banner ${application.title} ${a}".getBytes());
-		String banner = printBanner(resource, null, null, null);
-		assertThat(banner).startsWith("banner  1");
-	}
-
-	private String printBanner(Resource resource, String bootVersion, String applicationVersion,
-			String applicationTitle) {
-		ResourceBanner banner = new MockResourceBanner(resource, bootVersion, applicationVersion, applicationTitle);
-		ConfigurableEnvironment environment = new MockEnvironment();
-		Map<String, Object> source = Collections.singletonMap("a", "1");
-		environment.getPropertySources().addLast(new MapPropertySource("map", source));
-		ByteArrayOutputStream out = new ByteArrayOutputStream();
-		banner.printBanner(environment, getClass(), new PrintStream(out));
-		return out.toString();
-	}
-
-	static class MockResourceBanner extends ResourceBanner {
-
-		private final String bootVersion;
-
-		private final String applicationVersion;
-
-		private final String applicationTitle;
-
-		MockResourceBanner(Resource resource, String bootVersion, String applicationVersion, String applicationTitle) {
-			super(resource);
-			this.bootVersion = bootVersion;
-			this.applicationVersion = applicationVersion;
-			this.applicationTitle = applicationTitle;
-		}
-
-		@Override
-		protected String getBootVersion() {
-			return this.bootVersion;
-		}
-
-		@Override
-		protected String getApplicationVersion(Class<?> sourceClass) {
-			return this.applicationVersion;
-		}
-
-		@Override
-		protected String getApplicationTitle(Class<?> sourceClass) {
-			return this.applicationTitle;
-		}
-
-	}
-
-}
-=======
 /*
  * Copyright 2012-2019 the original author or authors.
  *
@@ -326,5 +169,4 @@
 
 	}
 
-}
->>>>>>> 6755b480
+}