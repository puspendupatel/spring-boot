--- conflicted
+++ resolved
@@ -135,8 +135,6 @@
 	}
 
 	@Test
-<<<<<<< HEAD
-=======
 	void whenPemKeyStoreAndJksTrustStoreProperties() {
 		Ssl ssl = new Ssl();
 		ssl.setCertificate("classpath:test-cert.pem");
@@ -192,36 +190,6 @@
 	}
 
 	@Test
-	@Deprecated(since = "3.1.0", forRemoval = true)
-	@SuppressWarnings("removal")
-	void whenFromCustomSslStoreProvider() throws Exception {
-		SslStoreProvider sslStoreProvider = mock(SslStoreProvider.class);
-		KeyStore keyStore = loadStore();
-		given(sslStoreProvider.getKeyStore()).willReturn(keyStore);
-		given(sslStoreProvider.getTrustStore()).willReturn(keyStore);
-		Ssl ssl = new Ssl();
-		ssl.setKeyStoreType("PKCS12");
-		ssl.setTrustStoreType("PKCS12");
-		ssl.setKeyPassword("password");
-		ssl.setClientAuth(Ssl.ClientAuth.NONE);
-		ssl.setCiphers(new String[] { "ONE", "TWO", "THREE" });
-		ssl.setEnabledProtocols(new String[] { "TLSv1.1", "TLSv1.2" });
-		ssl.setProtocol("TLSv1.1");
-		SslBundle bundle = WebServerSslBundle.get(ssl, null, sslStoreProvider);
-		assertThat(bundle).isNotNull();
-		SslBundleKey key = bundle.getKey();
-		assertThat(key.getPassword()).isEqualTo("password");
-		assertThat(key.getAlias()).isNull();
-		SslStoreBundle stores = bundle.getStores();
-		assertThat(stores.getKeyStore()).isNotNull();
-		assertThat(stores.getTrustStore()).isNotNull();
-		SslOptions options = bundle.getOptions();
-		assertThat(options.getCiphers()).containsExactly("ONE", "TWO", "THREE");
-		assertThat(options.getEnabledProtocols()).containsExactly("TLSv1.1", "TLSv1.2");
-	}
-
-	@Test
->>>>>>> 90564d72
 	void whenMissingPropertiesThrowsException() {
 		Ssl ssl = new Ssl();
 		assertThatIllegalStateException().isThrownBy(() -> WebServerSslBundle.get(ssl))
