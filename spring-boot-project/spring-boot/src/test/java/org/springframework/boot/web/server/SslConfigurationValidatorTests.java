/*
 * Copyright 2012-2023 the original author or authors.
 *
 * Licensed under the Apache License, Version 2.0 (the "License");
 * you may not use this file except in compliance with the License.
 * You may obtain a copy of the License at
 *
 *      https://www.apache.org/licenses/LICENSE-2.0
 *
 * Unless required by applicable law or agreed to in writing, software
 * distributed under the License is distributed on an "AS IS" BASIS,
 * WITHOUT WARRANTIES OR CONDITIONS OF ANY KIND, either express or implied.
 * See the License for the specific language governing permissions and
 * limitations under the License.
 */

package org.springframework.boot.web.server;

import java.io.FileInputStream;
import java.io.InputStream;
import java.security.KeyStore;
import java.security.KeyStoreException;

import org.junit.jupiter.api.BeforeEach;
import org.junit.jupiter.api.Test;

import static org.assertj.core.api.Assertions.assertThatIllegalStateException;

/**
 * Tests for {@link SslConfigurationValidator}.
 *
 * @author Chris Bono
 */
@SuppressWarnings("removal")
@Deprecated(since = "3.1.0", forRemoval = true)
class SslConfigurationValidatorTests {

	private static final String VALID_ALIAS = "test-alias";

	private static final String INVALID_ALIAS = "test-alias-5150";

	private KeyStore keyStore;

	@BeforeEach
	void loadKeystore() throws Exception {
		this.keyStore = KeyStore.getInstance(KeyStore.getDefaultType());
		try (InputStream stream = new FileInputStream("src/test/resources/test.jks")) {
			this.keyStore.load(stream, "secret".toCharArray());
		}
	}

	@Test
	void validateKeyAliasWhenAliasFoundShouldNotFail() {
		SslConfigurationValidator.validateKeyAlias(this.keyStore, VALID_ALIAS);
	}

	@Test
	void validateKeyAliasWhenNullAliasShouldNotFail() {
		SslConfigurationValidator.validateKeyAlias(this.keyStore, null);
	}

	@Test
	void validateKeyAliasWhenEmptyAliasShouldNotFail() {
		SslConfigurationValidator.validateKeyAlias(this.keyStore, "");
	}

	@Test
	void validateKeyAliasWhenAliasNotFoundShouldThrowException() {
<<<<<<< HEAD
		assertThatThrownBy(() -> SslConfigurationValidator.validateKeyAlias(this.keyStore, INVALID_ALIAS))
			.isInstanceOf(IllegalStateException.class)
			.hasMessage("Keystore does not contain alias '" + INVALID_ALIAS + "'");
=======
		assertThatIllegalStateException()
			.isThrownBy(() -> SslConfigurationValidator.validateKeyAlias(this.keyStore, INVALID_ALIAS))
			.withMessage("Keystore does not contain specified alias '" + INVALID_ALIAS + "'");
>>>>>>> a0b999c8
	}

	@Test
	void validateKeyAliasWhenKeyStoreThrowsExceptionOnContains() throws KeyStoreException {
		KeyStore uninitializedKeyStore = KeyStore.getInstance(KeyStore.getDefaultType());
		assertThatIllegalStateException()
			.isThrownBy(() -> SslConfigurationValidator.validateKeyAlias(uninitializedKeyStore, "alias"))
			.withMessage("Could not determine if keystore contains alias 'alias'");
	}

}<|MERGE_RESOLUTION|>--- conflicted
+++ resolved
@@ -66,15 +66,9 @@
 
 	@Test
 	void validateKeyAliasWhenAliasNotFoundShouldThrowException() {
-<<<<<<< HEAD
-		assertThatThrownBy(() -> SslConfigurationValidator.validateKeyAlias(this.keyStore, INVALID_ALIAS))
-			.isInstanceOf(IllegalStateException.class)
-			.hasMessage("Keystore does not contain alias '" + INVALID_ALIAS + "'");
-=======
 		assertThatIllegalStateException()
 			.isThrownBy(() -> SslConfigurationValidator.validateKeyAlias(this.keyStore, INVALID_ALIAS))
-			.withMessage("Keystore does not contain specified alias '" + INVALID_ALIAS + "'");
->>>>>>> a0b999c8
+			.withMessage("Keystore does not contain alias '" + INVALID_ALIAS + "'");
 	}
 
 	@Test
