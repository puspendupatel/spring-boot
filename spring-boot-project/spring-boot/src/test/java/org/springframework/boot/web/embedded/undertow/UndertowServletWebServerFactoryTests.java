<<<<<<< HEAD
/*
 * Copyright 2012-2019 the original author or authors.
 *
 * Licensed under the Apache License, Version 2.0 (the "License");
 * you may not use this file except in compliance with the License.
 * You may obtain a copy of the License at
 *
 *      https://www.apache.org/licenses/LICENSE-2.0
 *
 * Unless required by applicable law or agreed to in writing, software
 * distributed under the License is distributed on an "AS IS" BASIS,
 * WITHOUT WARRANTIES OR CONDITIONS OF ANY KIND, either express or implied.
 * See the License for the specific language governing permissions and
 * limitations under the License.
 */

package org.springframework.boot.web.embedded.undertow;

import java.io.File;
import java.io.IOException;
import java.net.SocketException;
import java.net.URISyntaxException;
import java.nio.charset.Charset;
import java.util.Arrays;
import java.util.Collection;
import java.util.HashSet;
import java.util.Locale;
import java.util.Map;
import java.util.Set;
import java.util.concurrent.atomic.AtomicReference;

import javax.net.ssl.SSLException;
import javax.net.ssl.SSLHandshakeException;

import io.undertow.Undertow;
import io.undertow.Undertow.Builder;
import io.undertow.servlet.api.DeploymentInfo;
import io.undertow.servlet.api.ServletContainer;
import org.apache.jasper.servlet.JspServlet;
import org.junit.jupiter.api.Test;
import org.mockito.InOrder;

import org.springframework.boot.testsupport.web.servlet.ExampleServlet;
import org.springframework.boot.web.server.ErrorPage;
import org.springframework.boot.web.server.MimeMappings.Mapping;
import org.springframework.boot.web.server.PortInUseException;
import org.springframework.boot.web.servlet.ServletRegistrationBean;
import org.springframework.boot.web.servlet.server.AbstractServletWebServerFactory;
import org.springframework.boot.web.servlet.server.AbstractServletWebServerFactoryTests;
import org.springframework.http.HttpStatus;
import org.springframework.test.util.ReflectionTestUtils;

import static org.assertj.core.api.Assertions.assertThat;
import static org.assertj.core.api.Assertions.assertThatIOException;
import static org.assertj.core.api.Assertions.assertThatIllegalArgumentException;
import static org.mockito.ArgumentMatchers.any;
import static org.mockito.Mockito.inOrder;
import static org.mockito.Mockito.mock;

/**
 * Tests for {@link UndertowServletWebServerFactory}.
 *
 * @author Ivan Sopov
 * @author Andy Wilkinson
 */
class UndertowServletWebServerFactoryTests extends AbstractServletWebServerFactoryTests {

	@Override
	protected UndertowServletWebServerFactory getFactory() {
		return new UndertowServletWebServerFactory(0);
	}

	@Test
	void errorPage404() throws Exception {
		AbstractServletWebServerFactory factory = getFactory();
		factory.addErrorPages(new ErrorPage(HttpStatus.NOT_FOUND, "/hello"));
		this.webServer = factory.getWebServer(new ServletRegistrationBean<>(new ExampleServlet(), "/hello"));
		this.webServer.start();
		assertThat(getResponse(getLocalUrl("/hello"))).isEqualTo("Hello World");
		assertThat(getResponse(getLocalUrl("/not-found"))).isEqualTo("Hello World");
	}

	@Test
	void setNullBuilderCustomizersThrows() {
		UndertowServletWebServerFactory factory = getFactory();
		assertThatIllegalArgumentException().isThrownBy(() -> factory.setBuilderCustomizers(null))
				.withMessageContaining("Customizers must not be null");
	}

	@Test
	void addNullAddBuilderCustomizersThrows() {
		UndertowServletWebServerFactory factory = getFactory();
		assertThatIllegalArgumentException()
				.isThrownBy(() -> factory.addBuilderCustomizers((UndertowBuilderCustomizer[]) null))
				.withMessageContaining("Customizers must not be null");
	}

	@Test
	void builderCustomizers() {
		UndertowServletWebServerFactory factory = getFactory();
		UndertowBuilderCustomizer[] customizers = new UndertowBuilderCustomizer[4];
		Arrays.setAll(customizers, (i) -> mock(UndertowBuilderCustomizer.class));
		factory.setBuilderCustomizers(Arrays.asList(customizers[0], customizers[1]));
		factory.addBuilderCustomizers(customizers[2], customizers[3]);
		this.webServer = factory.getWebServer();
		InOrder ordered = inOrder((Object[]) customizers);
		for (UndertowBuilderCustomizer customizer : customizers) {
			ordered.verify(customizer).customize(any(Builder.class));
		}
	}

	@Test
	void setNullDeploymentInfoCustomizersThrows() {
		UndertowServletWebServerFactory factory = getFactory();
		assertThatIllegalArgumentException().isThrownBy(() -> factory.setDeploymentInfoCustomizers(null))
				.withMessageContaining("Customizers must not be null");
	}

	@Test
	void addNullAddDeploymentInfoCustomizersThrows() {
		UndertowServletWebServerFactory factory = getFactory();
		assertThatIllegalArgumentException()
				.isThrownBy(() -> factory.addDeploymentInfoCustomizers((UndertowDeploymentInfoCustomizer[]) null))
				.withMessageContaining("Customizers must not be null");
	}

	@Test
	void deploymentInfo() {
		UndertowServletWebServerFactory factory = getFactory();
		UndertowDeploymentInfoCustomizer[] customizers = new UndertowDeploymentInfoCustomizer[4];
		Arrays.setAll(customizers, (i) -> mock(UndertowDeploymentInfoCustomizer.class));
		factory.setDeploymentInfoCustomizers(Arrays.asList(customizers[0], customizers[1]));
		factory.addDeploymentInfoCustomizers(customizers[2], customizers[3]);
		this.webServer = factory.getWebServer();
		InOrder ordered = inOrder((Object[]) customizers);
		for (UndertowDeploymentInfoCustomizer customizer : customizers) {
			ordered.verify(customizer).customize(any(DeploymentInfo.class));
		}
	}

	@Test
	void basicSslClasspathKeyStore() throws Exception {
		testBasicSslWithKeyStore("classpath:test.jks");
	}

	@Test
	void defaultContextPath() {
		UndertowServletWebServerFactory factory = getFactory();
		final AtomicReference<String> contextPath = new AtomicReference<>();
		factory.addDeploymentInfoCustomizers((deploymentInfo) -> contextPath.set(deploymentInfo.getContextPath()));
		this.webServer = factory.getWebServer();
		assertThat(contextPath.get()).isEqualTo("/");
	}

	@Test
	void useForwardHeaders() throws Exception {
		UndertowServletWebServerFactory factory = getFactory();
		factory.setUseForwardHeaders(true);
		assertForwardHeaderIsUsed(factory);
	}

	@Test
	void eachFactoryUsesADiscreteServletContainer() {
		assertThat(getServletContainerFromNewFactory()).isNotEqualTo(getServletContainerFromNewFactory());
	}

	@Test
	void accessLogCanBeEnabled() throws IOException, URISyntaxException, InterruptedException {
		testAccessLog(null, null, "access_log.log");
	}

	@Test
	void accessLogCanBeCustomized() throws IOException, URISyntaxException, InterruptedException {
		testAccessLog("my_access.", "logz", "my_access.logz");
	}

	private void testAccessLog(String prefix, String suffix, String expectedFile)
			throws IOException, URISyntaxException, InterruptedException {
		UndertowServletWebServerFactory factory = getFactory();
		factory.setAccessLogEnabled(true);
		factory.setAccessLogPrefix(prefix);
		factory.setAccessLogSuffix(suffix);
		File accessLogDirectory = this.tempDir;
		factory.setAccessLogDirectory(accessLogDirectory);
		assertThat(accessLogDirectory.listFiles()).isEmpty();
		this.webServer = factory.getWebServer(new ServletRegistrationBean<>(new ExampleServlet(), "/hello"));
		this.webServer.start();
		assertThat(getResponse(getLocalUrl("/hello"))).isEqualTo("Hello World");
		File accessLog = new File(accessLogDirectory, expectedFile);
		awaitFile(accessLog);
		assertThat(accessLogDirectory.listFiles()).contains(accessLog);
	}

	@Override
	protected void addConnector(int port, AbstractServletWebServerFactory factory) {
		((UndertowServletWebServerFactory) factory)
				.addBuilderCustomizers((builder) -> builder.addHttpListener(port, "0.0.0.0"));
	}

	@Test
	void sslRestrictedProtocolsEmptyCipherFailure() throws Exception {
		assertThatIOException()
				.isThrownBy(() -> testRestrictedSSLProtocolsAndCipherSuites(new String[] { "TLSv1.2" },
						new String[] { "TLS_EMPTY_RENEGOTIATION_INFO_SCSV" }))
				.isInstanceOfAny(SSLException.class, SSLHandshakeException.class, SocketException.class);
	}

	@Test
	void sslRestrictedProtocolsECDHETLS1Failure() throws Exception {
		assertThatIOException()
				.isThrownBy(() -> testRestrictedSSLProtocolsAndCipherSuites(new String[] { "TLSv1" },
						new String[] { "TLS_ECDHE_RSA_WITH_AES_128_CBC_SHA256" }))
				.isInstanceOfAny(SSLException.class, SocketException.class);
	}

	@Test
	void sslRestrictedProtocolsECDHESuccess() throws Exception {
		testRestrictedSSLProtocolsAndCipherSuites(new String[] { "TLSv1.2" },
				new String[] { "TLS_ECDHE_RSA_WITH_AES_128_CBC_SHA256" });
	}

	@Test
	void sslRestrictedProtocolsRSATLS12Success() throws Exception {
		testRestrictedSSLProtocolsAndCipherSuites(new String[] { "TLSv1.2" },
				new String[] { "TLS_RSA_WITH_AES_128_CBC_SHA256" });
	}

	@Test
	void sslRestrictedProtocolsRSATLS11Failure() throws Exception {
		assertThatIOException()
				.isThrownBy(() -> testRestrictedSSLProtocolsAndCipherSuites(new String[] { "TLSv1.1" },
						new String[] { "TLS_RSA_WITH_AES_128_CBC_SHA256" }))
				.isInstanceOfAny(SSLException.class, SocketException.class);
	}

	@Override
	protected JspServlet getJspServlet() {
		return null; // Undertow does not support JSPs
	}

	private void awaitFile(File file) throws InterruptedException {
		long end = System.currentTimeMillis() + 10000;
		while (!file.exists() && System.currentTimeMillis() < end) {
			Thread.sleep(100);
		}
	}

	private ServletContainer getServletContainerFromNewFactory() {
		UndertowServletWebServer container = (UndertowServletWebServer) getFactory().getWebServer();
		try {
			return container.getDeploymentManager().getDeployment().getServletContainer();
		}
		finally {
			container.stop();
		}
	}

	@Override
	protected Map<String, String> getActualMimeMappings() {
		return ((UndertowServletWebServer) this.webServer).getDeploymentManager().getDeployment()
				.getMimeExtensionMappings();
	}

	@Override
	protected Collection<Mapping> getExpectedMimeMappings() {
		// Unlike Tomcat and Jetty, Undertow performs a case-sensitive match on file
		// extension so it has a mapping for "z" and "Z".
		Set<Mapping> expectedMappings = new HashSet<>(super.getExpectedMimeMappings());
		expectedMappings.add(new Mapping("Z", "application/x-compress"));
		return expectedMappings;
	}

	@Override
	protected Charset getCharset(Locale locale) {
		DeploymentInfo info = ((UndertowServletWebServer) this.webServer).getDeploymentManager().getDeployment()
				.getDeploymentInfo();
		String charsetName = info.getLocaleCharsetMapping().get(locale.toString());
		return (charsetName != null) ? Charset.forName(charsetName) : null;
	}

	@Override
	protected void handleExceptionCausedByBlockedPortOnPrimaryConnector(RuntimeException ex, int blockedPort) {
		assertThat(ex).isInstanceOf(PortInUseException.class);
		assertThat(((PortInUseException) ex).getPort()).isEqualTo(blockedPort);
		Undertow undertow = (Undertow) ReflectionTestUtils.getField(this.webServer, "undertow");
		assertThat(undertow.getWorker()).isNull();
	}

	@Override
	protected void handleExceptionCausedByBlockedPortOnSecondaryConnector(RuntimeException ex, int blockedPort) {
		this.handleExceptionCausedByBlockedPortOnPrimaryConnector(ex, blockedPort);
	}

}
=======
/*
 * Copyright 2012-2020 the original author or authors.
 *
 * Licensed under the Apache License, Version 2.0 (the "License");
 * you may not use this file except in compliance with the License.
 * You may obtain a copy of the License at
 *
 *      https://www.apache.org/licenses/LICENSE-2.0
 *
 * Unless required by applicable law or agreed to in writing, software
 * distributed under the License is distributed on an "AS IS" BASIS,
 * WITHOUT WARRANTIES OR CONDITIONS OF ANY KIND, either express or implied.
 * See the License for the specific language governing permissions and
 * limitations under the License.
 */

package org.springframework.boot.web.embedded.undertow;

import java.io.File;
import java.io.IOException;
import java.net.SocketException;
import java.net.URISyntaxException;
import java.nio.charset.Charset;
import java.time.Duration;
import java.util.Arrays;
import java.util.Locale;
import java.util.Map;
import java.util.concurrent.Future;
import java.util.concurrent.atomic.AtomicReference;

import javax.net.ssl.SSLException;
import javax.net.ssl.SSLHandshakeException;
import javax.servlet.ServletRegistration.Dynamic;

import io.undertow.Undertow;
import io.undertow.Undertow.Builder;
import io.undertow.servlet.api.DeploymentInfo;
import io.undertow.servlet.api.ServletContainer;
import org.apache.http.HttpResponse;
import org.apache.jasper.servlet.JspServlet;
import org.awaitility.Awaitility;
import org.junit.jupiter.api.AfterEach;
import org.junit.jupiter.api.Test;
import org.mockito.InOrder;

import org.springframework.boot.testsupport.web.servlet.ExampleServlet;
import org.springframework.boot.web.server.ErrorPage;
import org.springframework.boot.web.server.GracefulShutdownResult;
import org.springframework.boot.web.server.PortInUseException;
import org.springframework.boot.web.server.Shutdown;
import org.springframework.boot.web.servlet.ServletRegistrationBean;
import org.springframework.boot.web.servlet.server.AbstractServletWebServerFactory;
import org.springframework.boot.web.servlet.server.AbstractServletWebServerFactoryTests;
import org.springframework.http.HttpStatus;
import org.springframework.test.util.ReflectionTestUtils;

import static org.assertj.core.api.Assertions.assertThat;
import static org.assertj.core.api.Assertions.assertThatIOException;
import static org.assertj.core.api.Assertions.assertThatIllegalArgumentException;
import static org.hamcrest.Matchers.is;
import static org.mockito.ArgumentMatchers.any;
import static org.mockito.Mockito.inOrder;
import static org.mockito.Mockito.mock;

/**
 * Tests for {@link UndertowServletWebServerFactory}.
 *
 * @author Ivan Sopov
 * @author Andy Wilkinson
 */
class UndertowServletWebServerFactoryTests extends AbstractServletWebServerFactoryTests {

	@Override
	protected UndertowServletWebServerFactory getFactory() {
		return new UndertowServletWebServerFactory(0);
	}

	@AfterEach
	void awaitClosureOfSslRelatedInputStreams() {
		// https://issues.redhat.com/browse/UNDERTOW-1705
		File resource = new File(this.tempDir, "test.txt");
		Awaitility.await().atMost(Duration.ofSeconds(30)).until(() -> (!resource.isFile()) || resource.delete());
	}

	@Test
	void errorPage404() throws Exception {
		AbstractServletWebServerFactory factory = getFactory();
		factory.addErrorPages(new ErrorPage(HttpStatus.NOT_FOUND, "/hello"));
		this.webServer = factory.getWebServer(new ServletRegistrationBean<>(new ExampleServlet(), "/hello"));
		this.webServer.start();
		assertThat(getResponse(getLocalUrl("/hello"))).isEqualTo("Hello World");
		assertThat(getResponse(getLocalUrl("/not-found"))).isEqualTo("Hello World");
	}

	@Test
	void setNullBuilderCustomizersThrows() {
		UndertowServletWebServerFactory factory = getFactory();
		assertThatIllegalArgumentException().isThrownBy(() -> factory.setBuilderCustomizers(null))
				.withMessageContaining("Customizers must not be null");
	}

	@Test
	void addNullAddBuilderCustomizersThrows() {
		UndertowServletWebServerFactory factory = getFactory();
		assertThatIllegalArgumentException()
				.isThrownBy(() -> factory.addBuilderCustomizers((UndertowBuilderCustomizer[]) null))
				.withMessageContaining("Customizers must not be null");
	}

	@Test
	void builderCustomizers() {
		UndertowServletWebServerFactory factory = getFactory();
		UndertowBuilderCustomizer[] customizers = new UndertowBuilderCustomizer[4];
		Arrays.setAll(customizers, (i) -> mock(UndertowBuilderCustomizer.class));
		factory.setBuilderCustomizers(Arrays.asList(customizers[0], customizers[1]));
		factory.addBuilderCustomizers(customizers[2], customizers[3]);
		this.webServer = factory.getWebServer();
		InOrder ordered = inOrder((Object[]) customizers);
		for (UndertowBuilderCustomizer customizer : customizers) {
			ordered.verify(customizer).customize(any(Builder.class));
		}
	}

	@Test
	void setNullDeploymentInfoCustomizersThrows() {
		UndertowServletWebServerFactory factory = getFactory();
		assertThatIllegalArgumentException().isThrownBy(() -> factory.setDeploymentInfoCustomizers(null))
				.withMessageContaining("Customizers must not be null");
	}

	@Test
	void addNullAddDeploymentInfoCustomizersThrows() {
		UndertowServletWebServerFactory factory = getFactory();
		assertThatIllegalArgumentException()
				.isThrownBy(() -> factory.addDeploymentInfoCustomizers((UndertowDeploymentInfoCustomizer[]) null))
				.withMessageContaining("Customizers must not be null");
	}

	@Test
	void deploymentInfo() {
		UndertowServletWebServerFactory factory = getFactory();
		UndertowDeploymentInfoCustomizer[] customizers = new UndertowDeploymentInfoCustomizer[4];
		Arrays.setAll(customizers, (i) -> mock(UndertowDeploymentInfoCustomizer.class));
		factory.setDeploymentInfoCustomizers(Arrays.asList(customizers[0], customizers[1]));
		factory.addDeploymentInfoCustomizers(customizers[2], customizers[3]);
		this.webServer = factory.getWebServer();
		InOrder ordered = inOrder((Object[]) customizers);
		for (UndertowDeploymentInfoCustomizer customizer : customizers) {
			ordered.verify(customizer).customize(any(DeploymentInfo.class));
		}
	}

	@Test
	void basicSslClasspathKeyStore() throws Exception {
		testBasicSslWithKeyStore("classpath:test.jks");
	}

	@Test
	void defaultContextPath() {
		UndertowServletWebServerFactory factory = getFactory();
		final AtomicReference<String> contextPath = new AtomicReference<>();
		factory.addDeploymentInfoCustomizers((deploymentInfo) -> contextPath.set(deploymentInfo.getContextPath()));
		this.webServer = factory.getWebServer();
		assertThat(contextPath.get()).isEqualTo("/");
	}

	@Test
	void useForwardHeaders() throws Exception {
		UndertowServletWebServerFactory factory = getFactory();
		factory.setUseForwardHeaders(true);
		assertForwardHeaderIsUsed(factory);
	}

	@Test
	void eachFactoryUsesADiscreteServletContainer() {
		assertThat(getServletContainerFromNewFactory()).isNotEqualTo(getServletContainerFromNewFactory());
	}

	@Test
	void accessLogCanBeEnabled() throws IOException, URISyntaxException, InterruptedException {
		testAccessLog(null, null, "access_log.log");
	}

	@Test
	void accessLogCanBeCustomized() throws IOException, URISyntaxException, InterruptedException {
		testAccessLog("my_access.", "logz", "my_access.logz");
	}

	@Test
	void whenServerIsShuttingDownGracefullyThenRequestsAreRejectedWithServiceUnavailable() throws Exception {
		AbstractServletWebServerFactory factory = getFactory();
		factory.setShutdown(Shutdown.GRACEFUL);
		BlockingServlet blockingServlet = new BlockingServlet();
		this.webServer = factory.getWebServer((context) -> {
			Dynamic registration = context.addServlet("blockingServlet", blockingServlet);
			registration.addMapping("/blocking");
			registration.setAsyncSupported(true);
		});
		this.webServer.start();
		int port = this.webServer.getPort();
		Future<Object> request = initiateGetRequest(port, "/blocking");
		blockingServlet.awaitQueue();
		AtomicReference<GracefulShutdownResult> result = new AtomicReference<>();
		this.webServer.shutDownGracefully(result::set);
		assertThat(result.get()).isNull();
		blockingServlet.admitOne();
		assertThat(request.get()).isInstanceOf(HttpResponse.class);
		Object rejectedResult = initiateGetRequest(port, "/").get();
		assertThat(rejectedResult).isInstanceOf(HttpResponse.class);
		assertThat(((HttpResponse) rejectedResult).getStatusLine().getStatusCode())
				.isEqualTo(HttpStatus.SERVICE_UNAVAILABLE.value());
		this.webServer.stop();
	}

	private void testAccessLog(String prefix, String suffix, String expectedFile)
			throws IOException, URISyntaxException, InterruptedException {
		UndertowServletWebServerFactory factory = getFactory();
		factory.setAccessLogEnabled(true);
		factory.setAccessLogPrefix(prefix);
		factory.setAccessLogSuffix(suffix);
		File accessLogDirectory = this.tempDir;
		factory.setAccessLogDirectory(accessLogDirectory);
		assertThat(accessLogDirectory.listFiles()).isEmpty();
		this.webServer = factory.getWebServer(new ServletRegistrationBean<>(new ExampleServlet(), "/hello"));
		this.webServer.start();
		assertThat(getResponse(getLocalUrl("/hello"))).isEqualTo("Hello World");
		File accessLog = new File(accessLogDirectory, expectedFile);
		awaitFile(accessLog);
		assertThat(accessLogDirectory.listFiles()).contains(accessLog);
	}

	@Override
	protected void addConnector(int port, AbstractServletWebServerFactory factory) {
		((UndertowServletWebServerFactory) factory)
				.addBuilderCustomizers((builder) -> builder.addHttpListener(port, "0.0.0.0"));
	}

	@Test
	void sslRestrictedProtocolsEmptyCipherFailure() throws Exception {
		assertThatIOException()
				.isThrownBy(() -> testRestrictedSSLProtocolsAndCipherSuites(new String[] { "TLSv1.2" },
						new String[] { "TLS_EMPTY_RENEGOTIATION_INFO_SCSV" }))
				.isInstanceOfAny(SSLException.class, SSLHandshakeException.class, SocketException.class);
	}

	@Test
	void sslRestrictedProtocolsECDHETLS1Failure() throws Exception {
		assertThatIOException()
				.isThrownBy(() -> testRestrictedSSLProtocolsAndCipherSuites(new String[] { "TLSv1" },
						new String[] { "TLS_ECDHE_RSA_WITH_AES_128_CBC_SHA256" }))
				.isInstanceOfAny(SSLException.class, SocketException.class);
	}

	@Test
	void sslRestrictedProtocolsECDHESuccess() throws Exception {
		testRestrictedSSLProtocolsAndCipherSuites(new String[] { "TLSv1.2" },
				new String[] { "TLS_ECDHE_RSA_WITH_AES_128_CBC_SHA256" });
	}

	@Test
	void sslRestrictedProtocolsRSATLS12Success() throws Exception {
		testRestrictedSSLProtocolsAndCipherSuites(new String[] { "TLSv1.2" },
				new String[] { "TLS_RSA_WITH_AES_128_CBC_SHA256" });
	}

	@Test
	void sslRestrictedProtocolsRSATLS11Failure() throws Exception {
		assertThatIOException()
				.isThrownBy(() -> testRestrictedSSLProtocolsAndCipherSuites(new String[] { "TLSv1.1" },
						new String[] { "TLS_RSA_WITH_AES_128_CBC_SHA256" }))
				.isInstanceOfAny(SSLException.class, SocketException.class);
	}

	@Override
	protected JspServlet getJspServlet() {
		return null; // Undertow does not support JSPs
	}

	private void awaitFile(File file) {
		Awaitility.waitAtMost(Duration.ofSeconds(10)).until(file::exists, is(true));
	}

	private ServletContainer getServletContainerFromNewFactory() {
		UndertowServletWebServer container = (UndertowServletWebServer) getFactory().getWebServer();
		try {
			return container.getDeploymentManager().getDeployment().getServletContainer();
		}
		finally {
			container.stop();
		}
	}

	@Override
	protected Map<String, String> getActualMimeMappings() {
		return ((UndertowServletWebServer) this.webServer).getDeploymentManager().getDeployment()
				.getMimeExtensionMappings();
	}

	@Override
	protected Charset getCharset(Locale locale) {
		DeploymentInfo info = ((UndertowServletWebServer) this.webServer).getDeploymentManager().getDeployment()
				.getDeploymentInfo();
		String charsetName = info.getLocaleCharsetMapping().get(locale.toString());
		return (charsetName != null) ? Charset.forName(charsetName) : null;
	}

	@Override
	protected void handleExceptionCausedByBlockedPortOnPrimaryConnector(RuntimeException ex, int blockedPort) {
		assertThat(ex).isInstanceOf(PortInUseException.class);
		assertThat(((PortInUseException) ex).getPort()).isEqualTo(blockedPort);
		Undertow undertow = (Undertow) ReflectionTestUtils.getField(this.webServer, "undertow");
		assertThat(undertow.getWorker()).isNull();
	}

	@Override
	protected void handleExceptionCausedByBlockedPortOnSecondaryConnector(RuntimeException ex, int blockedPort) {
		handleExceptionCausedByBlockedPortOnPrimaryConnector(ex, blockedPort);
	}

}
>>>>>>> 6755b480
<|MERGE_RESOLUTION|>--- conflicted
+++ resolved
@@ -1,299 +1,3 @@
-<<<<<<< HEAD
-/*
- * Copyright 2012-2019 the original author or authors.
- *
- * Licensed under the Apache License, Version 2.0 (the "License");
- * you may not use this file except in compliance with the License.
- * You may obtain a copy of the License at
- *
- *      https://www.apache.org/licenses/LICENSE-2.0
- *
- * Unless required by applicable law or agreed to in writing, software
- * distributed under the License is distributed on an "AS IS" BASIS,
- * WITHOUT WARRANTIES OR CONDITIONS OF ANY KIND, either express or implied.
- * See the License for the specific language governing permissions and
- * limitations under the License.
- */
-
-package org.springframework.boot.web.embedded.undertow;
-
-import java.io.File;
-import java.io.IOException;
-import java.net.SocketException;
-import java.net.URISyntaxException;
-import java.nio.charset.Charset;
-import java.util.Arrays;
-import java.util.Collection;
-import java.util.HashSet;
-import java.util.Locale;
-import java.util.Map;
-import java.util.Set;
-import java.util.concurrent.atomic.AtomicReference;
-
-import javax.net.ssl.SSLException;
-import javax.net.ssl.SSLHandshakeException;
-
-import io.undertow.Undertow;
-import io.undertow.Undertow.Builder;
-import io.undertow.servlet.api.DeploymentInfo;
-import io.undertow.servlet.api.ServletContainer;
-import org.apache.jasper.servlet.JspServlet;
-import org.junit.jupiter.api.Test;
-import org.mockito.InOrder;
-
-import org.springframework.boot.testsupport.web.servlet.ExampleServlet;
-import org.springframework.boot.web.server.ErrorPage;
-import org.springframework.boot.web.server.MimeMappings.Mapping;
-import org.springframework.boot.web.server.PortInUseException;
-import org.springframework.boot.web.servlet.ServletRegistrationBean;
-import org.springframework.boot.web.servlet.server.AbstractServletWebServerFactory;
-import org.springframework.boot.web.servlet.server.AbstractServletWebServerFactoryTests;
-import org.springframework.http.HttpStatus;
-import org.springframework.test.util.ReflectionTestUtils;
-
-import static org.assertj.core.api.Assertions.assertThat;
-import static org.assertj.core.api.Assertions.assertThatIOException;
-import static org.assertj.core.api.Assertions.assertThatIllegalArgumentException;
-import static org.mockito.ArgumentMatchers.any;
-import static org.mockito.Mockito.inOrder;
-import static org.mockito.Mockito.mock;
-
-/**
- * Tests for {@link UndertowServletWebServerFactory}.
- *
- * @author Ivan Sopov
- * @author Andy Wilkinson
- */
-class UndertowServletWebServerFactoryTests extends AbstractServletWebServerFactoryTests {
-
-	@Override
-	protected UndertowServletWebServerFactory getFactory() {
-		return new UndertowServletWebServerFactory(0);
-	}
-
-	@Test
-	void errorPage404() throws Exception {
-		AbstractServletWebServerFactory factory = getFactory();
-		factory.addErrorPages(new ErrorPage(HttpStatus.NOT_FOUND, "/hello"));
-		this.webServer = factory.getWebServer(new ServletRegistrationBean<>(new ExampleServlet(), "/hello"));
-		this.webServer.start();
-		assertThat(getResponse(getLocalUrl("/hello"))).isEqualTo("Hello World");
-		assertThat(getResponse(getLocalUrl("/not-found"))).isEqualTo("Hello World");
-	}
-
-	@Test
-	void setNullBuilderCustomizersThrows() {
-		UndertowServletWebServerFactory factory = getFactory();
-		assertThatIllegalArgumentException().isThrownBy(() -> factory.setBuilderCustomizers(null))
-				.withMessageContaining("Customizers must not be null");
-	}
-
-	@Test
-	void addNullAddBuilderCustomizersThrows() {
-		UndertowServletWebServerFactory factory = getFactory();
-		assertThatIllegalArgumentException()
-				.isThrownBy(() -> factory.addBuilderCustomizers((UndertowBuilderCustomizer[]) null))
-				.withMessageContaining("Customizers must not be null");
-	}
-
-	@Test
-	void builderCustomizers() {
-		UndertowServletWebServerFactory factory = getFactory();
-		UndertowBuilderCustomizer[] customizers = new UndertowBuilderCustomizer[4];
-		Arrays.setAll(customizers, (i) -> mock(UndertowBuilderCustomizer.class));
-		factory.setBuilderCustomizers(Arrays.asList(customizers[0], customizers[1]));
-		factory.addBuilderCustomizers(customizers[2], customizers[3]);
-		this.webServer = factory.getWebServer();
-		InOrder ordered = inOrder((Object[]) customizers);
-		for (UndertowBuilderCustomizer customizer : customizers) {
-			ordered.verify(customizer).customize(any(Builder.class));
-		}
-	}
-
-	@Test
-	void setNullDeploymentInfoCustomizersThrows() {
-		UndertowServletWebServerFactory factory = getFactory();
-		assertThatIllegalArgumentException().isThrownBy(() -> factory.setDeploymentInfoCustomizers(null))
-				.withMessageContaining("Customizers must not be null");
-	}
-
-	@Test
-	void addNullAddDeploymentInfoCustomizersThrows() {
-		UndertowServletWebServerFactory factory = getFactory();
-		assertThatIllegalArgumentException()
-				.isThrownBy(() -> factory.addDeploymentInfoCustomizers((UndertowDeploymentInfoCustomizer[]) null))
-				.withMessageContaining("Customizers must not be null");
-	}
-
-	@Test
-	void deploymentInfo() {
-		UndertowServletWebServerFactory factory = getFactory();
-		UndertowDeploymentInfoCustomizer[] customizers = new UndertowDeploymentInfoCustomizer[4];
-		Arrays.setAll(customizers, (i) -> mock(UndertowDeploymentInfoCustomizer.class));
-		factory.setDeploymentInfoCustomizers(Arrays.asList(customizers[0], customizers[1]));
-		factory.addDeploymentInfoCustomizers(customizers[2], customizers[3]);
-		this.webServer = factory.getWebServer();
-		InOrder ordered = inOrder((Object[]) customizers);
-		for (UndertowDeploymentInfoCustomizer customizer : customizers) {
-			ordered.verify(customizer).customize(any(DeploymentInfo.class));
-		}
-	}
-
-	@Test
-	void basicSslClasspathKeyStore() throws Exception {
-		testBasicSslWithKeyStore("classpath:test.jks");
-	}
-
-	@Test
-	void defaultContextPath() {
-		UndertowServletWebServerFactory factory = getFactory();
-		final AtomicReference<String> contextPath = new AtomicReference<>();
-		factory.addDeploymentInfoCustomizers((deploymentInfo) -> contextPath.set(deploymentInfo.getContextPath()));
-		this.webServer = factory.getWebServer();
-		assertThat(contextPath.get()).isEqualTo("/");
-	}
-
-	@Test
-	void useForwardHeaders() throws Exception {
-		UndertowServletWebServerFactory factory = getFactory();
-		factory.setUseForwardHeaders(true);
-		assertForwardHeaderIsUsed(factory);
-	}
-
-	@Test
-	void eachFactoryUsesADiscreteServletContainer() {
-		assertThat(getServletContainerFromNewFactory()).isNotEqualTo(getServletContainerFromNewFactory());
-	}
-
-	@Test
-	void accessLogCanBeEnabled() throws IOException, URISyntaxException, InterruptedException {
-		testAccessLog(null, null, "access_log.log");
-	}
-
-	@Test
-	void accessLogCanBeCustomized() throws IOException, URISyntaxException, InterruptedException {
-		testAccessLog("my_access.", "logz", "my_access.logz");
-	}
-
-	private void testAccessLog(String prefix, String suffix, String expectedFile)
-			throws IOException, URISyntaxException, InterruptedException {
-		UndertowServletWebServerFactory factory = getFactory();
-		factory.setAccessLogEnabled(true);
-		factory.setAccessLogPrefix(prefix);
-		factory.setAccessLogSuffix(suffix);
-		File accessLogDirectory = this.tempDir;
-		factory.setAccessLogDirectory(accessLogDirectory);
-		assertThat(accessLogDirectory.listFiles()).isEmpty();
-		this.webServer = factory.getWebServer(new ServletRegistrationBean<>(new ExampleServlet(), "/hello"));
-		this.webServer.start();
-		assertThat(getResponse(getLocalUrl("/hello"))).isEqualTo("Hello World");
-		File accessLog = new File(accessLogDirectory, expectedFile);
-		awaitFile(accessLog);
-		assertThat(accessLogDirectory.listFiles()).contains(accessLog);
-	}
-
-	@Override
-	protected void addConnector(int port, AbstractServletWebServerFactory factory) {
-		((UndertowServletWebServerFactory) factory)
-				.addBuilderCustomizers((builder) -> builder.addHttpListener(port, "0.0.0.0"));
-	}
-
-	@Test
-	void sslRestrictedProtocolsEmptyCipherFailure() throws Exception {
-		assertThatIOException()
-				.isThrownBy(() -> testRestrictedSSLProtocolsAndCipherSuites(new String[] { "TLSv1.2" },
-						new String[] { "TLS_EMPTY_RENEGOTIATION_INFO_SCSV" }))
-				.isInstanceOfAny(SSLException.class, SSLHandshakeException.class, SocketException.class);
-	}
-
-	@Test
-	void sslRestrictedProtocolsECDHETLS1Failure() throws Exception {
-		assertThatIOException()
-				.isThrownBy(() -> testRestrictedSSLProtocolsAndCipherSuites(new String[] { "TLSv1" },
-						new String[] { "TLS_ECDHE_RSA_WITH_AES_128_CBC_SHA256" }))
-				.isInstanceOfAny(SSLException.class, SocketException.class);
-	}
-
-	@Test
-	void sslRestrictedProtocolsECDHESuccess() throws Exception {
-		testRestrictedSSLProtocolsAndCipherSuites(new String[] { "TLSv1.2" },
-				new String[] { "TLS_ECDHE_RSA_WITH_AES_128_CBC_SHA256" });
-	}
-
-	@Test
-	void sslRestrictedProtocolsRSATLS12Success() throws Exception {
-		testRestrictedSSLProtocolsAndCipherSuites(new String[] { "TLSv1.2" },
-				new String[] { "TLS_RSA_WITH_AES_128_CBC_SHA256" });
-	}
-
-	@Test
-	void sslRestrictedProtocolsRSATLS11Failure() throws Exception {
-		assertThatIOException()
-				.isThrownBy(() -> testRestrictedSSLProtocolsAndCipherSuites(new String[] { "TLSv1.1" },
-						new String[] { "TLS_RSA_WITH_AES_128_CBC_SHA256" }))
-				.isInstanceOfAny(SSLException.class, SocketException.class);
-	}
-
-	@Override
-	protected JspServlet getJspServlet() {
-		return null; // Undertow does not support JSPs
-	}
-
-	private void awaitFile(File file) throws InterruptedException {
-		long end = System.currentTimeMillis() + 10000;
-		while (!file.exists() && System.currentTimeMillis() < end) {
-			Thread.sleep(100);
-		}
-	}
-
-	private ServletContainer getServletContainerFromNewFactory() {
-		UndertowServletWebServer container = (UndertowServletWebServer) getFactory().getWebServer();
-		try {
-			return container.getDeploymentManager().getDeployment().getServletContainer();
-		}
-		finally {
-			container.stop();
-		}
-	}
-
-	@Override
-	protected Map<String, String> getActualMimeMappings() {
-		return ((UndertowServletWebServer) this.webServer).getDeploymentManager().getDeployment()
-				.getMimeExtensionMappings();
-	}
-
-	@Override
-	protected Collection<Mapping> getExpectedMimeMappings() {
-		// Unlike Tomcat and Jetty, Undertow performs a case-sensitive match on file
-		// extension so it has a mapping for "z" and "Z".
-		Set<Mapping> expectedMappings = new HashSet<>(super.getExpectedMimeMappings());
-		expectedMappings.add(new Mapping("Z", "application/x-compress"));
-		return expectedMappings;
-	}
-
-	@Override
-	protected Charset getCharset(Locale locale) {
-		DeploymentInfo info = ((UndertowServletWebServer) this.webServer).getDeploymentManager().getDeployment()
-				.getDeploymentInfo();
-		String charsetName = info.getLocaleCharsetMapping().get(locale.toString());
-		return (charsetName != null) ? Charset.forName(charsetName) : null;
-	}
-
-	@Override
-	protected void handleExceptionCausedByBlockedPortOnPrimaryConnector(RuntimeException ex, int blockedPort) {
-		assertThat(ex).isInstanceOf(PortInUseException.class);
-		assertThat(((PortInUseException) ex).getPort()).isEqualTo(blockedPort);
-		Undertow undertow = (Undertow) ReflectionTestUtils.getField(this.webServer, "undertow");
-		assertThat(undertow.getWorker()).isNull();
-	}
-
-	@Override
-	protected void handleExceptionCausedByBlockedPortOnSecondaryConnector(RuntimeException ex, int blockedPort) {
-		this.handleExceptionCausedByBlockedPortOnPrimaryConnector(ex, blockedPort);
-	}
-
-}
-=======
 /*
  * Copyright 2012-2020 the original author or authors.
  *
@@ -613,5 +317,4 @@
 		handleExceptionCausedByBlockedPortOnPrimaryConnector(ex, blockedPort);
 	}
 
-}
->>>>>>> 6755b480
+}