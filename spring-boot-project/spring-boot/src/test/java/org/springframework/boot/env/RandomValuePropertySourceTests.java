--- conflicted
+++ resolved
@@ -1,116 +1,3 @@
-<<<<<<< HEAD
-/*
- * Copyright 2012-2019 the original author or authors.
- *
- * Licensed under the Apache License, Version 2.0 (the "License");
- * you may not use this file except in compliance with the License.
- * You may obtain a copy of the License at
- *
- *      https://www.apache.org/licenses/LICENSE-2.0
- *
- * Unless required by applicable law or agreed to in writing, software
- * distributed under the License is distributed on an "AS IS" BASIS,
- * WITHOUT WARRANTIES OR CONDITIONS OF ANY KIND, either express or implied.
- * See the License for the specific language governing permissions and
- * limitations under the License.
- */
-
-package org.springframework.boot.env;
-
-import java.util.Random;
-import java.util.UUID;
-
-import org.junit.jupiter.api.Test;
-
-import static org.assertj.core.api.Assertions.assertThat;
-import static org.mockito.BDDMockito.given;
-import static org.mockito.Mockito.spy;
-
-/**
- * Tests for {@link RandomValuePropertySource}.
- *
- * @author Dave Syer
- * @author Matt Benson
- */
-class RandomValuePropertySourceTests {
-
-	private RandomValuePropertySource source = new RandomValuePropertySource();
-
-	@Test
-	void notRandom() {
-		assertThat(this.source.getProperty("foo")).isNull();
-	}
-
-	@Test
-	void string() {
-		assertThat(this.source.getProperty("random.string")).isNotNull();
-	}
-
-	@Test
-	void intValue() {
-		Integer value = (Integer) this.source.getProperty("random.int");
-		assertThat(value).isNotNull();
-	}
-
-	@Test
-	void uuidValue() {
-		String value = (String) this.source.getProperty("random.uuid");
-		assertThat(value).isNotNull();
-		assertThat(UUID.fromString(value)).isNotNull();
-	}
-
-	@Test
-	void intRange() {
-		Integer value = (Integer) this.source.getProperty("random.int[4,10]");
-		assertThat(value).isNotNull();
-		assertThat(value >= 4).isTrue();
-		assertThat(value < 10).isTrue();
-	}
-
-	@Test
-	void intMax() {
-		Integer value = (Integer) this.source.getProperty("random.int(10)");
-		assertThat(value).isNotNull().isLessThan(10);
-	}
-
-	@Test
-	void longValue() {
-		Long value = (Long) this.source.getProperty("random.long");
-		assertThat(value).isNotNull();
-	}
-
-	@Test
-	void longRange() {
-		Long value = (Long) this.source.getProperty("random.long[4,10]");
-		assertThat(value).isNotNull().isBetween(4L, 10L);
-	}
-
-	@Test
-	void longMax() {
-		Long value = (Long) this.source.getProperty("random.long(10)");
-		assertThat(value).isNotNull().isLessThan(10L);
-	}
-
-	@Test
-	void longOverflow() {
-		RandomValuePropertySource source = spy(this.source);
-		given(source.getSource()).willReturn(new Random() {
-
-			@Override
-			public long nextLong() {
-				// constant that used to become -8, now becomes 8
-				return Long.MIN_VALUE;
-			}
-
-		});
-		Long value = (Long) source.getProperty("random.long(10)");
-		assertThat(value).isNotNull().isGreaterThanOrEqualTo(0L).isLessThan(10L);
-		value = (Long) source.getProperty("random.long[4,10]");
-		assertThat(value).isNotNull().isGreaterThanOrEqualTo(4L).isLessThan(10L);
-	}
-
-}
-=======
 /*
  * Copyright 2012-2020 the original author or authors.
  *
@@ -253,5 +140,4 @@
 				RandomValuePropertySource.RANDOM_PROPERTY_SOURCE_NAME, "mockProperties");
 	}
 
-}
->>>>>>> 6755b480
+}