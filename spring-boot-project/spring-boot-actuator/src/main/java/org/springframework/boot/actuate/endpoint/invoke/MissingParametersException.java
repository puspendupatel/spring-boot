--- conflicted
+++ resolved
@@ -1,58 +1,3 @@
-<<<<<<< HEAD
-/*
- * Copyright 2012-2019 the original author or authors.
- *
- * Licensed under the Apache License, Version 2.0 (the "License");
- * you may not use this file except in compliance with the License.
- * You may obtain a copy of the License at
- *
- *      https://www.apache.org/licenses/LICENSE-2.0
- *
- * Unless required by applicable law or agreed to in writing, software
- * distributed under the License is distributed on an "AS IS" BASIS,
- * WITHOUT WARRANTIES OR CONDITIONS OF ANY KIND, either express or implied.
- * See the License for the specific language governing permissions and
- * limitations under the License.
- */
-
-package org.springframework.boot.actuate.endpoint.invoke;
-
-import java.util.Set;
-import java.util.stream.Collectors;
-
-import org.springframework.boot.actuate.endpoint.InvalidEndpointRequestException;
-import org.springframework.util.StringUtils;
-
-/**
- * {@link RuntimeException} thrown when an endpoint invocation does not contain required
- * parameters.
- *
- * @author Madhura Bhave
- * @author Phillip Webb
- * @since 2.0.0
- */
-public final class MissingParametersException extends InvalidEndpointRequestException {
-
-	private final Set<OperationParameter> missingParameters;
-
-	public MissingParametersException(Set<OperationParameter> missingParameters) {
-		super("Failed to invoke operation because the following required " + "parameters were missing: "
-				+ StringUtils.collectionToCommaDelimitedString(missingParameters),
-				"Missing parameters: "
-						+ missingParameters.stream().map(OperationParameter::getName).collect(Collectors.joining(",")));
-		this.missingParameters = missingParameters;
-	}
-
-	/**
-	 * Returns the parameters that were missing.
-	 * @return the parameters
-	 */
-	public Set<OperationParameter> getMissingParameters() {
-		return this.missingParameters;
-	}
-
-}
-=======
 /*
  * Copyright 2012-2019 the original author or authors.
  *
@@ -105,5 +50,4 @@
 		return this.missingParameters;
 	}
 
-}
->>>>>>> 6755b480
+}