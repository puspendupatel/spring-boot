/*
 * Copyright 2012-2022 the original author or authors.
 *
 * Licensed under the Apache License, Version 2.0 (the "License");
 * you may not use this file except in compliance with the License.
 * You may obtain a copy of the License at
 *
 *      https://www.apache.org/licenses/LICENSE-2.0
 *
 * Unless required by applicable law or agreed to in writing, software
 * distributed under the License is distributed on an "AS IS" BASIS,
 * WITHOUT WARRANTIES OR CONDITIONS OF ANY KIND, either express or implied.
 * See the License for the specific language governing permissions and
 * limitations under the License.
 */

package org.springframework.boot.actuate.metrics.web.servlet;

import java.io.IOException;
import java.util.Collections;
import java.util.Set;

import io.micrometer.core.annotation.Timed;
import io.micrometer.core.instrument.MeterRegistry;
import io.micrometer.core.instrument.Timer;
import io.micrometer.core.instrument.Timer.Builder;
import io.micrometer.core.instrument.Timer.Sample;
import jakarta.servlet.FilterChain;
import jakarta.servlet.ServletException;
import jakarta.servlet.http.HttpServletRequest;
import jakarta.servlet.http.HttpServletResponse;
import org.apache.commons.logging.Log;
import org.apache.commons.logging.LogFactory;

import org.springframework.boot.actuate.metrics.AutoTimer;
import org.springframework.boot.actuate.metrics.annotation.TimedAnnotations;
import org.springframework.boot.web.servlet.error.ErrorAttributes;
import org.springframework.http.HttpStatus;
import org.springframework.web.filter.OncePerRequestFilter;
import org.springframework.web.method.HandlerMethod;
import org.springframework.web.servlet.DispatcherServlet;
import org.springframework.web.servlet.HandlerMapping;

/**
 * Intercepts incoming HTTP requests handled by Spring MVC handlers and records metrics
 * about execution time and results.
 *
 * @author Jon Schneider
 * @author Phillip Webb
 * @author Chanhyeong LEE
 * @since 2.0.0
 */
public class WebMvcMetricsFilter extends OncePerRequestFilter {

	private static final Log logger = LogFactory.getLog(WebMvcMetricsFilter.class);

	private final MeterRegistry registry;

	private final WebMvcTagsProvider tagsProvider;

	private final String metricName;

	private final AutoTimer autoTimer;

	/**
	 * Create a new {@link WebMvcMetricsFilter} instance.
	 * @param registry the meter registry
	 * @param tagsProvider the tags provider
	 * @param metricName the metric name
	 * @param autoTimer the auto-timers to apply or {@code null} to disable auto-timing
	 * @since 2.2.0
	 */
	public WebMvcMetricsFilter(MeterRegistry registry, WebMvcTagsProvider tagsProvider, String metricName,
			AutoTimer autoTimer) {
		this.registry = registry;
		this.tagsProvider = tagsProvider;
		this.metricName = metricName;
		this.autoTimer = autoTimer;
	}

	@Override
	protected boolean shouldNotFilterAsyncDispatch() {
		return false;
	}

	@Override
	protected void doFilterInternal(HttpServletRequest request, HttpServletResponse response, FilterChain filterChain)
			throws ServletException, IOException {
		TimingContext timingContext = TimingContext.get(request);
		if (timingContext == null) {
			timingContext = startAndAttachTimingContext(request);
		}
		try {
			filterChain.doFilter(request, response);
			if (!request.isAsyncStarted()) {
				// Only record when async processing has finished or never been started.
				// If async was started by something further down the chain we wait
				// until the second filter invocation (but we'll be using the
				// TimingContext that was attached to the first)
				Throwable exception = fetchException(request);
				record(timingContext, request, response, exception);
			}
		}
		catch (Exception ex) {
			response.setStatus(HttpStatus.INTERNAL_SERVER_ERROR.value());
			record(timingContext, request, response, unwrapServletException(ex));
			throw ex;
		}
	}

	private Throwable unwrapServletException(Throwable ex) {
		return (ex instanceof ServletException) ? ex.getCause() : ex;
	}

	private TimingContext startAndAttachTimingContext(HttpServletRequest request) {
		Timer.Sample timerSample = Timer.start(this.registry);
		TimingContext timingContext = new TimingContext(timerSample);
		timingContext.attachTo(request);
		return timingContext;
	}

	private Throwable fetchException(HttpServletRequest request) {
		Throwable exception = (Throwable) request.getAttribute(ErrorAttributes.ERROR_ATTRIBUTE);
		if (exception == null) {
			exception = (Throwable) request.getAttribute(DispatcherServlet.EXCEPTION_ATTRIBUTE);
		}
		return exception;
	}

	private void record(TimingContext timingContext, HttpServletRequest request, HttpServletResponse response,
			Throwable exception) {
		try {
			Object handler = getHandler(request);
			Set<Timed> annotations = getTimedAnnotations(handler);
			Timer.Sample timerSample = timingContext.getTimerSample();
			AutoTimer.apply(this.autoTimer, this.metricName, annotations, (builder) -> timerSample
					.stop(getTimer(builder, handler, request, response, exception).register(this.registry)));
		}
		catch (Exception ex) {
			logger.warn("Failed to record timer metrics", ex);
			// Allow request-response exchange to continue, unaffected by metrics problem
		}
	}

	private Object getHandler(HttpServletRequest request) {
		return request.getAttribute(HandlerMapping.BEST_MATCHING_HANDLER_ATTRIBUTE);
	}

	private Set<Timed> getTimedAnnotations(Object handler) {
		if (handler instanceof HandlerMethod handlerMethod) {
			return TimedAnnotations.get(handlerMethod.getMethod(), handlerMethod.getBeanType());
		}
		return Collections.emptySet();
	}

<<<<<<< HEAD
	private Timer.Builder getTimer(Builder builder, Object handler, HttpServletRequest request,
			HttpServletResponse response, Throwable exception) {
		return builder.tags(this.tagsProvider.getTags(request, response, handler, exception));
=======
	private Timer getTimer(Builder builder, Object handler, HttpServletRequest request, HttpServletResponse response,
			Throwable exception) {
		return builder.description("Duration of HTTP server request handling")
				.tags(this.tagsProvider.getTags(request, response, handler, exception)).register(this.registry);
>>>>>>> 3e4a5703
	}

	/**
	 * Context object attached to a request to retain information across the multiple
	 * filter calls that happen with async requests.
	 */
	private static class TimingContext {

		private static final String ATTRIBUTE = TimingContext.class.getName();

		private final Timer.Sample timerSample;

		TimingContext(Sample timerSample) {
			this.timerSample = timerSample;
		}

		Timer.Sample getTimerSample() {
			return this.timerSample;
		}

		void attachTo(HttpServletRequest request) {
			request.setAttribute(ATTRIBUTE, this);
		}

		static TimingContext get(HttpServletRequest request) {
			return (TimingContext) request.getAttribute(ATTRIBUTE);
		}

	}

}<|MERGE_RESOLUTION|>--- conflicted
+++ resolved
@@ -153,16 +153,10 @@
 		return Collections.emptySet();
 	}
 
-<<<<<<< HEAD
 	private Timer.Builder getTimer(Builder builder, Object handler, HttpServletRequest request,
 			HttpServletResponse response, Throwable exception) {
-		return builder.tags(this.tagsProvider.getTags(request, response, handler, exception));
-=======
-	private Timer getTimer(Builder builder, Object handler, HttpServletRequest request, HttpServletResponse response,
-			Throwable exception) {
 		return builder.description("Duration of HTTP server request handling")
-				.tags(this.tagsProvider.getTags(request, response, handler, exception)).register(this.registry);
->>>>>>> 3e4a5703
+				.tags(this.tagsProvider.getTags(request, response, handler, exception));
 	}
 
 	/**
