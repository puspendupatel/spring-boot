--- conflicted
+++ resolved
@@ -1,73 +1,3 @@
-<<<<<<< HEAD
-/*
- * Copyright 2012-2018 the original author or authors.
- *
- * Licensed under the Apache License, Version 2.0 (the "License");
- * you may not use this file except in compliance with the License.
- * You may obtain a copy of the License at
- *
- *      https://www.apache.org/licenses/LICENSE-2.0
- *
- * Unless required by applicable law or agreed to in writing, software
- * distributed under the License is distributed on an "AS IS" BASIS,
- * WITHOUT WARRANTIES OR CONDITIONS OF ANY KIND, either express or implied.
- * See the License for the specific language governing permissions and
- * limitations under the License.
- */
-
-package org.springframework.boot.actuate.endpoint.annotation;
-
-import java.lang.annotation.Documented;
-import java.lang.annotation.ElementType;
-import java.lang.annotation.Retention;
-import java.lang.annotation.RetentionPolicy;
-import java.lang.annotation.Target;
-
-import org.springframework.boot.actuate.endpoint.EndpointFilter;
-import org.springframework.boot.actuate.endpoint.Operation;
-import org.springframework.core.annotation.AliasFor;
-
-/**
- * Annotation primarily used as a meta-annotation to indicate that an annotation provides
- * extension support for an endpoint. Extensions allow additional technology specific
- * {@link Operation operations} to be added to an existing endpoint. For example, a web
- * extension may offer variations of a read operation to support filtering based on a
- * query parameter.
- * <p>
- * Extension annotations must provide an {@link EndpointFilter} to restrict when the
- * extension applies. The {@code endpoint} attribute is usually re-declared using
- * {@link AliasFor @AliasFor}. For example: <pre class="code">
- * &#64;EndpointExtension(filter = WebEndpointFilter.class)
- * public &#64;interface EndpointWebExtension {
- *
- *   &#64;AliasFor(annotation = EndpointExtension.class, attribute = "endpoint")
- *   Class&lt;?&gt; endpoint();
- *
- * }
- * </pre>
- *
- * @author Phillip Webb
- * @since 2.0.0
- */
-@Target(ElementType.TYPE)
-@Retention(RetentionPolicy.RUNTIME)
-@Documented
-public @interface EndpointExtension {
-
-	/**
-	 * The filter class used to determine when the extension applies.
-	 * @return the filter class
-	 */
-	Class<? extends EndpointFilter<?>> filter();
-
-	/**
-	 * The class of the endpoint to extend.
-	 * @return the class endpoint to extend
-	 */
-	Class<?> endpoint() default Void.class;
-
-}
-=======
 /*
  * Copyright 2012-2019 the original author or authors.
  *
@@ -135,5 +65,4 @@
 	 */
 	Class<?> endpoint() default Void.class;
 
-}
->>>>>>> 6755b480
+}