--- conflicted
+++ resolved
@@ -45,24 +45,17 @@
 
 	@Override
 	protected Mono<Health> doHealthCheck(Health.Builder builder) {
-<<<<<<< HEAD
-		return getConnection()
-				.flatMap((connection) -> doHealthCheck(builder, connection));
+		return getConnection().flatMap((connection) -> doHealthCheck(builder, connection));
 	}
 
-	private Mono<Health> doHealthCheck(Health.Builder builder,
-			ReactiveRedisConnection connection) {
-=======
-		ReactiveRedisConnection connection = this.connectionFactory.getReactiveConnection();
->>>>>>> c6c139d9
+	private Mono<Health> doHealthCheck(Health.Builder builder, ReactiveRedisConnection connection) {
 		return connection.serverCommands().info().map((info) -> up(builder, info))
 				.onErrorResume((ex) -> Mono.just(down(builder, ex)))
 				.flatMap((health) -> connection.closeLater().thenReturn(health));
 	}
 
 	private Mono<ReactiveRedisConnection> getConnection() {
-		return Mono.fromSupplier(this.connectionFactory::getReactiveConnection)
-				.subscribeOn(Schedulers.parallel());
+		return Mono.fromSupplier(this.connectionFactory::getReactiveConnection).subscribeOn(Schedulers.parallel());
 	}
 
 	private Health up(Health.Builder builder, Properties info) {
