<<<<<<< HEAD
/*
 * Copyright 2012-2019 the original author or authors.
 *
 * Licensed under the Apache License, Version 2.0 (the "License");
 * you may not use this file except in compliance with the License.
 * You may obtain a copy of the License at
 *
 *      https://www.apache.org/licenses/LICENSE-2.0
 *
 * Unless required by applicable law or agreed to in writing, software
 * distributed under the License is distributed on an "AS IS" BASIS,
 * WITHOUT WARRANTIES OR CONDITIONS OF ANY KIND, either express or implied.
 * See the License for the specific language governing permissions and
 * limitations under the License.
 */

package org.springframework.boot.actuate.endpoint;

import java.util.regex.Pattern;

import org.springframework.util.Assert;

/**
 * Strategy that should be used by endpoint implementations to sanitize potentially
 * sensitive keys.
 *
 * @author Christian Dupuis
 * @author Toshiaki Maki
 * @author Phillip Webb
 * @author Nicolas Lejeune
 * @author Stephane Nicoll
 * @since 2.0.0
 */
public class Sanitizer {

	private static final String[] REGEX_PARTS = { "*", "$", "^", "+" };

	private Pattern[] keysToSanitize;

	public Sanitizer() {
		this("password", "secret", "key", "token", ".*credentials.*", "vcap_services", "sun.java.command");
	}

	public Sanitizer(String... keysToSanitize) {
		setKeysToSanitize(keysToSanitize);
	}

	/**
	 * Keys that should be sanitized. Keys can be simple strings that the property ends
	 * with or regular expressions.
	 * @param keysToSanitize the keys to sanitize
	 */
	public void setKeysToSanitize(String... keysToSanitize) {
		Assert.notNull(keysToSanitize, "KeysToSanitize must not be null");
		this.keysToSanitize = new Pattern[keysToSanitize.length];
		for (int i = 0; i < keysToSanitize.length; i++) {
			this.keysToSanitize[i] = getPattern(keysToSanitize[i]);
		}
	}

	private Pattern getPattern(String value) {
		if (isRegex(value)) {
			return Pattern.compile(value, Pattern.CASE_INSENSITIVE);
		}
		return Pattern.compile(".*" + value + "$", Pattern.CASE_INSENSITIVE);
	}

	private boolean isRegex(String value) {
		for (String part : REGEX_PARTS) {
			if (value.contains(part)) {
				return true;
			}
		}
		return false;
	}

	/**
	 * Sanitize the given value if necessary.
	 * @param key the key to sanitize
	 * @param value the value
	 * @return the potentially sanitized value
	 */
	public Object sanitize(String key, Object value) {
		if (value == null) {
			return null;
		}
		for (Pattern pattern : this.keysToSanitize) {
			if (pattern.matcher(key).matches()) {
				return "******";
			}
		}
		return value;
	}

}
=======
/*
 * Copyright 2012-2020 the original author or authors.
 *
 * Licensed under the Apache License, Version 2.0 (the "License");
 * you may not use this file except in compliance with the License.
 * You may obtain a copy of the License at
 *
 *      https://www.apache.org/licenses/LICENSE-2.0
 *
 * Unless required by applicable law or agreed to in writing, software
 * distributed under the License is distributed on an "AS IS" BASIS,
 * WITHOUT WARRANTIES OR CONDITIONS OF ANY KIND, either express or implied.
 * See the License for the specific language governing permissions and
 * limitations under the License.
 */

package org.springframework.boot.actuate.endpoint;

import java.util.Arrays;
import java.util.LinkedHashSet;
import java.util.Set;
import java.util.regex.Matcher;
import java.util.regex.Pattern;
import java.util.stream.Collectors;

import org.springframework.util.Assert;
import org.springframework.util.StringUtils;

/**
 * Strategy that should be used by endpoint implementations to sanitize potentially
 * sensitive keys.
 *
 * @author Christian Dupuis
 * @author Toshiaki Maki
 * @author Phillip Webb
 * @author Nicolas Lejeune
 * @author Stephane Nicoll
 * @author HaiTao Zhang
 * @author Chris Bono
 * @author David Good
 * @since 2.0.0
 */
public class Sanitizer {

	private static final String[] REGEX_PARTS = { "*", "$", "^", "+" };

	private static final Set<String> DEFAULT_KEYS_TO_SANITIZE = new LinkedHashSet<>(Arrays.asList("password", "secret",
			"key", "token", ".*credentials.*", "vcap_services", "sun.java.command"));

	private static final Set<String> URI_USERINFO_KEYS = new LinkedHashSet<>(
			Arrays.asList("uri", "uris", "address", "addresses"));

	private static final Pattern URI_USERINFO_PATTERN = Pattern.compile("\\[?[A-Za-z]+://.+:(.*)@.+$");

	private Pattern[] keysToSanitize;

	static {
		DEFAULT_KEYS_TO_SANITIZE.addAll(URI_USERINFO_KEYS);
	}

	public Sanitizer() {
		this(DEFAULT_KEYS_TO_SANITIZE.toArray(new String[0]));
	}

	public Sanitizer(String... keysToSanitize) {
		setKeysToSanitize(keysToSanitize);
	}

	/**
	 * Keys that should be sanitized. Keys can be simple strings that the property ends
	 * with or regular expressions.
	 * @param keysToSanitize the keys to sanitize
	 */
	public void setKeysToSanitize(String... keysToSanitize) {
		Assert.notNull(keysToSanitize, "KeysToSanitize must not be null");
		this.keysToSanitize = new Pattern[keysToSanitize.length];
		for (int i = 0; i < keysToSanitize.length; i++) {
			this.keysToSanitize[i] = getPattern(keysToSanitize[i]);
		}
	}

	private Pattern getPattern(String value) {
		if (isRegex(value)) {
			return Pattern.compile(value, Pattern.CASE_INSENSITIVE);
		}
		return Pattern.compile(".*" + value + "$", Pattern.CASE_INSENSITIVE);
	}

	private boolean isRegex(String value) {
		for (String part : REGEX_PARTS) {
			if (value.contains(part)) {
				return true;
			}
		}
		return false;
	}

	/**
	 * Sanitize the given value if necessary.
	 * @param key the key to sanitize
	 * @param value the value
	 * @return the potentially sanitized value
	 */
	public Object sanitize(String key, Object value) {
		if (value == null) {
			return null;
		}
		for (Pattern pattern : this.keysToSanitize) {
			if (pattern.matcher(key).matches()) {
				if (keyIsUriWithUserInfo(pattern)) {
					return sanitizeUris(value.toString());
				}
				return "******";
			}
		}
		return value;
	}

	private boolean keyIsUriWithUserInfo(Pattern pattern) {
		for (String uriKey : URI_USERINFO_KEYS) {
			if (pattern.matcher(uriKey).matches()) {
				return true;
			}
		}
		return false;
	}

	private Object sanitizeUris(String value) {
		return Arrays.stream(value.split(",")).map(this::sanitizeUri).collect(Collectors.joining(","));
	}

	private String sanitizeUri(String value) {
		Matcher matcher = URI_USERINFO_PATTERN.matcher(value);
		String password = matcher.matches() ? matcher.group(1) : null;
		if (password != null) {
			return StringUtils.replace(value, ":" + password + "@", ":******@");
		}
		return value;
	}

}
>>>>>>> 6755b480
<|MERGE_RESOLUTION|>--- conflicted
+++ resolved
@@ -1,100 +1,3 @@
-<<<<<<< HEAD
-/*
- * Copyright 2012-2019 the original author or authors.
- *
- * Licensed under the Apache License, Version 2.0 (the "License");
- * you may not use this file except in compliance with the License.
- * You may obtain a copy of the License at
- *
- *      https://www.apache.org/licenses/LICENSE-2.0
- *
- * Unless required by applicable law or agreed to in writing, software
- * distributed under the License is distributed on an "AS IS" BASIS,
- * WITHOUT WARRANTIES OR CONDITIONS OF ANY KIND, either express or implied.
- * See the License for the specific language governing permissions and
- * limitations under the License.
- */
-
-package org.springframework.boot.actuate.endpoint;
-
-import java.util.regex.Pattern;
-
-import org.springframework.util.Assert;
-
-/**
- * Strategy that should be used by endpoint implementations to sanitize potentially
- * sensitive keys.
- *
- * @author Christian Dupuis
- * @author Toshiaki Maki
- * @author Phillip Webb
- * @author Nicolas Lejeune
- * @author Stephane Nicoll
- * @since 2.0.0
- */
-public class Sanitizer {
-
-	private static final String[] REGEX_PARTS = { "*", "$", "^", "+" };
-
-	private Pattern[] keysToSanitize;
-
-	public Sanitizer() {
-		this("password", "secret", "key", "token", ".*credentials.*", "vcap_services", "sun.java.command");
-	}
-
-	public Sanitizer(String... keysToSanitize) {
-		setKeysToSanitize(keysToSanitize);
-	}
-
-	/**
-	 * Keys that should be sanitized. Keys can be simple strings that the property ends
-	 * with or regular expressions.
-	 * @param keysToSanitize the keys to sanitize
-	 */
-	public void setKeysToSanitize(String... keysToSanitize) {
-		Assert.notNull(keysToSanitize, "KeysToSanitize must not be null");
-		this.keysToSanitize = new Pattern[keysToSanitize.length];
-		for (int i = 0; i < keysToSanitize.length; i++) {
-			this.keysToSanitize[i] = getPattern(keysToSanitize[i]);
-		}
-	}
-
-	private Pattern getPattern(String value) {
-		if (isRegex(value)) {
-			return Pattern.compile(value, Pattern.CASE_INSENSITIVE);
-		}
-		return Pattern.compile(".*" + value + "$", Pattern.CASE_INSENSITIVE);
-	}
-
-	private boolean isRegex(String value) {
-		for (String part : REGEX_PARTS) {
-			if (value.contains(part)) {
-				return true;
-			}
-		}
-		return false;
-	}
-
-	/**
-	 * Sanitize the given value if necessary.
-	 * @param key the key to sanitize
-	 * @param value the value
-	 * @return the potentially sanitized value
-	 */
-	public Object sanitize(String key, Object value) {
-		if (value == null) {
-			return null;
-		}
-		for (Pattern pattern : this.keysToSanitize) {
-			if (pattern.matcher(key).matches()) {
-				return "******";
-			}
-		}
-		return value;
-	}
-
-}
-=======
 /*
  * Copyright 2012-2020 the original author or authors.
  *
@@ -235,5 +138,4 @@
 		return value;
 	}
 
-}
->>>>>>> 6755b480
+}