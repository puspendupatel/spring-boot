--- conflicted
+++ resolved
@@ -1,71 +1,3 @@
-<<<<<<< HEAD
-/*
- * Copyright 2012-2018 the original author or authors.
- *
- * Licensed under the Apache License, Version 2.0 (the "License");
- * you may not use this file except in compliance with the License.
- * You may obtain a copy of the License at
- *
- *      https://www.apache.org/licenses/LICENSE-2.0
- *
- * Unless required by applicable law or agreed to in writing, software
- * distributed under the License is distributed on an "AS IS" BASIS,
- * WITHOUT WARRANTIES OR CONDITIONS OF ANY KIND, either express or implied.
- * See the License for the specific language governing permissions and
- * limitations under the License.
- */
-
-package org.springframework.boot.actuate.endpoint.invoke.reflect;
-
-import java.lang.reflect.Parameter;
-
-import org.springframework.boot.actuate.endpoint.invoke.OperationParameter;
-import org.springframework.lang.Nullable;
-import org.springframework.util.ObjectUtils;
-
-/**
- * {@link OperationParameter} created from an {@link OperationMethod}.
- *
- * @author Phillip Webb
- */
-class OperationMethodParameter implements OperationParameter {
-
-	private final String name;
-
-	private final Parameter parameter;
-
-	/**
-	 * Create a new {@link OperationMethodParameter} instance.
-	 * @param name the parameter name
-	 * @param parameter the parameter
-	 */
-	OperationMethodParameter(String name, Parameter parameter) {
-		this.name = name;
-		this.parameter = parameter;
-	}
-
-	@Override
-	public String getName() {
-		return this.name;
-	}
-
-	@Override
-	public Class<?> getType() {
-		return this.parameter.getType();
-	}
-
-	@Override
-	public boolean isMandatory() {
-		return ObjectUtils.isEmpty(this.parameter.getAnnotationsByType(Nullable.class));
-	}
-
-	@Override
-	public String toString() {
-		return this.name + " of type " + this.parameter.getType().getName();
-	}
-
-}
-=======
 /*
  * Copyright 2012-2021 the original author or authors.
  *
@@ -151,5 +83,4 @@
 
 	}
 
-}
->>>>>>> 6755b480
+}