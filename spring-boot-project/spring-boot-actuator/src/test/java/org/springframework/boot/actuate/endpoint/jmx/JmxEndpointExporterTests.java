<<<<<<< HEAD
/*
 * Copyright 2012-2019 the original author or authors.
 *
 * Licensed under the Apache License, Version 2.0 (the "License");
 * you may not use this file except in compliance with the License.
 * You may obtain a copy of the License at
 *
 *      https://www.apache.org/licenses/LICENSE-2.0
 *
 * Unless required by applicable law or agreed to in writing, software
 * distributed under the License is distributed on an "AS IS" BASIS,
 * WITHOUT WARRANTIES OR CONDITIONS OF ANY KIND, either express or implied.
 * See the License for the specific language governing permissions and
 * limitations under the License.
 */

package org.springframework.boot.actuate.endpoint.jmx;

import java.util.ArrayList;
import java.util.List;

import javax.management.InstanceNotFoundException;
import javax.management.MBeanRegistrationException;
import javax.management.MBeanServer;
import javax.management.MalformedObjectNameException;
import javax.management.ObjectName;

import org.junit.jupiter.api.BeforeEach;
import org.junit.jupiter.api.Test;
import org.mockito.ArgumentCaptor;
import org.mockito.Captor;
import org.mockito.Mock;
import org.mockito.MockitoAnnotations;

import org.springframework.jmx.JmxException;
import org.springframework.jmx.export.MBeanExportException;

import static org.assertj.core.api.Assertions.assertThat;
import static org.assertj.core.api.Assertions.assertThatExceptionOfType;
import static org.assertj.core.api.Assertions.assertThatIllegalArgumentException;
import static org.assertj.core.api.Assertions.assertThatIllegalStateException;
import static org.mockito.ArgumentMatchers.any;
import static org.mockito.BDDMockito.given;
import static org.mockito.BDDMockito.willThrow;
import static org.mockito.Mockito.spy;
import static org.mockito.Mockito.verify;

/**
 * Tests for {@link JmxEndpointExporter}.
 *
 * @author Stephane Nicoll
 * @author Phillip Webb
 */
class JmxEndpointExporterTests {

	@Mock
	private MBeanServer mBeanServer;

	private EndpointObjectNameFactory objectNameFactory = spy(new TestEndpointObjectNameFactory());

	private JmxOperationResponseMapper responseMapper = new TestJmxOperationResponseMapper();

	private List<ExposableJmxEndpoint> endpoints = new ArrayList<>();

	@Captor
	private ArgumentCaptor<Object> objectCaptor;

	@Captor
	private ArgumentCaptor<ObjectName> objectNameCaptor;

	private JmxEndpointExporter exporter;

	@BeforeEach
	void setup() {
		MockitoAnnotations.initMocks(this);
		this.exporter = new JmxEndpointExporter(this.mBeanServer, this.objectNameFactory, this.responseMapper,
				this.endpoints);
	}

	@Test
	void createWhenMBeanServerIsNullShouldThrowException() {
		assertThatIllegalArgumentException().isThrownBy(
				() -> new JmxEndpointExporter(null, this.objectNameFactory, this.responseMapper, this.endpoints))
				.withMessageContaining("MBeanServer must not be null");
	}

	@Test
	void createWhenObjectNameFactoryIsNullShouldThrowException() {
		assertThatIllegalArgumentException()
				.isThrownBy(() -> new JmxEndpointExporter(this.mBeanServer, null, this.responseMapper, this.endpoints))
				.withMessageContaining("ObjectNameFactory must not be null");
	}

	@Test
	void createWhenResponseMapperIsNullShouldThrowException() {
		assertThatIllegalArgumentException()
				.isThrownBy(
						() -> new JmxEndpointExporter(this.mBeanServer, this.objectNameFactory, null, this.endpoints))
				.withMessageContaining("ResponseMapper must not be null");
	}

	@Test
	void createWhenEndpointsIsNullShouldThrowException() {
		assertThatIllegalArgumentException().isThrownBy(
				() -> new JmxEndpointExporter(this.mBeanServer, this.objectNameFactory, this.responseMapper, null))
				.withMessageContaining("Endpoints must not be null");
	}

	@Test
	void afterPropertiesSetShouldRegisterMBeans() throws Exception {
		this.endpoints.add(new TestExposableJmxEndpoint(new TestJmxOperation()));
		this.exporter.afterPropertiesSet();
		verify(this.mBeanServer).registerMBean(this.objectCaptor.capture(), this.objectNameCaptor.capture());
		assertThat(this.objectCaptor.getValue()).isInstanceOf(EndpointMBean.class);
		assertThat(this.objectNameCaptor.getValue().getKeyProperty("name")).isEqualTo("test");
	}

	@Test
	void registerShouldUseObjectNameFactory() throws Exception {
		this.endpoints.add(new TestExposableJmxEndpoint(new TestJmxOperation()));
		this.exporter.afterPropertiesSet();
		verify(this.objectNameFactory).getObjectName(any(ExposableJmxEndpoint.class));
	}

	@Test
	void registerWhenObjectNameIsMalformedShouldThrowException() throws Exception {
		given(this.objectNameFactory.getObjectName(any(ExposableJmxEndpoint.class)))
				.willThrow(MalformedObjectNameException.class);
		this.endpoints.add(new TestExposableJmxEndpoint(new TestJmxOperation()));
		assertThatIllegalStateException().isThrownBy(this.exporter::afterPropertiesSet)
				.withMessageContaining("Invalid ObjectName for endpoint 'test'");
	}

	@Test
	void registerWhenRegistrationFailsShouldThrowException() throws Exception {
		given(this.mBeanServer.registerMBean(any(), any(ObjectName.class)))
				.willThrow(new MBeanRegistrationException(new RuntimeException()));
		this.endpoints.add(new TestExposableJmxEndpoint(new TestJmxOperation()));
		assertThatExceptionOfType(MBeanExportException.class).isThrownBy(this.exporter::afterPropertiesSet)
				.withMessageContaining("Failed to register MBean for endpoint 'test");
	}

	@Test
	void destroyShouldUnregisterMBeans() throws Exception {
		this.endpoints.add(new TestExposableJmxEndpoint(new TestJmxOperation()));
		this.exporter.afterPropertiesSet();
		this.exporter.destroy();
		verify(this.mBeanServer).unregisterMBean(this.objectNameCaptor.capture());
		assertThat(this.objectNameCaptor.getValue().getKeyProperty("name")).isEqualTo("test");
	}

	@Test
	void unregisterWhenInstanceNotFoundShouldContinue() throws Exception {
		this.endpoints.add(new TestExposableJmxEndpoint(new TestJmxOperation()));
		this.exporter.afterPropertiesSet();
		willThrow(InstanceNotFoundException.class).given(this.mBeanServer).unregisterMBean(any(ObjectName.class));
		this.exporter.destroy();
	}

	@Test
	void unregisterWhenUnregisterThrowsExceptionShouldThrowException() throws Exception {
		this.endpoints.add(new TestExposableJmxEndpoint(new TestJmxOperation()));
		this.exporter.afterPropertiesSet();
		willThrow(new MBeanRegistrationException(new RuntimeException())).given(this.mBeanServer)
				.unregisterMBean(any(ObjectName.class));
		assertThatExceptionOfType(JmxException.class).isThrownBy(() -> this.exporter.destroy())
				.withMessageContaining("Failed to unregister MBean with ObjectName 'boot");
	}

	/**
	 * Test {@link EndpointObjectNameFactory}.
	 */
	static class TestEndpointObjectNameFactory implements EndpointObjectNameFactory {

		@Override
		public ObjectName getObjectName(ExposableJmxEndpoint endpoint) throws MalformedObjectNameException {
			return (endpoint != null) ? new ObjectName("boot:type=Endpoint,name=" + endpoint.getEndpointId()) : null;
		}

	}

}
=======
/*
 * Copyright 2012-2020 the original author or authors.
 *
 * Licensed under the Apache License, Version 2.0 (the "License");
 * you may not use this file except in compliance with the License.
 * You may obtain a copy of the License at
 *
 *      https://www.apache.org/licenses/LICENSE-2.0
 *
 * Unless required by applicable law or agreed to in writing, software
 * distributed under the License is distributed on an "AS IS" BASIS,
 * WITHOUT WARRANTIES OR CONDITIONS OF ANY KIND, either express or implied.
 * See the License for the specific language governing permissions and
 * limitations under the License.
 */

package org.springframework.boot.actuate.endpoint.jmx;

import java.util.ArrayList;
import java.util.List;

import javax.management.InstanceNotFoundException;
import javax.management.MBeanRegistrationException;
import javax.management.MBeanServer;
import javax.management.MalformedObjectNameException;
import javax.management.ObjectName;

import org.junit.jupiter.api.BeforeEach;
import org.junit.jupiter.api.Test;
import org.junit.jupiter.api.extension.ExtendWith;
import org.mockito.ArgumentCaptor;
import org.mockito.Captor;
import org.mockito.Mock;
import org.mockito.Spy;
import org.mockito.junit.jupiter.MockitoExtension;

import org.springframework.jmx.JmxException;
import org.springframework.jmx.export.MBeanExportException;

import static org.assertj.core.api.Assertions.assertThat;
import static org.assertj.core.api.Assertions.assertThatExceptionOfType;
import static org.assertj.core.api.Assertions.assertThatIllegalArgumentException;
import static org.assertj.core.api.Assertions.assertThatIllegalStateException;
import static org.mockito.ArgumentMatchers.any;
import static org.mockito.BDDMockito.given;
import static org.mockito.BDDMockito.willThrow;
import static org.mockito.Mockito.verify;

/**
 * Tests for {@link JmxEndpointExporter}.
 *
 * @author Stephane Nicoll
 * @author Phillip Webb
 */
@ExtendWith(MockitoExtension.class)
class JmxEndpointExporterTests {

	@Mock
	private MBeanServer mBeanServer;

	@Spy
	private EndpointObjectNameFactory objectNameFactory = new TestEndpointObjectNameFactory();

	private JmxOperationResponseMapper responseMapper = new TestJmxOperationResponseMapper();

	private List<ExposableJmxEndpoint> endpoints = new ArrayList<>();

	@Captor
	private ArgumentCaptor<Object> objectCaptor;

	@Captor
	private ArgumentCaptor<ObjectName> objectNameCaptor;

	private JmxEndpointExporter exporter;

	@BeforeEach
	void setup() {
		this.exporter = new JmxEndpointExporter(this.mBeanServer, this.objectNameFactory, this.responseMapper,
				this.endpoints);
	}

	@Test
	void createWhenMBeanServerIsNullShouldThrowException() {
		assertThatIllegalArgumentException().isThrownBy(
				() -> new JmxEndpointExporter(null, this.objectNameFactory, this.responseMapper, this.endpoints))
				.withMessageContaining("MBeanServer must not be null");
	}

	@Test
	void createWhenObjectNameFactoryIsNullShouldThrowException() {
		assertThatIllegalArgumentException()
				.isThrownBy(() -> new JmxEndpointExporter(this.mBeanServer, null, this.responseMapper, this.endpoints))
				.withMessageContaining("ObjectNameFactory must not be null");
	}

	@Test
	void createWhenResponseMapperIsNullShouldThrowException() {
		assertThatIllegalArgumentException()
				.isThrownBy(
						() -> new JmxEndpointExporter(this.mBeanServer, this.objectNameFactory, null, this.endpoints))
				.withMessageContaining("ResponseMapper must not be null");
	}

	@Test
	void createWhenEndpointsIsNullShouldThrowException() {
		assertThatIllegalArgumentException().isThrownBy(
				() -> new JmxEndpointExporter(this.mBeanServer, this.objectNameFactory, this.responseMapper, null))
				.withMessageContaining("Endpoints must not be null");
	}

	@Test
	void afterPropertiesSetShouldRegisterMBeans() throws Exception {
		this.endpoints.add(new TestExposableJmxEndpoint(new TestJmxOperation()));
		this.exporter.afterPropertiesSet();
		verify(this.mBeanServer).registerMBean(this.objectCaptor.capture(), this.objectNameCaptor.capture());
		assertThat(this.objectCaptor.getValue()).isInstanceOf(EndpointMBean.class);
		assertThat(this.objectNameCaptor.getValue().getKeyProperty("name")).isEqualTo("test");
	}

	@Test
	void registerShouldUseObjectNameFactory() throws Exception {
		this.endpoints.add(new TestExposableJmxEndpoint(new TestJmxOperation()));
		this.exporter.afterPropertiesSet();
		verify(this.objectNameFactory).getObjectName(any(ExposableJmxEndpoint.class));
	}

	@Test
	void registerWhenObjectNameIsMalformedShouldThrowException() throws Exception {
		given(this.objectNameFactory.getObjectName(any(ExposableJmxEndpoint.class)))
				.willThrow(MalformedObjectNameException.class);
		this.endpoints.add(new TestExposableJmxEndpoint(new TestJmxOperation()));
		assertThatIllegalStateException().isThrownBy(this.exporter::afterPropertiesSet)
				.withMessageContaining("Invalid ObjectName for endpoint 'test'");
	}

	@Test
	void registerWhenRegistrationFailsShouldThrowException() throws Exception {
		given(this.mBeanServer.registerMBean(any(), any(ObjectName.class)))
				.willThrow(new MBeanRegistrationException(new RuntimeException()));
		this.endpoints.add(new TestExposableJmxEndpoint(new TestJmxOperation()));
		assertThatExceptionOfType(MBeanExportException.class).isThrownBy(this.exporter::afterPropertiesSet)
				.withMessageContaining("Failed to register MBean for endpoint 'test");
	}

	@Test
	void destroyShouldUnregisterMBeans() throws Exception {
		this.endpoints.add(new TestExposableJmxEndpoint(new TestJmxOperation()));
		this.exporter.afterPropertiesSet();
		this.exporter.destroy();
		verify(this.mBeanServer).unregisterMBean(this.objectNameCaptor.capture());
		assertThat(this.objectNameCaptor.getValue().getKeyProperty("name")).isEqualTo("test");
	}

	@Test
	void unregisterWhenInstanceNotFoundShouldContinue() throws Exception {
		this.endpoints.add(new TestExposableJmxEndpoint(new TestJmxOperation()));
		this.exporter.afterPropertiesSet();
		willThrow(InstanceNotFoundException.class).given(this.mBeanServer).unregisterMBean(any(ObjectName.class));
		this.exporter.destroy();
	}

	@Test
	void unregisterWhenUnregisterThrowsExceptionShouldThrowException() throws Exception {
		this.endpoints.add(new TestExposableJmxEndpoint(new TestJmxOperation()));
		this.exporter.afterPropertiesSet();
		willThrow(new MBeanRegistrationException(new RuntimeException())).given(this.mBeanServer)
				.unregisterMBean(any(ObjectName.class));
		assertThatExceptionOfType(JmxException.class).isThrownBy(() -> this.exporter.destroy())
				.withMessageContaining("Failed to unregister MBean with ObjectName 'boot");
	}

	/**
	 * Test {@link EndpointObjectNameFactory}.
	 */
	static class TestEndpointObjectNameFactory implements EndpointObjectNameFactory {

		@Override
		public ObjectName getObjectName(ExposableJmxEndpoint endpoint) throws MalformedObjectNameException {
			return (endpoint != null) ? new ObjectName("boot:type=Endpoint,name=" + endpoint.getEndpointId()) : null;
		}

	}

}
>>>>>>> 6755b480
<|MERGE_RESOLUTION|>--- conflicted
+++ resolved
@@ -1,187 +1,3 @@
-<<<<<<< HEAD
-/*
- * Copyright 2012-2019 the original author or authors.
- *
- * Licensed under the Apache License, Version 2.0 (the "License");
- * you may not use this file except in compliance with the License.
- * You may obtain a copy of the License at
- *
- *      https://www.apache.org/licenses/LICENSE-2.0
- *
- * Unless required by applicable law or agreed to in writing, software
- * distributed under the License is distributed on an "AS IS" BASIS,
- * WITHOUT WARRANTIES OR CONDITIONS OF ANY KIND, either express or implied.
- * See the License for the specific language governing permissions and
- * limitations under the License.
- */
-
-package org.springframework.boot.actuate.endpoint.jmx;
-
-import java.util.ArrayList;
-import java.util.List;
-
-import javax.management.InstanceNotFoundException;
-import javax.management.MBeanRegistrationException;
-import javax.management.MBeanServer;
-import javax.management.MalformedObjectNameException;
-import javax.management.ObjectName;
-
-import org.junit.jupiter.api.BeforeEach;
-import org.junit.jupiter.api.Test;
-import org.mockito.ArgumentCaptor;
-import org.mockito.Captor;
-import org.mockito.Mock;
-import org.mockito.MockitoAnnotations;
-
-import org.springframework.jmx.JmxException;
-import org.springframework.jmx.export.MBeanExportException;
-
-import static org.assertj.core.api.Assertions.assertThat;
-import static org.assertj.core.api.Assertions.assertThatExceptionOfType;
-import static org.assertj.core.api.Assertions.assertThatIllegalArgumentException;
-import static org.assertj.core.api.Assertions.assertThatIllegalStateException;
-import static org.mockito.ArgumentMatchers.any;
-import static org.mockito.BDDMockito.given;
-import static org.mockito.BDDMockito.willThrow;
-import static org.mockito.Mockito.spy;
-import static org.mockito.Mockito.verify;
-
-/**
- * Tests for {@link JmxEndpointExporter}.
- *
- * @author Stephane Nicoll
- * @author Phillip Webb
- */
-class JmxEndpointExporterTests {
-
-	@Mock
-	private MBeanServer mBeanServer;
-
-	private EndpointObjectNameFactory objectNameFactory = spy(new TestEndpointObjectNameFactory());
-
-	private JmxOperationResponseMapper responseMapper = new TestJmxOperationResponseMapper();
-
-	private List<ExposableJmxEndpoint> endpoints = new ArrayList<>();
-
-	@Captor
-	private ArgumentCaptor<Object> objectCaptor;
-
-	@Captor
-	private ArgumentCaptor<ObjectName> objectNameCaptor;
-
-	private JmxEndpointExporter exporter;
-
-	@BeforeEach
-	void setup() {
-		MockitoAnnotations.initMocks(this);
-		this.exporter = new JmxEndpointExporter(this.mBeanServer, this.objectNameFactory, this.responseMapper,
-				this.endpoints);
-	}
-
-	@Test
-	void createWhenMBeanServerIsNullShouldThrowException() {
-		assertThatIllegalArgumentException().isThrownBy(
-				() -> new JmxEndpointExporter(null, this.objectNameFactory, this.responseMapper, this.endpoints))
-				.withMessageContaining("MBeanServer must not be null");
-	}
-
-	@Test
-	void createWhenObjectNameFactoryIsNullShouldThrowException() {
-		assertThatIllegalArgumentException()
-				.isThrownBy(() -> new JmxEndpointExporter(this.mBeanServer, null, this.responseMapper, this.endpoints))
-				.withMessageContaining("ObjectNameFactory must not be null");
-	}
-
-	@Test
-	void createWhenResponseMapperIsNullShouldThrowException() {
-		assertThatIllegalArgumentException()
-				.isThrownBy(
-						() -> new JmxEndpointExporter(this.mBeanServer, this.objectNameFactory, null, this.endpoints))
-				.withMessageContaining("ResponseMapper must not be null");
-	}
-
-	@Test
-	void createWhenEndpointsIsNullShouldThrowException() {
-		assertThatIllegalArgumentException().isThrownBy(
-				() -> new JmxEndpointExporter(this.mBeanServer, this.objectNameFactory, this.responseMapper, null))
-				.withMessageContaining("Endpoints must not be null");
-	}
-
-	@Test
-	void afterPropertiesSetShouldRegisterMBeans() throws Exception {
-		this.endpoints.add(new TestExposableJmxEndpoint(new TestJmxOperation()));
-		this.exporter.afterPropertiesSet();
-		verify(this.mBeanServer).registerMBean(this.objectCaptor.capture(), this.objectNameCaptor.capture());
-		assertThat(this.objectCaptor.getValue()).isInstanceOf(EndpointMBean.class);
-		assertThat(this.objectNameCaptor.getValue().getKeyProperty("name")).isEqualTo("test");
-	}
-
-	@Test
-	void registerShouldUseObjectNameFactory() throws Exception {
-		this.endpoints.add(new TestExposableJmxEndpoint(new TestJmxOperation()));
-		this.exporter.afterPropertiesSet();
-		verify(this.objectNameFactory).getObjectName(any(ExposableJmxEndpoint.class));
-	}
-
-	@Test
-	void registerWhenObjectNameIsMalformedShouldThrowException() throws Exception {
-		given(this.objectNameFactory.getObjectName(any(ExposableJmxEndpoint.class)))
-				.willThrow(MalformedObjectNameException.class);
-		this.endpoints.add(new TestExposableJmxEndpoint(new TestJmxOperation()));
-		assertThatIllegalStateException().isThrownBy(this.exporter::afterPropertiesSet)
-				.withMessageContaining("Invalid ObjectName for endpoint 'test'");
-	}
-
-	@Test
-	void registerWhenRegistrationFailsShouldThrowException() throws Exception {
-		given(this.mBeanServer.registerMBean(any(), any(ObjectName.class)))
-				.willThrow(new MBeanRegistrationException(new RuntimeException()));
-		this.endpoints.add(new TestExposableJmxEndpoint(new TestJmxOperation()));
-		assertThatExceptionOfType(MBeanExportException.class).isThrownBy(this.exporter::afterPropertiesSet)
-				.withMessageContaining("Failed to register MBean for endpoint 'test");
-	}
-
-	@Test
-	void destroyShouldUnregisterMBeans() throws Exception {
-		this.endpoints.add(new TestExposableJmxEndpoint(new TestJmxOperation()));
-		this.exporter.afterPropertiesSet();
-		this.exporter.destroy();
-		verify(this.mBeanServer).unregisterMBean(this.objectNameCaptor.capture());
-		assertThat(this.objectNameCaptor.getValue().getKeyProperty("name")).isEqualTo("test");
-	}
-
-	@Test
-	void unregisterWhenInstanceNotFoundShouldContinue() throws Exception {
-		this.endpoints.add(new TestExposableJmxEndpoint(new TestJmxOperation()));
-		this.exporter.afterPropertiesSet();
-		willThrow(InstanceNotFoundException.class).given(this.mBeanServer).unregisterMBean(any(ObjectName.class));
-		this.exporter.destroy();
-	}
-
-	@Test
-	void unregisterWhenUnregisterThrowsExceptionShouldThrowException() throws Exception {
-		this.endpoints.add(new TestExposableJmxEndpoint(new TestJmxOperation()));
-		this.exporter.afterPropertiesSet();
-		willThrow(new MBeanRegistrationException(new RuntimeException())).given(this.mBeanServer)
-				.unregisterMBean(any(ObjectName.class));
-		assertThatExceptionOfType(JmxException.class).isThrownBy(() -> this.exporter.destroy())
-				.withMessageContaining("Failed to unregister MBean with ObjectName 'boot");
-	}
-
-	/**
-	 * Test {@link EndpointObjectNameFactory}.
-	 */
-	static class TestEndpointObjectNameFactory implements EndpointObjectNameFactory {
-
-		@Override
-		public ObjectName getObjectName(ExposableJmxEndpoint endpoint) throws MalformedObjectNameException {
-			return (endpoint != null) ? new ObjectName("boot:type=Endpoint,name=" + endpoint.getEndpointId()) : null;
-		}
-
-	}
-
-}
-=======
 /*
  * Copyright 2012-2020 the original author or authors.
  *
@@ -365,5 +181,4 @@
 
 	}
 
-}
->>>>>>> 6755b480
+}