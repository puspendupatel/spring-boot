/*
 * Copyright 2012-2019 the original author or authors.
 *
 * Licensed under the Apache License, Version 2.0 (the "License");
 * you may not use this file except in compliance with the License.
 * You may obtain a copy of the License at
 *
 *      https://www.apache.org/licenses/LICENSE-2.0
 *
 * Unless required by applicable law or agreed to in writing, software
 * distributed under the License is distributed on an "AS IS" BASIS,
 * WITHOUT WARRANTIES OR CONDITIONS OF ANY KIND, either express or implied.
 * See the License for the specific language governing permissions and
 * limitations under the License.
 */

package org.springframework.boot.actuate.autoconfigure.metrics.jdbc;

import java.util.Collection;
import java.util.Collections;
import java.util.List;
import java.util.Map;
import java.util.stream.Collectors;

import javax.sql.DataSource;

import com.zaxxer.hikari.HikariDataSource;
import com.zaxxer.hikari.metrics.micrometer.MicrometerMetricsTrackerFactory;
import io.micrometer.core.instrument.MeterRegistry;
import org.apache.commons.logging.Log;
import org.apache.commons.logging.LogFactory;

import org.springframework.beans.factory.ObjectProvider;
import org.springframework.beans.factory.annotation.Autowired;
import org.springframework.boot.actuate.autoconfigure.metrics.MetricsAutoConfiguration;
import org.springframework.boot.actuate.autoconfigure.metrics.export.simple.SimpleMetricsExportAutoConfiguration;
import org.springframework.boot.actuate.metrics.jdbc.DataSourcePoolMetrics;
import org.springframework.boot.autoconfigure.AutoConfigureAfter;
import org.springframework.boot.autoconfigure.EnableAutoConfiguration;
import org.springframework.boot.autoconfigure.condition.ConditionalOnBean;
import org.springframework.boot.autoconfigure.condition.ConditionalOnClass;
import org.springframework.boot.autoconfigure.jdbc.DataSourceAutoConfiguration;
import org.springframework.boot.jdbc.DataSourceUnwrapper;
import org.springframework.boot.jdbc.metadata.DataSourcePoolMetadataProvider;
import org.springframework.context.annotation.Configuration;
import org.springframework.util.StringUtils;

/**
 * {@link EnableAutoConfiguration Auto-configuration} for metrics on all available
 * {@link DataSource datasources}.
 *
 * @author Stephane Nicoll
 * @since 2.0.0
 */
@Configuration(proxyBeanMethods = false)
@AutoConfigureAfter({ MetricsAutoConfiguration.class, DataSourceAutoConfiguration.class,
		SimpleMetricsExportAutoConfiguration.class })
@ConditionalOnClass({ DataSource.class, MeterRegistry.class })
@ConditionalOnBean({ DataSource.class, MeterRegistry.class })
public class DataSourcePoolMetricsAutoConfiguration {

	@Configuration(proxyBeanMethods = false)
	@ConditionalOnBean(DataSourcePoolMetadataProvider.class)
	static class DataSourcePoolMetadataMetricsConfiguration {

		private static final String DATASOURCE_SUFFIX = "dataSource";

		@Autowired
		public void bindDataSourcesToRegistry(Map<String, DataSource> dataSources,
				MeterRegistry registry,
				ObjectProvider<DataSourcePoolMetadataProvider> metadataProviders) {
			List<DataSourcePoolMetadataProvider> metadataProvidersList = metadataProviders
					.stream().collect(Collectors.toList());
			dataSources.forEach((name, dataSource) -> bindDataSourceToRegistry(name,
					dataSource, metadataProvidersList, registry));
		}

		private void bindDataSourceToRegistry(String beanName, DataSource dataSource,
				Collection<DataSourcePoolMetadataProvider> metadataProviders,
				MeterRegistry registry) {
			String dataSourceName = getDataSourceName(beanName);
<<<<<<< HEAD
			new DataSourcePoolMetrics(dataSource, metadataProviders, dataSourceName,
					Collections.emptyList()).bindTo(registry);
=======
			new DataSourcePoolMetrics(dataSource, this.metadataProviders, dataSourceName, Collections.emptyList())
					.bindTo(this.registry);
>>>>>>> 24925c3d
		}

		/**
		 * Get the name of a DataSource based on its {@code beanName}.
		 * @param beanName the name of the data source bean
		 * @return a name for the given data source
		 */
		private String getDataSourceName(String beanName) {
			if (beanName.length() > DATASOURCE_SUFFIX.length()
					&& StringUtils.endsWithIgnoreCase(beanName, DATASOURCE_SUFFIX)) {
				return beanName.substring(0, beanName.length() - DATASOURCE_SUFFIX.length());
			}
			return beanName;
		}

	}

	@Configuration(proxyBeanMethods = false)
	@ConditionalOnClass(HikariDataSource.class)
	static class HikariDataSourceMetricsConfiguration {

		private static final Log logger = LogFactory.getLog(HikariDataSourceMetricsConfiguration.class);

		private final MeterRegistry registry;

		HikariDataSourceMetricsConfiguration(MeterRegistry registry) {
			this.registry = registry;
		}

		@Autowired
		public void bindMetricsRegistryToHikariDataSources(Collection<DataSource> dataSources) {
			for (DataSource dataSource : dataSources) {
				HikariDataSource hikariDataSource = DataSourceUnwrapper.unwrap(dataSource, HikariDataSource.class);
				if (hikariDataSource != null) {
					bindMetricsRegistryToHikariDataSource(hikariDataSource);
				}
			}
		}

		private void bindMetricsRegistryToHikariDataSource(HikariDataSource hikari) {
			if (hikari.getMetricRegistry() == null && hikari.getMetricsTrackerFactory() == null) {
				try {
					hikari.setMetricsTrackerFactory(new MicrometerMetricsTrackerFactory(this.registry));
				}
				catch (Exception ex) {
					logger.warn("Failed to bind Hikari metrics: " + ex.getMessage());
				}
			}
		}

	}

}<|MERGE_RESOLUTION|>--- conflicted
+++ resolved
@@ -66,26 +66,19 @@
 		private static final String DATASOURCE_SUFFIX = "dataSource";
 
 		@Autowired
-		public void bindDataSourcesToRegistry(Map<String, DataSource> dataSources,
-				MeterRegistry registry,
+		public void bindDataSourcesToRegistry(Map<String, DataSource> dataSources, MeterRegistry registry,
 				ObjectProvider<DataSourcePoolMetadataProvider> metadataProviders) {
-			List<DataSourcePoolMetadataProvider> metadataProvidersList = metadataProviders
-					.stream().collect(Collectors.toList());
-			dataSources.forEach((name, dataSource) -> bindDataSourceToRegistry(name,
-					dataSource, metadataProvidersList, registry));
+			List<DataSourcePoolMetadataProvider> metadataProvidersList = metadataProviders.stream()
+					.collect(Collectors.toList());
+			dataSources.forEach(
+					(name, dataSource) -> bindDataSourceToRegistry(name, dataSource, metadataProvidersList, registry));
 		}
 
 		private void bindDataSourceToRegistry(String beanName, DataSource dataSource,
-				Collection<DataSourcePoolMetadataProvider> metadataProviders,
-				MeterRegistry registry) {
+				Collection<DataSourcePoolMetadataProvider> metadataProviders, MeterRegistry registry) {
 			String dataSourceName = getDataSourceName(beanName);
-<<<<<<< HEAD
-			new DataSourcePoolMetrics(dataSource, metadataProviders, dataSourceName,
-					Collections.emptyList()).bindTo(registry);
-=======
-			new DataSourcePoolMetrics(dataSource, this.metadataProviders, dataSourceName, Collections.emptyList())
-					.bindTo(this.registry);
->>>>>>> 24925c3d
+			new DataSourcePoolMetrics(dataSource, metadataProviders, dataSourceName, Collections.emptyList())
+					.bindTo(registry);
 		}
 
 		/**
