--- conflicted
+++ resolved
@@ -1,97 +1,3 @@
-<<<<<<< HEAD
-/*
- * Copyright 2012-2019 the original author or authors.
- *
- * Licensed under the Apache License, Version 2.0 (the "License");
- * you may not use this file except in compliance with the License.
- * You may obtain a copy of the License at
- *
- *      https://www.apache.org/licenses/LICENSE-2.0
- *
- * Unless required by applicable law or agreed to in writing, software
- * distributed under the License is distributed on an "AS IS" BASIS,
- * WITHOUT WARRANTIES OR CONDITIONS OF ANY KIND, either express or implied.
- * See the License for the specific language governing permissions and
- * limitations under the License.
- */
-
-package org.springframework.boot.actuate.autoconfigure.metrics.export.influx;
-
-import io.micrometer.influx.InfluxConfig;
-import io.micrometer.influx.InfluxConsistency;
-
-import org.springframework.boot.actuate.autoconfigure.metrics.export.properties.StepRegistryPropertiesConfigAdapter;
-
-/**
- * Adapter to convert {@link InfluxProperties} to an {@link InfluxConfig}.
- *
- * @author Jon Schneider
- * @author Phillip Webb
- */
-class InfluxPropertiesConfigAdapter extends StepRegistryPropertiesConfigAdapter<InfluxProperties>
-		implements InfluxConfig {
-
-	InfluxPropertiesConfigAdapter(InfluxProperties properties) {
-		super(properties);
-	}
-
-	@Override
-	public String db() {
-		return get(InfluxProperties::getDb, InfluxConfig.super::db);
-	}
-
-	@Override
-	public InfluxConsistency consistency() {
-		return get(InfluxProperties::getConsistency, InfluxConfig.super::consistency);
-	}
-
-	@Override
-	public String userName() {
-		return get(InfluxProperties::getUserName, InfluxConfig.super::userName);
-	}
-
-	@Override
-	public String password() {
-		return get(InfluxProperties::getPassword, InfluxConfig.super::password);
-	}
-
-	@Override
-	public String retentionPolicy() {
-		return get(InfluxProperties::getRetentionPolicy, InfluxConfig.super::retentionPolicy);
-	}
-
-	@Override
-	public Integer retentionReplicationFactor() {
-		return get(InfluxProperties::getRetentionReplicationFactor, InfluxConfig.super::retentionReplicationFactor);
-	}
-
-	@Override
-	public String retentionDuration() {
-		return get(InfluxProperties::getRetentionDuration, InfluxConfig.super::retentionDuration);
-	}
-
-	@Override
-	public String retentionShardDuration() {
-		return get(InfluxProperties::getRetentionShardDuration, InfluxConfig.super::retentionShardDuration);
-	}
-
-	@Override
-	public String uri() {
-		return get(InfluxProperties::getUri, InfluxConfig.super::uri);
-	}
-
-	@Override
-	public boolean compressed() {
-		return get(InfluxProperties::isCompressed, InfluxConfig.super::compressed);
-	}
-
-	@Override
-	public boolean autoCreateDb() {
-		return get(InfluxProperties::isAutoCreateDb, InfluxConfig.super::autoCreateDb);
-	}
-
-}
-=======
 /*
  * Copyright 2012-2020 the original author or authors.
  *
@@ -188,5 +94,4 @@
 		return get(InfluxProperties::isAutoCreateDb, InfluxConfig.super::autoCreateDb);
 	}
 
-}
->>>>>>> 6755b480
+}