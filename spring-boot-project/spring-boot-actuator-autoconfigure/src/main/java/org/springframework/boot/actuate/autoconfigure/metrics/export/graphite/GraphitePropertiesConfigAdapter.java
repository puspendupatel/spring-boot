--- conflicted
+++ resolved
@@ -1,89 +1,3 @@
-<<<<<<< HEAD
-/*
- * Copyright 2012-2019 the original author or authors.
- *
- * Licensed under the Apache License, Version 2.0 (the "License");
- * you may not use this file except in compliance with the License.
- * You may obtain a copy of the License at
- *
- *      https://www.apache.org/licenses/LICENSE-2.0
- *
- * Unless required by applicable law or agreed to in writing, software
- * distributed under the License is distributed on an "AS IS" BASIS,
- * WITHOUT WARRANTIES OR CONDITIONS OF ANY KIND, either express or implied.
- * See the License for the specific language governing permissions and
- * limitations under the License.
- */
-
-package org.springframework.boot.actuate.autoconfigure.metrics.export.graphite;
-
-import java.time.Duration;
-import java.util.concurrent.TimeUnit;
-
-import io.micrometer.graphite.GraphiteConfig;
-import io.micrometer.graphite.GraphiteProtocol;
-
-import org.springframework.boot.actuate.autoconfigure.metrics.export.properties.PropertiesConfigAdapter;
-
-/**
- * Adapter to convert {@link GraphiteProperties} to a {@link GraphiteConfig}.
- *
- * @author Jon Schneider
- * @author Phillip Webb
- */
-class GraphitePropertiesConfigAdapter extends PropertiesConfigAdapter<GraphiteProperties> implements GraphiteConfig {
-
-	GraphitePropertiesConfigAdapter(GraphiteProperties properties) {
-		super(properties);
-	}
-
-	@Override
-	public String get(String k) {
-		return null;
-	}
-
-	@Override
-	public boolean enabled() {
-		return get(GraphiteProperties::isEnabled, GraphiteConfig.super::enabled);
-	}
-
-	@Override
-	public Duration step() {
-		return get(GraphiteProperties::getStep, GraphiteConfig.super::step);
-	}
-
-	@Override
-	public TimeUnit rateUnits() {
-		return get(GraphiteProperties::getRateUnits, GraphiteConfig.super::rateUnits);
-	}
-
-	@Override
-	public TimeUnit durationUnits() {
-		return get(GraphiteProperties::getDurationUnits, GraphiteConfig.super::durationUnits);
-	}
-
-	@Override
-	public String host() {
-		return get(GraphiteProperties::getHost, GraphiteConfig.super::host);
-	}
-
-	@Override
-	public int port() {
-		return get(GraphiteProperties::getPort, GraphiteConfig.super::port);
-	}
-
-	@Override
-	public GraphiteProtocol protocol() {
-		return get(GraphiteProperties::getProtocol, GraphiteConfig.super::protocol);
-	}
-
-	@Override
-	public String[] tagsAsPrefix() {
-		return get(GraphiteProperties::getTagsAsPrefix, GraphiteConfig.super::tagsAsPrefix);
-	}
-
-}
-=======
 /*
  * Copyright 2012-2020 the original author or authors.
  *
@@ -177,5 +91,4 @@
 		return get(GraphiteProperties::getTagsAsPrefix, GraphiteConfig.super::tagsAsPrefix);
 	}
 
-}
->>>>>>> 6755b480
+}