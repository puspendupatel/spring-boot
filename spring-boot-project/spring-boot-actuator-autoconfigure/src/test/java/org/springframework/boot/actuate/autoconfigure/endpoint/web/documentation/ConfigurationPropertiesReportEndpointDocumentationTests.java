<<<<<<< HEAD
/*
 * Copyright 2012-2019 the original author or authors.
 *
 * Licensed under the Apache License, Version 2.0 (the "License");
 * you may not use this file except in compliance with the License.
 * You may obtain a copy of the License at
 *
 *      https://www.apache.org/licenses/LICENSE-2.0
 *
 * Unless required by applicable law or agreed to in writing, software
 * distributed under the License is distributed on an "AS IS" BASIS,
 * WITHOUT WARRANTIES OR CONDITIONS OF ANY KIND, either express or implied.
 * See the License for the specific language governing permissions and
 * limitations under the License.
 */

package org.springframework.boot.actuate.autoconfigure.endpoint.web.documentation;

import org.junit.jupiter.api.Test;

import org.springframework.boot.actuate.context.properties.ConfigurationPropertiesReportEndpoint;
import org.springframework.context.annotation.Bean;
import org.springframework.context.annotation.Configuration;
import org.springframework.context.annotation.Import;
import org.springframework.restdocs.mockmvc.MockMvcRestDocumentation;

import static org.springframework.restdocs.operation.preprocess.Preprocessors.preprocessResponse;
import static org.springframework.restdocs.payload.PayloadDocumentation.fieldWithPath;
import static org.springframework.restdocs.payload.PayloadDocumentation.responseFields;
import static org.springframework.restdocs.payload.PayloadDocumentation.subsectionWithPath;
import static org.springframework.test.web.servlet.request.MockMvcRequestBuilders.get;
import static org.springframework.test.web.servlet.result.MockMvcResultMatchers.status;

/**
 * Tests for generating documentation describing
 * {@link ConfigurationPropertiesReportEndpoint}.
 *
 * @author Andy Wilkinson
 */
class ConfigurationPropertiesReportEndpointDocumentationTests extends MockMvcEndpointDocumentationTests {

	@Test
	void configProps() throws Exception {
		this.mockMvc.perform(get("/actuator/configprops")).andExpect(status().isOk())
				.andDo(MockMvcRestDocumentation.document("configprops",
						preprocessResponse(limit("contexts", getApplicationContext().getId(), "beans")),
						responseFields(fieldWithPath("contexts").description("Application contexts keyed by id."),
								fieldWithPath("contexts.*.beans.*")
										.description("`@ConfigurationProperties` beans keyed by bean name."),
								fieldWithPath("contexts.*.beans.*.prefix")
										.description("Prefix applied to the names of the bean's properties."),
								subsectionWithPath("contexts.*.beans.*.properties")
										.description("Properties of the bean as name-value pairs."),
								parentIdField())));
	}

	@Configuration(proxyBeanMethods = false)
	@Import(BaseDocumentationConfiguration.class)
	static class TestConfiguration {

		@Bean
		ConfigurationPropertiesReportEndpoint endpoint() {
			return new ConfigurationPropertiesReportEndpoint();
		}

	}

}
=======
/*
 * Copyright 2012-2019 the original author or authors.
 *
 * Licensed under the Apache License, Version 2.0 (the "License");
 * you may not use this file except in compliance with the License.
 * You may obtain a copy of the License at
 *
 *      https://www.apache.org/licenses/LICENSE-2.0
 *
 * Unless required by applicable law or agreed to in writing, software
 * distributed under the License is distributed on an "AS IS" BASIS,
 * WITHOUT WARRANTIES OR CONDITIONS OF ANY KIND, either express or implied.
 * See the License for the specific language governing permissions and
 * limitations under the License.
 */

package org.springframework.boot.actuate.autoconfigure.endpoint.web.documentation;

import org.junit.jupiter.api.Test;

import org.springframework.boot.actuate.context.properties.ConfigurationPropertiesReportEndpoint;
import org.springframework.context.annotation.Bean;
import org.springframework.context.annotation.Configuration;
import org.springframework.context.annotation.Import;
import org.springframework.restdocs.mockmvc.MockMvcRestDocumentation;

import static org.springframework.restdocs.operation.preprocess.Preprocessors.preprocessResponse;
import static org.springframework.restdocs.payload.PayloadDocumentation.fieldWithPath;
import static org.springframework.restdocs.payload.PayloadDocumentation.responseFields;
import static org.springframework.restdocs.payload.PayloadDocumentation.subsectionWithPath;
import static org.springframework.test.web.servlet.request.MockMvcRequestBuilders.get;
import static org.springframework.test.web.servlet.result.MockMvcResultMatchers.status;

/**
 * Tests for generating documentation describing
 * {@link ConfigurationPropertiesReportEndpoint}.
 *
 * @author Andy Wilkinson
 */
class ConfigurationPropertiesReportEndpointDocumentationTests extends MockMvcEndpointDocumentationTests {

	@Test
	void configProps() throws Exception {
		this.mockMvc.perform(get("/actuator/configprops")).andExpect(status().isOk())
				.andDo(MockMvcRestDocumentation.document("configprops",
						preprocessResponse(limit("contexts", getApplicationContext().getId(), "beans")),
						responseFields(fieldWithPath("contexts").description("Application contexts keyed by id."),
								fieldWithPath("contexts.*.beans.*")
										.description("`@ConfigurationProperties` beans keyed by bean name."),
								fieldWithPath("contexts.*.beans.*.prefix")
										.description("Prefix applied to the names of the bean's properties."),
								subsectionWithPath("contexts.*.beans.*.properties")
										.description("Properties of the bean as name-value pairs."),
								subsectionWithPath("contexts.*.beans.*.inputs").description(
										"Origin and value of the configuration property used when binding to this bean."),
								parentIdField())));
	}

	@Configuration(proxyBeanMethods = false)
	@Import(BaseDocumentationConfiguration.class)
	static class TestConfiguration {

		@Bean
		ConfigurationPropertiesReportEndpoint endpoint() {
			return new ConfigurationPropertiesReportEndpoint();
		}

	}

}
>>>>>>> 6755b480
<|MERGE_RESOLUTION|>--- conflicted
+++ resolved
@@ -1,73 +1,3 @@
-<<<<<<< HEAD
-/*
- * Copyright 2012-2019 the original author or authors.
- *
- * Licensed under the Apache License, Version 2.0 (the "License");
- * you may not use this file except in compliance with the License.
- * You may obtain a copy of the License at
- *
- *      https://www.apache.org/licenses/LICENSE-2.0
- *
- * Unless required by applicable law or agreed to in writing, software
- * distributed under the License is distributed on an "AS IS" BASIS,
- * WITHOUT WARRANTIES OR CONDITIONS OF ANY KIND, either express or implied.
- * See the License for the specific language governing permissions and
- * limitations under the License.
- */
-
-package org.springframework.boot.actuate.autoconfigure.endpoint.web.documentation;
-
-import org.junit.jupiter.api.Test;
-
-import org.springframework.boot.actuate.context.properties.ConfigurationPropertiesReportEndpoint;
-import org.springframework.context.annotation.Bean;
-import org.springframework.context.annotation.Configuration;
-import org.springframework.context.annotation.Import;
-import org.springframework.restdocs.mockmvc.MockMvcRestDocumentation;
-
-import static org.springframework.restdocs.operation.preprocess.Preprocessors.preprocessResponse;
-import static org.springframework.restdocs.payload.PayloadDocumentation.fieldWithPath;
-import static org.springframework.restdocs.payload.PayloadDocumentation.responseFields;
-import static org.springframework.restdocs.payload.PayloadDocumentation.subsectionWithPath;
-import static org.springframework.test.web.servlet.request.MockMvcRequestBuilders.get;
-import static org.springframework.test.web.servlet.result.MockMvcResultMatchers.status;
-
-/**
- * Tests for generating documentation describing
- * {@link ConfigurationPropertiesReportEndpoint}.
- *
- * @author Andy Wilkinson
- */
-class ConfigurationPropertiesReportEndpointDocumentationTests extends MockMvcEndpointDocumentationTests {
-
-	@Test
-	void configProps() throws Exception {
-		this.mockMvc.perform(get("/actuator/configprops")).andExpect(status().isOk())
-				.andDo(MockMvcRestDocumentation.document("configprops",
-						preprocessResponse(limit("contexts", getApplicationContext().getId(), "beans")),
-						responseFields(fieldWithPath("contexts").description("Application contexts keyed by id."),
-								fieldWithPath("contexts.*.beans.*")
-										.description("`@ConfigurationProperties` beans keyed by bean name."),
-								fieldWithPath("contexts.*.beans.*.prefix")
-										.description("Prefix applied to the names of the bean's properties."),
-								subsectionWithPath("contexts.*.beans.*.properties")
-										.description("Properties of the bean as name-value pairs."),
-								parentIdField())));
-	}
-
-	@Configuration(proxyBeanMethods = false)
-	@Import(BaseDocumentationConfiguration.class)
-	static class TestConfiguration {
-
-		@Bean
-		ConfigurationPropertiesReportEndpoint endpoint() {
-			return new ConfigurationPropertiesReportEndpoint();
-		}
-
-	}
-
-}
-=======
 /*
  * Copyright 2012-2019 the original author or authors.
  *
@@ -137,5 +67,4 @@
 
 	}
 
-}
->>>>>>> 6755b480
+}