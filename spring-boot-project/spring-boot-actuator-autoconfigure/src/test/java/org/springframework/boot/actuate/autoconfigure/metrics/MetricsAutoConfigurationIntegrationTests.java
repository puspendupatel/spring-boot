--- conflicted
+++ resolved
@@ -119,26 +119,12 @@
 
 	@Test
 	void autoConfiguredCompositeDoesNotHaveMeterFiltersApplied() {
-<<<<<<< HEAD
-		new ApplicationContextRunner().with(MetricsRun.limitedTo(GraphiteMetricsExportAutoConfiguration.class,
-				JmxMetricsExportAutoConfiguration.class)).run((context) -> {
-					MeterRegistry composite = context.getBean(MeterRegistry.class);
-					assertThat(composite).extracting("filters", InstanceOfAssertFactories.ARRAY).isEmpty();
-					assertThat(composite).isInstanceOf(CompositeMeterRegistry.class);
-					Set<MeterRegistry> registries = ((CompositeMeterRegistry) composite).getRegistries();
-					assertThat(registries).hasSize(2);
-					assertThat(registries).hasAtLeastOneElementOfType(GraphiteMeterRegistry.class)
-							.hasAtLeastOneElementOfType(JmxMeterRegistry.class);
-					assertThat(registries).allSatisfy((registry) -> assertThat(registry)
-							.extracting("filters", InstanceOfAssertFactories.ARRAY).hasSize(1));
-				});
-=======
 		new ApplicationContextRunner()
 			.with(MetricsRun.limitedTo(GraphiteMetricsExportAutoConfiguration.class,
 					JmxMetricsExportAutoConfiguration.class))
 			.run((context) -> {
 				MeterRegistry composite = context.getBean(MeterRegistry.class);
-				assertThat(composite).extracting("filters", InstanceOfAssertFactories.ARRAY).hasSize(0);
+				assertThat(composite).extracting("filters", InstanceOfAssertFactories.ARRAY).isEmpty();
 				assertThat(composite).isInstanceOf(CompositeMeterRegistry.class);
 				Set<MeterRegistry> registries = ((CompositeMeterRegistry) composite).getRegistries();
 				assertThat(registries).hasSize(2);
@@ -148,7 +134,6 @@
 						(registry) -> assertThat(registry).extracting("filters", InstanceOfAssertFactories.ARRAY)
 							.hasSize(1));
 			});
->>>>>>> df5898a1
 	}
 
 	@Test
