--- conflicted
+++ resolved
@@ -1,154 +1,3 @@
-<<<<<<< HEAD
-/*
- * Copyright 2012-2019 the original author or authors.
- *
- * Licensed under the Apache License, Version 2.0 (the "License");
- * you may not use this file except in compliance with the License.
- * You may obtain a copy of the License at
- *
- *      https://www.apache.org/licenses/LICENSE-2.0
- *
- * Unless required by applicable law or agreed to in writing, software
- * distributed under the License is distributed on an "AS IS" BASIS,
- * WITHOUT WARRANTIES OR CONDITIONS OF ANY KIND, either express or implied.
- * See the License for the specific language governing permissions and
- * limitations under the License.
- */
-
-package org.springframework.boot.actuate.autoconfigure.metrics;
-
-import io.micrometer.core.instrument.Clock;
-import io.micrometer.core.instrument.MeterRegistry;
-import io.micrometer.core.instrument.composite.CompositeMeterRegistry;
-import io.micrometer.core.instrument.simple.SimpleMeterRegistry;
-import org.junit.jupiter.api.Test;
-
-import org.springframework.boot.autoconfigure.AutoConfigurations;
-import org.springframework.boot.autoconfigure.condition.ConditionalOnMissingBean;
-import org.springframework.boot.test.context.runner.ApplicationContextRunner;
-import org.springframework.context.annotation.Bean;
-import org.springframework.context.annotation.Configuration;
-import org.springframework.context.annotation.Primary;
-
-import static org.assertj.core.api.Assertions.assertThat;
-
-/**
- * Tests for {@link CompositeMeterRegistryAutoConfiguration}.
- *
- * @author Phillip Webb
- * @author Andy Wilkinson
- */
-class CompositeMeterRegistryAutoConfigurationTests {
-
-	private static final String COMPOSITE_NAME = "compositeMeterRegistry";
-
-	private ApplicationContextRunner contextRunner = new ApplicationContextRunner()
-			.withUserConfiguration(BaseConfig.class)
-			.withConfiguration(AutoConfigurations.of(CompositeMeterRegistryAutoConfiguration.class));
-
-	@Test
-	void registerWhenHasNoMeterRegistryShouldRegisterEmptyNoOpComposite() {
-		this.contextRunner.withUserConfiguration(NoMeterRegistryConfig.class).run((context) -> {
-			assertThat(context).hasSingleBean(MeterRegistry.class);
-			CompositeMeterRegistry registry = context.getBean("noOpMeterRegistry", CompositeMeterRegistry.class);
-			assertThat(registry.getRegistries()).isEmpty();
-		});
-	}
-
-	@Test
-	void registerWhenHasSingleMeterRegistryShouldDoNothing() {
-		this.contextRunner.withUserConfiguration(SingleMeterRegistryConfig.class).run((context) -> {
-			assertThat(context).hasSingleBean(MeterRegistry.class);
-			MeterRegistry registry = context.getBean(MeterRegistry.class);
-			assertThat(registry).isInstanceOf(TestMeterRegistry.class);
-		});
-	}
-
-	@Test
-	void registerWhenHasMultipleMeterRegistriesShouldAddPrimaryComposite() {
-		this.contextRunner.withUserConfiguration(MultipleMeterRegistriesConfig.class).run((context) -> {
-			assertThat(context.getBeansOfType(MeterRegistry.class)).hasSize(3).containsKeys("meterRegistryOne",
-					"meterRegistryTwo", COMPOSITE_NAME);
-			MeterRegistry primary = context.getBean(MeterRegistry.class);
-			assertThat(primary).isInstanceOf(CompositeMeterRegistry.class);
-			assertThat(((CompositeMeterRegistry) primary).getRegistries()).hasSize(2);
-			assertThat(primary.config().clock()).isNotNull();
-		});
-	}
-
-	@Test
-	void registerWhenHasMultipleRegistriesAndOneIsPrimaryShouldDoNothing() {
-		this.contextRunner.withUserConfiguration(MultipleMeterRegistriesWithOnePrimaryConfig.class).run((context) -> {
-			assertThat(context.getBeansOfType(MeterRegistry.class)).hasSize(2).containsKeys("meterRegistryOne",
-					"meterRegistryTwo");
-			MeterRegistry primary = context.getBean(MeterRegistry.class);
-			assertThat(primary).isInstanceOf(TestMeterRegistry.class);
-		});
-	}
-
-	@Configuration(proxyBeanMethods = false)
-	static class BaseConfig {
-
-		@Bean
-		@ConditionalOnMissingBean
-		Clock micrometerClock() {
-			return Clock.SYSTEM;
-		}
-
-	}
-
-	@Configuration(proxyBeanMethods = false)
-	static class NoMeterRegistryConfig {
-
-	}
-
-	@Configuration(proxyBeanMethods = false)
-	static class SingleMeterRegistryConfig {
-
-		@Bean
-		MeterRegistry meterRegistry() {
-			return new TestMeterRegistry();
-		}
-
-	}
-
-	@Configuration(proxyBeanMethods = false)
-	static class MultipleMeterRegistriesConfig {
-
-		@Bean
-		MeterRegistry meterRegistryOne() {
-			return new TestMeterRegistry();
-		}
-
-		@Bean
-		MeterRegistry meterRegistryTwo() {
-			return new SimpleMeterRegistry();
-		}
-
-	}
-
-	@Configuration(proxyBeanMethods = false)
-	static class MultipleMeterRegistriesWithOnePrimaryConfig {
-
-		@Bean
-		@Primary
-		MeterRegistry meterRegistryOne() {
-			return new TestMeterRegistry();
-		}
-
-		@Bean
-		MeterRegistry meterRegistryTwo() {
-			return new SimpleMeterRegistry();
-		}
-
-	}
-
-	static class TestMeterRegistry extends SimpleMeterRegistry {
-
-	}
-
-}
-=======
 /*
  * Copyright 2012-2020 the original author or authors.
  *
@@ -297,5 +146,4 @@
 
 	}
 
-}
->>>>>>> 6755b480
+}