--- conflicted
+++ resolved
@@ -1,78 +1,3 @@
-<<<<<<< HEAD
-/*
- * Copyright 2012-2019 the original author or authors.
- *
- * Licensed under the Apache License, Version 2.0 (the "License");
- * you may not use this file except in compliance with the License.
- * You may obtain a copy of the License at
- *
- *      https://www.apache.org/licenses/LICENSE-2.0
- *
- * Unless required by applicable law or agreed to in writing, software
- * distributed under the License is distributed on an "AS IS" BASIS,
- * WITHOUT WARRANTIES OR CONDITIONS OF ANY KIND, either express or implied.
- * See the License for the specific language governing permissions and
- * limitations under the License.
- */
-
-package org.springframework.boot.actuate.autoconfigure.metrics.export.wavefront;
-
-import java.net.URI;
-
-import org.junit.jupiter.api.Test;
-
-import org.springframework.boot.actuate.autoconfigure.metrics.export.properties.StepRegistryPropertiesConfigAdapterTests;
-
-import static org.assertj.core.api.Assertions.assertThat;
-
-/**
- * Tests for {@link WavefrontPropertiesConfigAdapter}.
- *
- * @author Stephane Nicoll
- */
-class WavefrontPropertiesConfigAdapterTests
-		extends StepRegistryPropertiesConfigAdapterTests<WavefrontProperties, WavefrontPropertiesConfigAdapter> {
-
-	@Override
-	protected WavefrontProperties createProperties() {
-		return new WavefrontProperties();
-	}
-
-	@Override
-	protected WavefrontPropertiesConfigAdapter createConfigAdapter(WavefrontProperties properties) {
-		return new WavefrontPropertiesConfigAdapter(properties);
-	}
-
-	@Test
-	void whenPropertiesUriIsSetAdapterUriReturnsIt() {
-		WavefrontProperties properties = createProperties();
-		properties.setUri(URI.create("https://wavefront.example.com"));
-		assertThat(createConfigAdapter(properties).uri()).isEqualTo("https://wavefront.example.com");
-	}
-
-	@Test
-	void whenPropertiesSourceIsSetAdapterSourceReturnsIt() {
-		WavefrontProperties properties = createProperties();
-		properties.setSource("test");
-		assertThat(createConfigAdapter(properties).source()).isEqualTo("test");
-	}
-
-	@Test
-	void whenPropertiesApiTokenIsSetAdapterApiTokenReturnsIt() {
-		WavefrontProperties properties = createProperties();
-		properties.setApiToken("ABC123");
-		assertThat(createConfigAdapter(properties).apiToken()).isEqualTo("ABC123");
-	}
-
-	@Test
-	void whenPropertiesGlobalPrefixIsSetAdapterGlobalPrefixReturnsIt() {
-		WavefrontProperties properties = createProperties();
-		properties.setGlobalPrefix("test");
-		assertThat(createConfigAdapter(properties).globalPrefix()).isEqualTo("test");
-	}
-
-}
-=======
 /*
  * Copyright 2012-2019 the original author or authors.
  *
@@ -145,5 +70,4 @@
 		assertThat(createConfigAdapter(properties).globalPrefix()).isEqualTo("test");
 	}
 
-}
->>>>>>> 6755b480
+}