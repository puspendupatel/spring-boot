--- conflicted
+++ resolved
@@ -1,103 +1,3 @@
-<<<<<<< HEAD
-/*
- * Copyright 2012-2019 the original author or authors.
- *
- * Licensed under the Apache License, Version 2.0 (the "License");
- * you may not use this file except in compliance with the License.
- * You may obtain a copy of the License at
- *
- *      https://www.apache.org/licenses/LICENSE-2.0
- *
- * Unless required by applicable law or agreed to in writing, software
- * distributed under the License is distributed on an "AS IS" BASIS,
- * WITHOUT WARRANTIES OR CONDITIONS OF ANY KIND, either express or implied.
- * See the License for the specific language governing permissions and
- * limitations under the License.
- */
-
-package org.springframework.boot.actuate.autoconfigure.endpoint.web;
-
-import java.util.Collections;
-
-import org.glassfish.jersey.server.ResourceConfig;
-import org.junit.jupiter.api.Test;
-
-import org.springframework.boot.actuate.endpoint.web.ServletEndpointRegistrar;
-import org.springframework.boot.actuate.endpoint.web.annotation.ServletEndpointsSupplier;
-import org.springframework.boot.autoconfigure.web.servlet.DispatcherServletPath;
-import org.springframework.boot.autoconfigure.web.servlet.JerseyApplicationPath;
-import org.springframework.boot.context.properties.EnableConfigurationProperties;
-import org.springframework.boot.test.context.FilteredClassLoader;
-import org.springframework.boot.test.context.runner.ApplicationContextRunner;
-import org.springframework.boot.test.context.runner.WebApplicationContextRunner;
-import org.springframework.context.annotation.Bean;
-import org.springframework.context.annotation.Configuration;
-import org.springframework.context.annotation.Import;
-import org.springframework.web.servlet.DispatcherServlet;
-
-import static org.assertj.core.api.Assertions.assertThat;
-
-/**
- * Tests for {@link ServletEndpointManagementContextConfiguration}.
- *
- * @author Phillip Webb
- * @author Madhura Bhave
- */
-class ServletEndpointManagementContextConfigurationTests {
-
-	private WebApplicationContextRunner contextRunner = new WebApplicationContextRunner()
-			.withUserConfiguration(TestConfig.class);
-
-	@Test
-	void contextShouldContainServletEndpointRegistrar() {
-		FilteredClassLoader classLoader = new FilteredClassLoader(ResourceConfig.class);
-		this.contextRunner.withClassLoader(classLoader).run((context) -> {
-			assertThat(context).hasSingleBean(ServletEndpointRegistrar.class);
-			ServletEndpointRegistrar bean = context.getBean(ServletEndpointRegistrar.class);
-			assertThat(bean).hasFieldOrPropertyWithValue("basePath", "/test/actuator");
-		});
-	}
-
-	@Test
-	void contextWhenJerseyShouldContainServletEndpointRegistrar() {
-		FilteredClassLoader classLoader = new FilteredClassLoader(DispatcherServlet.class);
-		this.contextRunner.withClassLoader(classLoader).run((context) -> {
-			assertThat(context).hasSingleBean(ServletEndpointRegistrar.class);
-			ServletEndpointRegistrar bean = context.getBean(ServletEndpointRegistrar.class);
-			assertThat(bean).hasFieldOrPropertyWithValue("basePath", "/jersey/actuator");
-		});
-	}
-
-	@Test
-	void contextWhenNoServletBasedShouldNotContainServletEndpointRegistrar() {
-		new ApplicationContextRunner().withUserConfiguration(TestConfig.class)
-				.run((context) -> assertThat(context).doesNotHaveBean(ServletEndpointRegistrar.class));
-	}
-
-	@Configuration(proxyBeanMethods = false)
-	@Import(ServletEndpointManagementContextConfiguration.class)
-	@EnableConfigurationProperties(WebEndpointProperties.class)
-	static class TestConfig {
-
-		@Bean
-		ServletEndpointsSupplier servletEndpointsSupplier() {
-			return Collections::emptyList;
-		}
-
-		@Bean
-		DispatcherServletPath dispatcherServletPath() {
-			return () -> "/test";
-		}
-
-		@Bean
-		JerseyApplicationPath jerseyApplicationPath() {
-			return () -> "/jersey";
-		}
-
-	}
-
-}
-=======
 /*
  * Copyright 2012-2020 the original author or authors.
  *
@@ -195,5 +95,4 @@
 
 	}
 
-}
->>>>>>> 6755b480
+}