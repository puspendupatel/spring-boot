--- conflicted
+++ resolved
@@ -1,140 +1,3 @@
-<<<<<<< HEAD
-/*
- * Copyright 2012-2019 the original author or authors.
- *
- * Licensed under the Apache License, Version 2.0 (the "License");
- * you may not use this file except in compliance with the License.
- * You may obtain a copy of the License at
- *
- *      https://www.apache.org/licenses/LICENSE-2.0
- *
- * Unless required by applicable law or agreed to in writing, software
- * distributed under the License is distributed on an "AS IS" BASIS,
- * WITHOUT WARRANTIES OR CONDITIONS OF ANY KIND, either express or implied.
- * See the License for the specific language governing permissions and
- * limitations under the License.
- */
-package org.springframework.boot.test.autoconfigure.web.servlet;
-
-import java.util.List;
-
-import javax.servlet.Filter;
-import javax.servlet.FilterChain;
-import javax.servlet.FilterConfig;
-import javax.servlet.ServletRequest;
-import javax.servlet.ServletResponse;
-import javax.servlet.http.HttpServlet;
-
-import org.junit.jupiter.api.Test;
-
-import org.springframework.boot.web.servlet.FilterRegistrationBean;
-import org.springframework.boot.web.servlet.context.AnnotationConfigServletWebApplicationContext;
-import org.springframework.context.annotation.Bean;
-import org.springframework.context.annotation.Configuration;
-import org.springframework.mock.web.MockServletContext;
-import org.springframework.test.util.ReflectionTestUtils;
-import org.springframework.test.web.servlet.setup.DefaultMockMvcBuilder;
-import org.springframework.test.web.servlet.setup.MockMvcBuilders;
-
-import static org.assertj.core.api.Assertions.assertThat;
-
-/**
- * Tests for {@link SpringBootMockMvcBuilderCustomizer}.
- *
- * @author Madhura Bhave
- */
-class SpringBootMockMvcBuilderCustomizerTests {
-
-	private SpringBootMockMvcBuilderCustomizer customizer;
-
-	@Test
-	@SuppressWarnings("unchecked")
-	void customizeShouldAddFilters() {
-		AnnotationConfigServletWebApplicationContext context = new AnnotationConfigServletWebApplicationContext();
-		MockServletContext servletContext = new MockServletContext();
-		context.setServletContext(servletContext);
-		context.register(ServletConfiguration.class, FilterConfiguration.class);
-		context.refresh();
-		DefaultMockMvcBuilder builder = MockMvcBuilders.webAppContextSetup(context);
-		this.customizer = new SpringBootMockMvcBuilderCustomizer(context);
-		this.customizer.customize(builder);
-		FilterRegistrationBean<?> registrationBean = (FilterRegistrationBean<?>) context
-				.getBean("filterRegistrationBean");
-		Filter testFilter = (Filter) context.getBean("testFilter");
-		Filter otherTestFilter = registrationBean.getFilter();
-		List<Filter> filters = (List<Filter>) ReflectionTestUtils.getField(builder, "filters");
-		assertThat(filters).containsExactlyInAnyOrder(testFilter, otherTestFilter);
-	}
-
-	@Configuration(proxyBeanMethods = false)
-	static class ServletConfiguration {
-
-		@Bean
-		TestServlet testServlet() {
-			return new TestServlet();
-		}
-
-	}
-
-	@Configuration(proxyBeanMethods = false)
-	static class FilterConfiguration {
-
-		@Bean
-		FilterRegistrationBean<OtherTestFilter> filterRegistrationBean() {
-			return new FilterRegistrationBean<>(new OtherTestFilter());
-		}
-
-		@Bean
-		TestFilter testFilter() {
-			return new TestFilter();
-		}
-
-	}
-
-	static class TestServlet extends HttpServlet {
-
-	}
-
-	static class TestFilter implements Filter {
-
-		@Override
-		public void init(FilterConfig filterConfig) {
-
-		}
-
-		@Override
-		public void doFilter(ServletRequest request, ServletResponse response, FilterChain chain) {
-
-		}
-
-		@Override
-		public void destroy() {
-
-		}
-
-	}
-
-	static class OtherTestFilter implements Filter {
-
-		@Override
-		public void init(FilterConfig filterConfig) {
-
-		}
-
-		@Override
-		public void doFilter(ServletRequest request, ServletResponse response, FilterChain chain) {
-
-		}
-
-		@Override
-		public void destroy() {
-
-		}
-
-	}
-
-}
-=======
 /*
  * Copyright 2012-2020 the original author or authors.
  *
@@ -322,5 +185,4 @@
 
 	}
 
-}
->>>>>>> 6755b480
+}