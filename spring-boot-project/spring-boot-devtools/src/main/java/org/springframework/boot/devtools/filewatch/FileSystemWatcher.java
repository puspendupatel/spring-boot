--- conflicted
+++ resolved
@@ -154,17 +154,10 @@
 		synchronized (this.monitor) {
 			saveInitialSnapshots();
 			if (this.watchThread == null) {
-<<<<<<< HEAD
 				Map<File, FolderSnapshot> localFolders = new HashMap<>(this.folders);
 				this.watchThread = new Thread(new Watcher(this.remainingScans,
 						new ArrayList<>(this.listeners), this.triggerFilter,
 						this.pollInterval, this.quietPeriod, localFolders));
-=======
-				Map<File, FolderSnapshot> localFolders = new HashMap<>();
-				localFolders.putAll(this.folders);
-				this.watchThread = new Thread(new Watcher(this.remainingScans, new ArrayList<>(this.listeners),
-						this.triggerFilter, this.pollInterval, this.quietPeriod, localFolders));
->>>>>>> 01491bef
 				this.watchThread.setName("File Watcher");
 				this.watchThread.setDaemon(this.daemon);
 				this.watchThread.start();
