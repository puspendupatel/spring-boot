--- conflicted
+++ resolved
@@ -1,79 +1,3 @@
-<<<<<<< HEAD
-/*
- * Copyright 2012-2019 the original author or authors.
- *
- * Licensed under the Apache License, Version 2.0 (the "License");
- * you may not use this file except in compliance with the License.
- * You may obtain a copy of the License at
- *
- *      https://www.apache.org/licenses/LICENSE-2.0
- *
- * Unless required by applicable law or agreed to in writing, software
- * distributed under the License is distributed on an "AS IS" BASIS,
- * WITHOUT WARRANTIES OR CONDITIONS OF ANY KIND, either express or implied.
- * See the License for the specific language governing permissions and
- * limitations under the License.
- */
-
-package org.springframework.boot.devtools;
-
-import java.net.URI;
-import java.net.URISyntaxException;
-import java.util.Collections;
-import java.util.Map;
-
-import org.springframework.boot.context.event.ApplicationEnvironmentPreparedEvent;
-import org.springframework.context.ApplicationListener;
-import org.springframework.core.Ordered;
-import org.springframework.core.env.CommandLinePropertySource;
-import org.springframework.core.env.ConfigurableEnvironment;
-import org.springframework.core.env.MapPropertySource;
-import org.springframework.core.env.PropertySource;
-import org.springframework.util.Assert;
-import org.springframework.util.StringUtils;
-
-/**
- * {@link ApplicationListener} to extract the remote URL for the
- * {@link RemoteSpringApplication} to use.
- *
- * @author Phillip Webb
- * @author Andy Wilkinson
- */
-class RemoteUrlPropertyExtractor implements ApplicationListener<ApplicationEnvironmentPreparedEvent>, Ordered {
-
-	private static final String NON_OPTION_ARGS = CommandLinePropertySource.DEFAULT_NON_OPTION_ARGS_PROPERTY_NAME;
-
-	@Override
-	public void onApplicationEvent(ApplicationEnvironmentPreparedEvent event) {
-		ConfigurableEnvironment environment = event.getEnvironment();
-		String url = cleanRemoteUrl(environment.getProperty(NON_OPTION_ARGS));
-		Assert.state(StringUtils.hasLength(url), "No remote URL specified");
-		Assert.state(url.indexOf(',') == -1, "Multiple URLs specified");
-		try {
-			new URI(url);
-		}
-		catch (URISyntaxException ex) {
-			throw new IllegalStateException("Malformed URL '" + url + "'");
-		}
-		Map<String, Object> source = Collections.singletonMap("remoteUrl", (Object) url);
-		PropertySource<?> propertySource = new MapPropertySource("remoteUrl", source);
-		environment.getPropertySources().addLast(propertySource);
-	}
-
-	private String cleanRemoteUrl(String url) {
-		if (StringUtils.hasText(url) && url.endsWith("/")) {
-			return url.substring(0, url.length() - 1);
-		}
-		return url;
-	}
-
-	@Override
-	public int getOrder() {
-		return Ordered.HIGHEST_PRECEDENCE;
-	}
-
-}
-=======
 /*
  * Copyright 2012-2020 the original author or authors.
  *
@@ -147,5 +71,4 @@
 		return Ordered.HIGHEST_PRECEDENCE;
 	}
 
-}
->>>>>>> 6755b480
+}