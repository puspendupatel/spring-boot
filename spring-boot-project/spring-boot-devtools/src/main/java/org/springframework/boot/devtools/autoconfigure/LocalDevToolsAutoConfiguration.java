<<<<<<< HEAD
/*
 * Copyright 2012-2019 the original author or authors.
 *
 * Licensed under the Apache License, Version 2.0 (the "License");
 * you may not use this file except in compliance with the License.
 * You may obtain a copy of the License at
 *
 *      https://www.apache.org/licenses/LICENSE-2.0
 *
 * Unless required by applicable law or agreed to in writing, software
 * distributed under the License is distributed on an "AS IS" BASIS,
 * WITHOUT WARRANTIES OR CONDITIONS OF ANY KIND, either express or implied.
 * See the License for the specific language governing permissions and
 * limitations under the License.
 */

package org.springframework.boot.devtools.autoconfigure;

import java.io.File;
import java.net.URL;
import java.util.List;

import org.springframework.boot.autoconfigure.EnableAutoConfiguration;
import org.springframework.boot.autoconfigure.condition.ConditionalOnMissingBean;
import org.springframework.boot.autoconfigure.condition.ConditionalOnProperty;
import org.springframework.boot.context.properties.EnableConfigurationProperties;
import org.springframework.boot.devtools.autoconfigure.DevToolsProperties.Restart;
import org.springframework.boot.devtools.classpath.ClassPathChangedEvent;
import org.springframework.boot.devtools.classpath.ClassPathFileSystemWatcher;
import org.springframework.boot.devtools.classpath.ClassPathRestartStrategy;
import org.springframework.boot.devtools.classpath.PatternClassPathRestartStrategy;
import org.springframework.boot.devtools.filewatch.FileSystemWatcher;
import org.springframework.boot.devtools.filewatch.FileSystemWatcherFactory;
import org.springframework.boot.devtools.livereload.LiveReloadServer;
import org.springframework.boot.devtools.restart.ConditionalOnInitializedRestarter;
import org.springframework.boot.devtools.restart.RestartScope;
import org.springframework.boot.devtools.restart.Restarter;
import org.springframework.context.ApplicationEvent;
import org.springframework.context.ApplicationListener;
import org.springframework.context.annotation.Bean;
import org.springframework.context.annotation.Configuration;
import org.springframework.context.annotation.Lazy;
import org.springframework.context.event.ContextRefreshedEvent;
import org.springframework.context.event.GenericApplicationListener;
import org.springframework.core.ResolvableType;
import org.springframework.util.StringUtils;

/**
 * {@link EnableAutoConfiguration Auto-configuration} for local development support.
 *
 * @author Phillip Webb
 * @author Andy Wilkinson
 * @author Vladimir Tsanev
 * @since 1.3.0
 */
@Configuration(proxyBeanMethods = false)
@ConditionalOnInitializedRestarter
@EnableConfigurationProperties(DevToolsProperties.class)
public class LocalDevToolsAutoConfiguration {

	/**
	 * Local LiveReload configuration.
	 */
	@Configuration(proxyBeanMethods = false)
	@ConditionalOnProperty(prefix = "spring.devtools.livereload", name = "enabled", matchIfMissing = true)
	static class LiveReloadConfiguration {

		@Bean
		@RestartScope
		@ConditionalOnMissingBean
		LiveReloadServer liveReloadServer(DevToolsProperties properties) {
			return new LiveReloadServer(properties.getLivereload().getPort(),
					Restarter.getInstance().getThreadFactory());
		}

		@Bean
		OptionalLiveReloadServer optionalLiveReloadServer(LiveReloadServer liveReloadServer) {
			return new OptionalLiveReloadServer(liveReloadServer);
		}

		@Bean
		LiveReloadServerEventListener liveReloadServerEventListener(OptionalLiveReloadServer liveReloadServer) {
			return new LiveReloadServerEventListener(liveReloadServer);
		}

	}

	/**
	 * Local Restart Configuration.
	 */
	@Lazy(false)
	@Configuration(proxyBeanMethods = false)
	@ConditionalOnProperty(prefix = "spring.devtools.restart", name = "enabled", matchIfMissing = true)
	static class RestartConfiguration {

		private final DevToolsProperties properties;

		RestartConfiguration(DevToolsProperties properties) {
			this.properties = properties;
		}

		@Bean
		ApplicationListener<ClassPathChangedEvent> restartingClassPathChangedEventListener(
				FileSystemWatcherFactory fileSystemWatcherFactory) {
			return (event) -> {
				if (event.isRestartRequired()) {
					Restarter.getInstance().restart(new FileWatchingFailureHandler(fileSystemWatcherFactory));
				}
			};
		}

		@Bean
		@ConditionalOnMissingBean
		ClassPathFileSystemWatcher classPathFileSystemWatcher(FileSystemWatcherFactory fileSystemWatcherFactory,
				ClassPathRestartStrategy classPathRestartStrategy) {
			URL[] urls = Restarter.getInstance().getInitialUrls();
			ClassPathFileSystemWatcher watcher = new ClassPathFileSystemWatcher(fileSystemWatcherFactory,
					classPathRestartStrategy, urls);
			watcher.setStopWatcherOnRestart(true);
			return watcher;
		}

		@Bean
		@ConditionalOnMissingBean
		ClassPathRestartStrategy classPathRestartStrategy() {
			return new PatternClassPathRestartStrategy(this.properties.getRestart().getAllExclude());
		}

		@Bean
		FileSystemWatcherFactory fileSystemWatcherFactory() {
			return this::newFileSystemWatcher;
		}

		@Bean
		@ConditionalOnProperty(prefix = "spring.devtools.restart", name = "log-condition-evaluation-delta",
				matchIfMissing = true)
		ConditionEvaluationDeltaLoggingListener conditionEvaluationDeltaLoggingListener() {
			return new ConditionEvaluationDeltaLoggingListener();
		}

		private FileSystemWatcher newFileSystemWatcher() {
			Restart restartProperties = this.properties.getRestart();
			FileSystemWatcher watcher = new FileSystemWatcher(true, restartProperties.getPollInterval(),
					restartProperties.getQuietPeriod());
			String triggerFile = restartProperties.getTriggerFile();
			if (StringUtils.hasLength(triggerFile)) {
				watcher.setTriggerFilter(new TriggerFileFilter(triggerFile));
			}
			List<File> additionalPaths = restartProperties.getAdditionalPaths();
			for (File path : additionalPaths) {
				watcher.addSourceFolder(path.getAbsoluteFile());
			}
			return watcher;
		}

	}

	static class LiveReloadServerEventListener implements GenericApplicationListener {

		private final OptionalLiveReloadServer liveReloadServer;

		LiveReloadServerEventListener(OptionalLiveReloadServer liveReloadServer) {
			this.liveReloadServer = liveReloadServer;
		}

		@Override
		public boolean supportsEventType(ResolvableType eventType) {
			Class<?> type = eventType.getRawClass();
			if (type == null) {
				return false;
			}
			return ContextRefreshedEvent.class.isAssignableFrom(type)
					|| ClassPathChangedEvent.class.isAssignableFrom(type);
		}

		@Override
		public boolean supportsSourceType(Class<?> sourceType) {
			return true;
		}

		@Override
		public void onApplicationEvent(ApplicationEvent event) {
			if (event instanceof ContextRefreshedEvent || (event instanceof ClassPathChangedEvent
					&& !((ClassPathChangedEvent) event).isRestartRequired())) {
				this.liveReloadServer.triggerReload();
			}
		}

		@Override
		public int getOrder() {
			return 0;
		}

	}

}
=======
/*
 * Copyright 2012-2020 the original author or authors.
 *
 * Licensed under the Apache License, Version 2.0 (the "License");
 * you may not use this file except in compliance with the License.
 * You may obtain a copy of the License at
 *
 *      https://www.apache.org/licenses/LICENSE-2.0
 *
 * Unless required by applicable law or agreed to in writing, software
 * distributed under the License is distributed on an "AS IS" BASIS,
 * WITHOUT WARRANTIES OR CONDITIONS OF ANY KIND, either express or implied.
 * See the License for the specific language governing permissions and
 * limitations under the License.
 */

package org.springframework.boot.devtools.autoconfigure;

import java.io.File;
import java.net.URL;
import java.util.List;

import org.springframework.boot.autoconfigure.EnableAutoConfiguration;
import org.springframework.boot.autoconfigure.condition.ConditionalOnMissingBean;
import org.springframework.boot.autoconfigure.condition.ConditionalOnProperty;
import org.springframework.boot.context.properties.EnableConfigurationProperties;
import org.springframework.boot.devtools.autoconfigure.DevToolsProperties.Restart;
import org.springframework.boot.devtools.classpath.ClassPathChangedEvent;
import org.springframework.boot.devtools.classpath.ClassPathFileSystemWatcher;
import org.springframework.boot.devtools.classpath.ClassPathRestartStrategy;
import org.springframework.boot.devtools.classpath.PatternClassPathRestartStrategy;
import org.springframework.boot.devtools.filewatch.FileSystemWatcher;
import org.springframework.boot.devtools.filewatch.FileSystemWatcherFactory;
import org.springframework.boot.devtools.filewatch.SnapshotStateRepository;
import org.springframework.boot.devtools.livereload.LiveReloadServer;
import org.springframework.boot.devtools.restart.ConditionalOnInitializedRestarter;
import org.springframework.boot.devtools.restart.RestartScope;
import org.springframework.boot.devtools.restart.Restarter;
import org.springframework.context.ApplicationEvent;
import org.springframework.context.ApplicationListener;
import org.springframework.context.annotation.Bean;
import org.springframework.context.annotation.Configuration;
import org.springframework.context.annotation.Lazy;
import org.springframework.context.event.ContextRefreshedEvent;
import org.springframework.context.event.GenericApplicationListener;
import org.springframework.core.ResolvableType;
import org.springframework.util.StringUtils;

/**
 * {@link EnableAutoConfiguration Auto-configuration} for local development support.
 *
 * @author Phillip Webb
 * @author Andy Wilkinson
 * @author Vladimir Tsanev
 * @since 1.3.0
 */
@Configuration(proxyBeanMethods = false)
@ConditionalOnInitializedRestarter
@EnableConfigurationProperties(DevToolsProperties.class)
public class LocalDevToolsAutoConfiguration {

	/**
	 * Local LiveReload configuration.
	 */
	@Configuration(proxyBeanMethods = false)
	@ConditionalOnProperty(prefix = "spring.devtools.livereload", name = "enabled", matchIfMissing = true)
	static class LiveReloadConfiguration {

		@Bean
		@RestartScope
		@ConditionalOnMissingBean
		LiveReloadServer liveReloadServer(DevToolsProperties properties) {
			return new LiveReloadServer(properties.getLivereload().getPort(),
					Restarter.getInstance().getThreadFactory());
		}

		@Bean
		OptionalLiveReloadServer optionalLiveReloadServer(LiveReloadServer liveReloadServer) {
			return new OptionalLiveReloadServer(liveReloadServer);
		}

		@Bean
		LiveReloadServerEventListener liveReloadServerEventListener(OptionalLiveReloadServer liveReloadServer) {
			return new LiveReloadServerEventListener(liveReloadServer);
		}

	}

	/**
	 * Local Restart Configuration.
	 */
	@Lazy(false)
	@Configuration(proxyBeanMethods = false)
	@ConditionalOnProperty(prefix = "spring.devtools.restart", name = "enabled", matchIfMissing = true)
	static class RestartConfiguration {

		private final DevToolsProperties properties;

		RestartConfiguration(DevToolsProperties properties) {
			this.properties = properties;
		}

		@Bean
		ApplicationListener<ClassPathChangedEvent> restartingClassPathChangedEventListener(
				FileSystemWatcherFactory fileSystemWatcherFactory) {
			return (event) -> {
				if (event.isRestartRequired()) {
					Restarter.getInstance().restart(new FileWatchingFailureHandler(fileSystemWatcherFactory));
				}
			};
		}

		@Bean
		@ConditionalOnMissingBean
		ClassPathFileSystemWatcher classPathFileSystemWatcher(FileSystemWatcherFactory fileSystemWatcherFactory,
				ClassPathRestartStrategy classPathRestartStrategy) {
			URL[] urls = Restarter.getInstance().getInitialUrls();
			ClassPathFileSystemWatcher watcher = new ClassPathFileSystemWatcher(fileSystemWatcherFactory,
					classPathRestartStrategy, urls);
			watcher.setStopWatcherOnRestart(true);
			return watcher;
		}

		@Bean
		@ConditionalOnMissingBean
		ClassPathRestartStrategy classPathRestartStrategy() {
			return new PatternClassPathRestartStrategy(this.properties.getRestart().getAllExclude());
		}

		@Bean
		FileSystemWatcherFactory fileSystemWatcherFactory() {
			return this::newFileSystemWatcher;
		}

		@Bean
		@ConditionalOnProperty(prefix = "spring.devtools.restart", name = "log-condition-evaluation-delta",
				matchIfMissing = true)
		ConditionEvaluationDeltaLoggingListener conditionEvaluationDeltaLoggingListener() {
			return new ConditionEvaluationDeltaLoggingListener();
		}

		private FileSystemWatcher newFileSystemWatcher() {
			Restart restartProperties = this.properties.getRestart();
			FileSystemWatcher watcher = new FileSystemWatcher(true, restartProperties.getPollInterval(),
					restartProperties.getQuietPeriod(), SnapshotStateRepository.STATIC);
			String triggerFile = restartProperties.getTriggerFile();
			if (StringUtils.hasLength(triggerFile)) {
				watcher.setTriggerFilter(new TriggerFileFilter(triggerFile));
			}
			List<File> additionalPaths = restartProperties.getAdditionalPaths();
			for (File path : additionalPaths) {
				watcher.addSourceDirectory(path.getAbsoluteFile());
			}
			return watcher;
		}

	}

	static class LiveReloadServerEventListener implements GenericApplicationListener {

		private final OptionalLiveReloadServer liveReloadServer;

		LiveReloadServerEventListener(OptionalLiveReloadServer liveReloadServer) {
			this.liveReloadServer = liveReloadServer;
		}

		@Override
		public boolean supportsEventType(ResolvableType eventType) {
			Class<?> type = eventType.getRawClass();
			if (type == null) {
				return false;
			}
			return ContextRefreshedEvent.class.isAssignableFrom(type)
					|| ClassPathChangedEvent.class.isAssignableFrom(type);
		}

		@Override
		public boolean supportsSourceType(Class<?> sourceType) {
			return true;
		}

		@Override
		public void onApplicationEvent(ApplicationEvent event) {
			if (event instanceof ContextRefreshedEvent || (event instanceof ClassPathChangedEvent
					&& !((ClassPathChangedEvent) event).isRestartRequired())) {
				this.liveReloadServer.triggerReload();
			}
		}

		@Override
		public int getOrder() {
			return 0;
		}

	}

}
>>>>>>> 6755b480
<|MERGE_RESOLUTION|>--- conflicted
+++ resolved
@@ -1,201 +1,3 @@
-<<<<<<< HEAD
-/*
- * Copyright 2012-2019 the original author or authors.
- *
- * Licensed under the Apache License, Version 2.0 (the "License");
- * you may not use this file except in compliance with the License.
- * You may obtain a copy of the License at
- *
- *      https://www.apache.org/licenses/LICENSE-2.0
- *
- * Unless required by applicable law or agreed to in writing, software
- * distributed under the License is distributed on an "AS IS" BASIS,
- * WITHOUT WARRANTIES OR CONDITIONS OF ANY KIND, either express or implied.
- * See the License for the specific language governing permissions and
- * limitations under the License.
- */
-
-package org.springframework.boot.devtools.autoconfigure;
-
-import java.io.File;
-import java.net.URL;
-import java.util.List;
-
-import org.springframework.boot.autoconfigure.EnableAutoConfiguration;
-import org.springframework.boot.autoconfigure.condition.ConditionalOnMissingBean;
-import org.springframework.boot.autoconfigure.condition.ConditionalOnProperty;
-import org.springframework.boot.context.properties.EnableConfigurationProperties;
-import org.springframework.boot.devtools.autoconfigure.DevToolsProperties.Restart;
-import org.springframework.boot.devtools.classpath.ClassPathChangedEvent;
-import org.springframework.boot.devtools.classpath.ClassPathFileSystemWatcher;
-import org.springframework.boot.devtools.classpath.ClassPathRestartStrategy;
-import org.springframework.boot.devtools.classpath.PatternClassPathRestartStrategy;
-import org.springframework.boot.devtools.filewatch.FileSystemWatcher;
-import org.springframework.boot.devtools.filewatch.FileSystemWatcherFactory;
-import org.springframework.boot.devtools.livereload.LiveReloadServer;
-import org.springframework.boot.devtools.restart.ConditionalOnInitializedRestarter;
-import org.springframework.boot.devtools.restart.RestartScope;
-import org.springframework.boot.devtools.restart.Restarter;
-import org.springframework.context.ApplicationEvent;
-import org.springframework.context.ApplicationListener;
-import org.springframework.context.annotation.Bean;
-import org.springframework.context.annotation.Configuration;
-import org.springframework.context.annotation.Lazy;
-import org.springframework.context.event.ContextRefreshedEvent;
-import org.springframework.context.event.GenericApplicationListener;
-import org.springframework.core.ResolvableType;
-import org.springframework.util.StringUtils;
-
-/**
- * {@link EnableAutoConfiguration Auto-configuration} for local development support.
- *
- * @author Phillip Webb
- * @author Andy Wilkinson
- * @author Vladimir Tsanev
- * @since 1.3.0
- */
-@Configuration(proxyBeanMethods = false)
-@ConditionalOnInitializedRestarter
-@EnableConfigurationProperties(DevToolsProperties.class)
-public class LocalDevToolsAutoConfiguration {
-
-	/**
-	 * Local LiveReload configuration.
-	 */
-	@Configuration(proxyBeanMethods = false)
-	@ConditionalOnProperty(prefix = "spring.devtools.livereload", name = "enabled", matchIfMissing = true)
-	static class LiveReloadConfiguration {
-
-		@Bean
-		@RestartScope
-		@ConditionalOnMissingBean
-		LiveReloadServer liveReloadServer(DevToolsProperties properties) {
-			return new LiveReloadServer(properties.getLivereload().getPort(),
-					Restarter.getInstance().getThreadFactory());
-		}
-
-		@Bean
-		OptionalLiveReloadServer optionalLiveReloadServer(LiveReloadServer liveReloadServer) {
-			return new OptionalLiveReloadServer(liveReloadServer);
-		}
-
-		@Bean
-		LiveReloadServerEventListener liveReloadServerEventListener(OptionalLiveReloadServer liveReloadServer) {
-			return new LiveReloadServerEventListener(liveReloadServer);
-		}
-
-	}
-
-	/**
-	 * Local Restart Configuration.
-	 */
-	@Lazy(false)
-	@Configuration(proxyBeanMethods = false)
-	@ConditionalOnProperty(prefix = "spring.devtools.restart", name = "enabled", matchIfMissing = true)
-	static class RestartConfiguration {
-
-		private final DevToolsProperties properties;
-
-		RestartConfiguration(DevToolsProperties properties) {
-			this.properties = properties;
-		}
-
-		@Bean
-		ApplicationListener<ClassPathChangedEvent> restartingClassPathChangedEventListener(
-				FileSystemWatcherFactory fileSystemWatcherFactory) {
-			return (event) -> {
-				if (event.isRestartRequired()) {
-					Restarter.getInstance().restart(new FileWatchingFailureHandler(fileSystemWatcherFactory));
-				}
-			};
-		}
-
-		@Bean
-		@ConditionalOnMissingBean
-		ClassPathFileSystemWatcher classPathFileSystemWatcher(FileSystemWatcherFactory fileSystemWatcherFactory,
-				ClassPathRestartStrategy classPathRestartStrategy) {
-			URL[] urls = Restarter.getInstance().getInitialUrls();
-			ClassPathFileSystemWatcher watcher = new ClassPathFileSystemWatcher(fileSystemWatcherFactory,
-					classPathRestartStrategy, urls);
-			watcher.setStopWatcherOnRestart(true);
-			return watcher;
-		}
-
-		@Bean
-		@ConditionalOnMissingBean
-		ClassPathRestartStrategy classPathRestartStrategy() {
-			return new PatternClassPathRestartStrategy(this.properties.getRestart().getAllExclude());
-		}
-
-		@Bean
-		FileSystemWatcherFactory fileSystemWatcherFactory() {
-			return this::newFileSystemWatcher;
-		}
-
-		@Bean
-		@ConditionalOnProperty(prefix = "spring.devtools.restart", name = "log-condition-evaluation-delta",
-				matchIfMissing = true)
-		ConditionEvaluationDeltaLoggingListener conditionEvaluationDeltaLoggingListener() {
-			return new ConditionEvaluationDeltaLoggingListener();
-		}
-
-		private FileSystemWatcher newFileSystemWatcher() {
-			Restart restartProperties = this.properties.getRestart();
-			FileSystemWatcher watcher = new FileSystemWatcher(true, restartProperties.getPollInterval(),
-					restartProperties.getQuietPeriod());
-			String triggerFile = restartProperties.getTriggerFile();
-			if (StringUtils.hasLength(triggerFile)) {
-				watcher.setTriggerFilter(new TriggerFileFilter(triggerFile));
-			}
-			List<File> additionalPaths = restartProperties.getAdditionalPaths();
-			for (File path : additionalPaths) {
-				watcher.addSourceFolder(path.getAbsoluteFile());
-			}
-			return watcher;
-		}
-
-	}
-
-	static class LiveReloadServerEventListener implements GenericApplicationListener {
-
-		private final OptionalLiveReloadServer liveReloadServer;
-
-		LiveReloadServerEventListener(OptionalLiveReloadServer liveReloadServer) {
-			this.liveReloadServer = liveReloadServer;
-		}
-
-		@Override
-		public boolean supportsEventType(ResolvableType eventType) {
-			Class<?> type = eventType.getRawClass();
-			if (type == null) {
-				return false;
-			}
-			return ContextRefreshedEvent.class.isAssignableFrom(type)
-					|| ClassPathChangedEvent.class.isAssignableFrom(type);
-		}
-
-		@Override
-		public boolean supportsSourceType(Class<?> sourceType) {
-			return true;
-		}
-
-		@Override
-		public void onApplicationEvent(ApplicationEvent event) {
-			if (event instanceof ContextRefreshedEvent || (event instanceof ClassPathChangedEvent
-					&& !((ClassPathChangedEvent) event).isRestartRequired())) {
-				this.liveReloadServer.triggerReload();
-			}
-		}
-
-		@Override
-		public int getOrder() {
-			return 0;
-		}
-
-	}
-
-}
-=======
 /*
  * Copyright 2012-2020 the original author or authors.
  *
@@ -392,5 +194,4 @@
 
 	}
 
-}
->>>>>>> 6755b480
+}