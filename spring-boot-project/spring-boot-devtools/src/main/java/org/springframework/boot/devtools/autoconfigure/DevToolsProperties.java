--- conflicted
+++ resolved
@@ -1,4 +1,3 @@
-<<<<<<< HEAD
 /*
  * Copyright 2012-2019 the original author or authors.
  *
@@ -91,8 +90,9 @@
 		private Duration quietPeriod = Duration.ofMillis(400);
 
 		/**
-		 * Name of a specific file that, when changed, triggers the restart check. If not
-		 * specified, any classpath file change triggers the restart.
+		 * Name of a specific file that, when changed, triggers the restart check. Must be
+		 * a simple name (without any path) of a file that appears on your classpath. If
+		 * not specified, any classpath file change triggers the restart.
 		 */
 		private String triggerFile;
 
@@ -216,225 +216,4 @@
 
 	}
 
-}
-=======
-/*
- * Copyright 2012-2019 the original author or authors.
- *
- * Licensed under the Apache License, Version 2.0 (the "License");
- * you may not use this file except in compliance with the License.
- * You may obtain a copy of the License at
- *
- *      https://www.apache.org/licenses/LICENSE-2.0
- *
- * Unless required by applicable law or agreed to in writing, software
- * distributed under the License is distributed on an "AS IS" BASIS,
- * WITHOUT WARRANTIES OR CONDITIONS OF ANY KIND, either express or implied.
- * See the License for the specific language governing permissions and
- * limitations under the License.
- */
-
-package org.springframework.boot.devtools.autoconfigure;
-
-import java.io.File;
-import java.time.Duration;
-import java.util.ArrayList;
-import java.util.List;
-
-import org.springframework.boot.context.properties.ConfigurationProperties;
-import org.springframework.boot.context.properties.NestedConfigurationProperty;
-import org.springframework.util.StringUtils;
-
-/**
- * Configuration properties for developer tools.
- *
- * @author Phillip Webb
- * @author Stephane Nicoll
- * @since 1.3.0
- */
-@ConfigurationProperties(prefix = "spring.devtools")
-public class DevToolsProperties {
-
-	private Restart restart = new Restart();
-
-	private Livereload livereload = new Livereload();
-
-	@NestedConfigurationProperty
-	private final RemoteDevToolsProperties remote = new RemoteDevToolsProperties();
-
-	public Restart getRestart() {
-		return this.restart;
-	}
-
-	public Livereload getLivereload() {
-		return this.livereload;
-	}
-
-	public RemoteDevToolsProperties getRemote() {
-		return this.remote;
-	}
-
-	/**
-	 * Restart properties.
-	 */
-	public static class Restart {
-
-		private static final String DEFAULT_RESTART_EXCLUDES = "META-INF/maven/**,"
-				+ "META-INF/resources/**,resources/**,static/**,public/**,templates/**,"
-				+ "**/*Test.class,**/*Tests.class,git.properties,META-INF/build-info.properties";
-
-		/**
-		 * Whether to enable automatic restart.
-		 */
-		private boolean enabled = true;
-
-		/**
-		 * Patterns that should be excluded from triggering a full restart.
-		 */
-		private String exclude = DEFAULT_RESTART_EXCLUDES;
-
-		/**
-		 * Additional patterns that should be excluded from triggering a full restart.
-		 */
-		private String additionalExclude;
-
-		/**
-		 * Amount of time to wait between polling for classpath changes.
-		 */
-		private Duration pollInterval = Duration.ofSeconds(1);
-
-		/**
-		 * Amount of quiet time required without any classpath changes before a restart is
-		 * triggered.
-		 */
-		private Duration quietPeriod = Duration.ofMillis(400);
-
-		/**
-		 * Name of a specific file that, when changed, triggers the restart check. Must be
-		 * a simple name (without any path) of a file that appears on your classpath. If
-		 * not specified, any classpath file change triggers the restart.
-		 */
-		private String triggerFile;
-
-		/**
-		 * Additional paths to watch for changes.
-		 */
-		private List<File> additionalPaths = new ArrayList<>();
-
-		/**
-		 * Whether to log the condition evaluation delta upon restart.
-		 */
-		private boolean logConditionEvaluationDelta = true;
-
-		public boolean isEnabled() {
-			return this.enabled;
-		}
-
-		public void setEnabled(boolean enabled) {
-			this.enabled = enabled;
-		}
-
-		public String[] getAllExclude() {
-			List<String> allExclude = new ArrayList<>();
-			if (StringUtils.hasText(this.exclude)) {
-				allExclude.addAll(StringUtils.commaDelimitedListToSet(this.exclude));
-			}
-			if (StringUtils.hasText(this.additionalExclude)) {
-				allExclude.addAll(StringUtils.commaDelimitedListToSet(this.additionalExclude));
-			}
-			return StringUtils.toStringArray(allExclude);
-		}
-
-		public String getExclude() {
-			return this.exclude;
-		}
-
-		public void setExclude(String exclude) {
-			this.exclude = exclude;
-		}
-
-		public String getAdditionalExclude() {
-			return this.additionalExclude;
-		}
-
-		public void setAdditionalExclude(String additionalExclude) {
-			this.additionalExclude = additionalExclude;
-		}
-
-		public Duration getPollInterval() {
-			return this.pollInterval;
-		}
-
-		public void setPollInterval(Duration pollInterval) {
-			this.pollInterval = pollInterval;
-		}
-
-		public Duration getQuietPeriod() {
-			return this.quietPeriod;
-		}
-
-		public void setQuietPeriod(Duration quietPeriod) {
-			this.quietPeriod = quietPeriod;
-		}
-
-		public String getTriggerFile() {
-			return this.triggerFile;
-		}
-
-		public void setTriggerFile(String triggerFile) {
-			this.triggerFile = triggerFile;
-		}
-
-		public List<File> getAdditionalPaths() {
-			return this.additionalPaths;
-		}
-
-		public void setAdditionalPaths(List<File> additionalPaths) {
-			this.additionalPaths = additionalPaths;
-		}
-
-		public boolean isLogConditionEvaluationDelta() {
-			return this.logConditionEvaluationDelta;
-		}
-
-		public void setLogConditionEvaluationDelta(boolean logConditionEvaluationDelta) {
-			this.logConditionEvaluationDelta = logConditionEvaluationDelta;
-		}
-
-	}
-
-	/**
-	 * LiveReload properties.
-	 */
-	public static class Livereload {
-
-		/**
-		 * Whether to enable a livereload.com-compatible server.
-		 */
-		private boolean enabled = true;
-
-		/**
-		 * Server port.
-		 */
-		private int port = 35729;
-
-		public boolean isEnabled() {
-			return this.enabled;
-		}
-
-		public void setEnabled(boolean enabled) {
-			this.enabled = enabled;
-		}
-
-		public int getPort() {
-			return this.port;
-		}
-
-		public void setPort(int port) {
-			this.port = port;
-		}
-
-	}
-
-}
->>>>>>> 6755b480
+}