--- conflicted
+++ resolved
@@ -1,70 +1,3 @@
-<<<<<<< HEAD
-/*
- * Copyright 2012-2019 the original author or authors.
- *
- * Licensed under the Apache License, Version 2.0 (the "License");
- * you may not use this file except in compliance with the License.
- * You may obtain a copy of the License at
- *
- *      https://www.apache.org/licenses/LICENSE-2.0
- *
- * Unless required by applicable law or agreed to in writing, software
- * distributed under the License is distributed on an "AS IS" BASIS,
- * WITHOUT WARRANTIES OR CONDITIONS OF ANY KIND, either express or implied.
- * See the License for the specific language governing permissions and
- * limitations under the License.
- */
-
-package org.springframework.boot.devtools.restart;
-
-import java.net.URL;
-
-import org.springframework.boot.devtools.DevToolsEnablementDeducer;
-
-/**
- * Default {@link RestartInitializer} that only enable initial restart when running a
- * standard "main" method. Skips initialization when running "fat" jars (included
- * exploded) or when running from a test.
- *
- * @author Phillip Webb
- * @author Andy Wilkinson
- * @since 1.3.0
- */
-public class DefaultRestartInitializer implements RestartInitializer {
-
-	@Override
-	public URL[] getInitialUrls(Thread thread) {
-		if (!isMain(thread)) {
-			return null;
-		}
-		if (!DevToolsEnablementDeducer.shouldEnable(thread)) {
-			return null;
-		}
-		return getUrls(thread);
-	}
-
-	/**
-	 * Returns if the thread is for a main invocation. By default checks the name of the
-	 * thread and the context classloader.
-	 * @param thread the thread to check
-	 * @return {@code true} if the thread is a main invocation
-	 */
-	protected boolean isMain(Thread thread) {
-		return thread.getName().equals("main")
-				&& thread.getContextClassLoader().getClass().getName().contains("AppClassLoader");
-	}
-
-	/**
-	 * Return the URLs that should be used with initialization.
-	 * @param thread the source thread
-	 * @return the URLs
-	 */
-	protected URL[] getUrls(Thread thread) {
-		return ChangeableUrls.fromClassLoader(thread.getContextClassLoader()).toArray();
-	}
-
-}
-=======
 /*
  * Copyright 2012-2020 the original author or authors.
  *
@@ -153,5 +86,4 @@
 		return ChangeableUrls.fromClassLoader(thread.getContextClassLoader()).toArray();
 	}
 
-}
->>>>>>> 6755b480
+}