--- conflicted
+++ resolved
@@ -1,4 +1,3 @@
-<<<<<<< HEAD
 /*
  * Copyright 2012-2019 the original author or authors.
  *
@@ -48,7 +47,7 @@
 import static org.mockito.ArgumentMatchers.any;
 import static org.mockito.BDDMockito.given;
 import static org.mockito.Mockito.mock;
-import static org.mockito.Mockito.verifyZeroInteractions;
+import static org.mockito.Mockito.verifyNoInteractions;
 
 /**
  * Tests for {@link Restarter}.
@@ -77,14 +76,13 @@
 	}
 
 	@Test
-	void testRestart(CapturedOutput capturedOutput) throws Exception {
+	void testRestart(CapturedOutput output) throws Exception {
 		Restarter.clearInstance();
 		Thread thread = new Thread(SampleApplication::main);
 		thread.start();
 		Thread.sleep(2600);
-		String output = capturedOutput.toString();
-		assertThat(StringUtils.countOccurrencesOf(output, "Tick 0")).isGreaterThan(1);
-		assertThat(StringUtils.countOccurrencesOf(output, "Tick 1")).isGreaterThan(1);
+		assertThat(StringUtils.countOccurrencesOf(output.toString(), "Tick 0")).isGreaterThan(1);
+		assertThat(StringUtils.countOccurrencesOf(output.toString(), "Tick 1")).isGreaterThan(1);
 		assertThat(CloseCountingApplicationListener.closed).isGreaterThan(0);
 	}
 
@@ -138,7 +136,7 @@
 		ObjectFactory objectFactory = mock(ObjectFactory.class);
 		Object attribute = Restarter.getInstance().getOrAddAttribute("x", objectFactory);
 		assertThat(attribute).isEqualTo("abc");
-		verifyZeroInteractions(objectFactory);
+		verifyNoInteractions(objectFactory);
 	}
 
 	@Test
@@ -276,283 +274,4 @@
 
 	}
 
-}
-=======
-/*
- * Copyright 2012-2019 the original author or authors.
- *
- * Licensed under the Apache License, Version 2.0 (the "License");
- * you may not use this file except in compliance with the License.
- * You may obtain a copy of the License at
- *
- *      https://www.apache.org/licenses/LICENSE-2.0
- *
- * Unless required by applicable law or agreed to in writing, software
- * distributed under the License is distributed on an "AS IS" BASIS,
- * WITHOUT WARRANTIES OR CONDITIONS OF ANY KIND, either express or implied.
- * See the License for the specific language governing permissions and
- * limitations under the License.
- */
-
-package org.springframework.boot.devtools.restart;
-
-import java.net.URL;
-import java.net.URLClassLoader;
-import java.util.Collection;
-import java.util.Collections;
-import java.util.concurrent.ThreadFactory;
-
-import org.junit.jupiter.api.AfterEach;
-import org.junit.jupiter.api.BeforeEach;
-import org.junit.jupiter.api.Test;
-import org.junit.jupiter.api.extension.ExtendWith;
-
-import org.springframework.beans.factory.ObjectFactory;
-import org.springframework.boot.devtools.restart.classloader.ClassLoaderFile;
-import org.springframework.boot.devtools.restart.classloader.ClassLoaderFile.Kind;
-import org.springframework.boot.devtools.restart.classloader.ClassLoaderFiles;
-import org.springframework.boot.test.system.CapturedOutput;
-import org.springframework.boot.test.system.OutputCaptureExtension;
-import org.springframework.context.ApplicationListener;
-import org.springframework.context.annotation.AnnotationConfigApplicationContext;
-import org.springframework.context.event.ContextClosedEvent;
-import org.springframework.scheduling.annotation.EnableScheduling;
-import org.springframework.scheduling.annotation.Scheduled;
-import org.springframework.stereotype.Component;
-import org.springframework.util.StringUtils;
-
-import static org.assertj.core.api.Assertions.assertThat;
-import static org.assertj.core.api.Assertions.assertThatIllegalArgumentException;
-import static org.assertj.core.api.Assertions.assertThatIllegalStateException;
-import static org.mockito.ArgumentMatchers.any;
-import static org.mockito.BDDMockito.given;
-import static org.mockito.Mockito.mock;
-import static org.mockito.Mockito.verifyNoInteractions;
-
-/**
- * Tests for {@link Restarter}.
- *
- * @author Phillip Webb
- * @author Andy Wilkinson
- */
-@ExtendWith(OutputCaptureExtension.class)
-class RestarterTests {
-
-	@BeforeEach
-	void setup() {
-		RestarterInitializer.setRestarterInstance();
-	}
-
-	@AfterEach
-	void cleanup() {
-		Restarter.clearInstance();
-	}
-
-	@Test
-	void cantGetInstanceBeforeInitialize() {
-		Restarter.clearInstance();
-		assertThatIllegalStateException().isThrownBy(Restarter::getInstance)
-				.withMessageContaining("Restarter has not been initialized");
-	}
-
-	@Test
-	void testRestart(CapturedOutput output) throws Exception {
-		Restarter.clearInstance();
-		Thread thread = new Thread(SampleApplication::main);
-		thread.start();
-		Thread.sleep(2600);
-		assertThat(StringUtils.countOccurrencesOf(output.toString(), "Tick 0")).isGreaterThan(1);
-		assertThat(StringUtils.countOccurrencesOf(output.toString(), "Tick 1")).isGreaterThan(1);
-		assertThat(CloseCountingApplicationListener.closed).isGreaterThan(0);
-	}
-
-	@Test
-	@SuppressWarnings("rawtypes")
-	void getOrAddAttributeWithNewAttribute() {
-		ObjectFactory objectFactory = mock(ObjectFactory.class);
-		given(objectFactory.getObject()).willReturn("abc");
-		Object attribute = Restarter.getInstance().getOrAddAttribute("x", objectFactory);
-		assertThat(attribute).isEqualTo("abc");
-	}
-
-	@Test
-	void addUrlsMustNotBeNull() {
-		assertThatIllegalArgumentException().isThrownBy(() -> Restarter.getInstance().addUrls(null))
-				.withMessageContaining("Urls must not be null");
-	}
-
-	@Test
-	void addUrls() throws Exception {
-		URL url = new URL("file:/proj/module-a.jar!/");
-		Collection<URL> urls = Collections.singleton(url);
-		Restarter restarter = Restarter.getInstance();
-		restarter.addUrls(urls);
-		restarter.restart();
-		ClassLoader classLoader = ((TestableRestarter) restarter).getRelaunchClassLoader();
-		assertThat(((URLClassLoader) classLoader).getURLs()[0]).isEqualTo(url);
-	}
-
-	@Test
-	void addClassLoaderFilesMustNotBeNull() {
-		assertThatIllegalArgumentException().isThrownBy(() -> Restarter.getInstance().addClassLoaderFiles(null))
-				.withMessageContaining("ClassLoaderFiles must not be null");
-	}
-
-	@Test
-	void addClassLoaderFiles() {
-		ClassLoaderFiles classLoaderFiles = new ClassLoaderFiles();
-		classLoaderFiles.addFile("f", new ClassLoaderFile(Kind.ADDED, "abc".getBytes()));
-		Restarter restarter = Restarter.getInstance();
-		restarter.addClassLoaderFiles(classLoaderFiles);
-		restarter.restart();
-		ClassLoader classLoader = ((TestableRestarter) restarter).getRelaunchClassLoader();
-		assertThat(classLoader.getResourceAsStream("f")).hasContent("abc");
-	}
-
-	@Test
-	@SuppressWarnings("rawtypes")
-	void getOrAddAttributeWithExistingAttribute() {
-		Restarter.getInstance().getOrAddAttribute("x", () -> "abc");
-		ObjectFactory objectFactory = mock(ObjectFactory.class);
-		Object attribute = Restarter.getInstance().getOrAddAttribute("x", objectFactory);
-		assertThat(attribute).isEqualTo("abc");
-		verifyNoInteractions(objectFactory);
-	}
-
-	@Test
-	void getThreadFactory() throws Exception {
-		final ClassLoader parentLoader = Thread.currentThread().getContextClassLoader();
-		final ClassLoader contextClassLoader = new URLClassLoader(new URL[0]);
-		Thread thread = new Thread(() -> {
-			Runnable runnable = mock(Runnable.class);
-			Thread regular = new Thread();
-			ThreadFactory factory = Restarter.getInstance().getThreadFactory();
-			Thread viaFactory = factory.newThread(runnable);
-			// Regular threads will inherit the current thread
-			assertThat(regular.getContextClassLoader()).isEqualTo(contextClassLoader);
-			// Factory threads should inherit from the initial thread
-			assertThat(viaFactory.getContextClassLoader()).isEqualTo(parentLoader);
-		});
-		thread.setContextClassLoader(contextClassLoader);
-		thread.start();
-		thread.join();
-	}
-
-	@Test
-	void getInitialUrls() throws Exception {
-		Restarter.clearInstance();
-		RestartInitializer initializer = mock(RestartInitializer.class);
-		URL[] urls = new URL[] { new URL("file:/proj/module-a.jar!/") };
-		given(initializer.getInitialUrls(any(Thread.class))).willReturn(urls);
-		Restarter.initialize(new String[0], false, initializer, false);
-		assertThat(Restarter.getInstance().getInitialUrls()).isEqualTo(urls);
-	}
-
-	@Component
-	@EnableScheduling
-	static class SampleApplication {
-
-		private int count = 0;
-
-		private static volatile boolean quit = false;
-
-		@Scheduled(fixedDelay = 200)
-		void tickBean() {
-			System.out.println("Tick " + this.count++ + " " + Thread.currentThread());
-		}
-
-		@Scheduled(initialDelay = 500, fixedDelay = 500)
-		void restart() {
-			System.out.println("Restart " + Thread.currentThread());
-			if (!SampleApplication.quit) {
-				Restarter.getInstance().restart();
-			}
-		}
-
-		static void main(String... args) {
-			Restarter.initialize(args, false, new MockRestartInitializer(), true);
-			AnnotationConfigApplicationContext context = new AnnotationConfigApplicationContext(
-					SampleApplication.class);
-			context.addApplicationListener(new CloseCountingApplicationListener());
-			Restarter.getInstance().prepare(context);
-			System.out.println("Sleep " + Thread.currentThread());
-			sleep();
-			quit = true;
-		}
-
-		private static void sleep() {
-			try {
-				Thread.sleep(1200);
-			}
-			catch (InterruptedException ex) {
-				// Ignore
-			}
-		}
-
-	}
-
-	static class CloseCountingApplicationListener implements ApplicationListener<ContextClosedEvent> {
-
-		static int closed = 0;
-
-		@Override
-		public void onApplicationEvent(ContextClosedEvent event) {
-			closed++;
-		}
-
-	}
-
-	static class TestableRestarter extends Restarter {
-
-		private ClassLoader relaunchClassLoader;
-
-		TestableRestarter() {
-			this(Thread.currentThread(), new String[] {}, false, new MockRestartInitializer());
-		}
-
-		protected TestableRestarter(Thread thread, String[] args, boolean forceReferenceCleanup,
-				RestartInitializer initializer) {
-			super(thread, args, forceReferenceCleanup, initializer);
-		}
-
-		@Override
-		public void restart(FailureHandler failureHandler) {
-			try {
-				stop();
-				start(failureHandler);
-			}
-			catch (Exception ex) {
-				throw new IllegalStateException(ex);
-			}
-		}
-
-		@Override
-		protected Throwable relaunch(ClassLoader classLoader) {
-			this.relaunchClassLoader = classLoader;
-			return null;
-		}
-
-		@Override
-		protected void stop() {
-		}
-
-		ClassLoader getRelaunchClassLoader() {
-			return this.relaunchClassLoader;
-		}
-
-	}
-
-	static class RestarterInitializer {
-
-		static void setRestarterInstance() {
-			main(new String[0]);
-		}
-
-		static void main(String[] args) {
-			Restarter.setInstance(new TestableRestarter());
-		}
-
-	}
-
-}
->>>>>>> 6755b480
+}