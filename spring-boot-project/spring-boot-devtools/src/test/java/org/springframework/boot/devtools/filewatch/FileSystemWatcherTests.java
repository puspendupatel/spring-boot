--- conflicted
+++ resolved
@@ -1,311 +1,3 @@
-<<<<<<< HEAD
-/*
- * Copyright 2012-2019 the original author or authors.
- *
- * Licensed under the Apache License, Version 2.0 (the "License");
- * you may not use this file except in compliance with the License.
- * You may obtain a copy of the License at
- *
- *      https://www.apache.org/licenses/LICENSE-2.0
- *
- * Unless required by applicable law or agreed to in writing, software
- * distributed under the License is distributed on an "AS IS" BASIS,
- * WITHOUT WARRANTIES OR CONDITIONS OF ANY KIND, either express or implied.
- * See the License for the specific language governing permissions and
- * limitations under the License.
- */
-
-package org.springframework.boot.devtools.filewatch;
-
-import java.io.File;
-import java.io.FileOutputStream;
-import java.io.IOException;
-import java.time.Duration;
-import java.util.ArrayList;
-import java.util.Collections;
-import java.util.HashSet;
-import java.util.LinkedHashSet;
-import java.util.List;
-import java.util.Set;
-import java.util.UUID;
-
-import org.junit.jupiter.api.BeforeEach;
-import org.junit.jupiter.api.Test;
-import org.junit.jupiter.api.io.TempDir;
-
-import org.springframework.boot.devtools.filewatch.ChangedFile.Type;
-import org.springframework.util.FileCopyUtils;
-
-import static org.assertj.core.api.Assertions.assertThat;
-import static org.assertj.core.api.Assertions.assertThatIllegalArgumentException;
-import static org.assertj.core.api.Assertions.assertThatIllegalStateException;
-import static org.mockito.Mockito.mock;
-
-/**
- * Tests for {@link FileSystemWatcher}.
- *
- * @author Phillip Webb
- */
-class FileSystemWatcherTests {
-
-	private FileSystemWatcher watcher;
-
-	private List<Set<ChangedFiles>> changes = Collections.synchronizedList(new ArrayList<>());
-
-	@TempDir
-	File tempDir;
-
-	@BeforeEach
-	void setup() {
-		setupWatcher(20, 10);
-	}
-
-	@Test
-	void pollIntervalMustBePositive() {
-		assertThatIllegalArgumentException()
-				.isThrownBy(() -> new FileSystemWatcher(true, Duration.ofMillis(0), Duration.ofMillis(1)))
-				.withMessageContaining("PollInterval must be positive");
-	}
-
-	@Test
-	void quietPeriodMustBePositive() {
-		assertThatIllegalArgumentException()
-				.isThrownBy(() -> new FileSystemWatcher(true, Duration.ofMillis(1), Duration.ofMillis(0)))
-				.withMessageContaining("QuietPeriod must be positive");
-	}
-
-	@Test
-	void pollIntervalMustBeGreaterThanQuietPeriod() {
-		assertThatIllegalArgumentException()
-				.isThrownBy(() -> new FileSystemWatcher(true, Duration.ofMillis(1), Duration.ofMillis(1)))
-				.withMessageContaining("PollInterval must be greater than QuietPeriod");
-	}
-
-	@Test
-	void listenerMustNotBeNull() {
-		assertThatIllegalArgumentException().isThrownBy(() -> this.watcher.addListener(null))
-				.withMessageContaining("FileChangeListener must not be null");
-	}
-
-	@Test
-	void cannotAddListenerToStartedListener() {
-		this.watcher.start();
-		assertThatIllegalStateException().isThrownBy(() -> this.watcher.addListener(mock(FileChangeListener.class)))
-				.withMessageContaining("FileSystemWatcher already started");
-	}
-
-	@Test
-	void sourceFolderMustNotBeNull() {
-		assertThatIllegalArgumentException().isThrownBy(() -> this.watcher.addSourceFolder(null))
-				.withMessageContaining("Folder must not be null");
-	}
-
-	@Test
-	void sourceFolderMustNotBeAFile() {
-		File folder = new File("pom.xml");
-		assertThat(folder.isFile()).isTrue();
-		assertThatIllegalArgumentException().isThrownBy(() -> this.watcher.addSourceFolder(new File("pom.xml")))
-				.withMessageContaining("Folder 'pom.xml' must not be a file");
-	}
-
-	@Test
-	void cannotAddSourceFolderToStartedListener() throws Exception {
-		this.watcher.start();
-		assertThatIllegalStateException().isThrownBy(() -> this.watcher.addSourceFolder(this.tempDir))
-				.withMessageContaining("FileSystemWatcher already started");
-	}
-
-	@Test
-	void addFile() throws Exception {
-		File folder = startWithNewFolder();
-		File file = touch(new File(folder, "test.txt"));
-		this.watcher.stopAfter(1);
-		ChangedFiles changedFiles = getSingleChangedFiles();
-		ChangedFile expected = new ChangedFile(folder, file, Type.ADD);
-		assertThat(changedFiles.getFiles()).contains(expected);
-	}
-
-	@Test
-	void addNestedFile() throws Exception {
-		File folder = startWithNewFolder();
-		File file = touch(new File(new File(folder, "sub"), "text.txt"));
-		this.watcher.stopAfter(1);
-		ChangedFiles changedFiles = getSingleChangedFiles();
-		ChangedFile expected = new ChangedFile(folder, file, Type.ADD);
-		assertThat(changedFiles.getFiles()).contains(expected);
-	}
-
-	@Test
-	void createSourceFolderAndAddFile() throws IOException {
-		File folder = new File(this.tempDir, "does/not/exist");
-		assertThat(folder.exists()).isFalse();
-		this.watcher.addSourceFolder(folder);
-		this.watcher.start();
-		folder.mkdirs();
-		File file = touch(new File(folder, "text.txt"));
-		this.watcher.stopAfter(1);
-		ChangedFiles changedFiles = getSingleChangedFiles();
-		ChangedFile expected = new ChangedFile(folder, file, Type.ADD);
-		assertThat(changedFiles.getFiles()).contains(expected);
-	}
-
-	@Test
-	void waitsForPollingInterval() throws Exception {
-		setupWatcher(10, 1);
-		File folder = startWithNewFolder();
-		touch(new File(folder, "test1.txt"));
-		while (this.changes.size() != 1) {
-			Thread.sleep(10);
-		}
-		touch(new File(folder, "test2.txt"));
-		this.watcher.stopAfter(1);
-		assertThat(this.changes.size()).isEqualTo(2);
-	}
-
-	@Test
-	void waitsForQuietPeriod() throws Exception {
-		setupWatcher(300, 200);
-		File folder = startWithNewFolder();
-		for (int i = 0; i < 10; i++) {
-			touch(new File(folder, i + "test.txt"));
-			Thread.sleep(100);
-		}
-		this.watcher.stopAfter(1);
-		ChangedFiles changedFiles = getSingleChangedFiles();
-		assertThat(changedFiles.getFiles().size()).isEqualTo(10);
-	}
-
-	@Test
-	void withExistingFiles() throws Exception {
-		File folder = new File(this.tempDir, UUID.randomUUID().toString());
-		folder.mkdir();
-		touch(new File(folder, "test.txt"));
-		this.watcher.addSourceFolder(folder);
-		this.watcher.start();
-		File file = touch(new File(folder, "test2.txt"));
-		this.watcher.stopAfter(1);
-		ChangedFiles changedFiles = getSingleChangedFiles();
-		ChangedFile expected = new ChangedFile(folder, file, Type.ADD);
-		assertThat(changedFiles.getFiles()).contains(expected);
-	}
-
-	@Test
-	void multipleSources() throws Exception {
-		File folder1 = new File(this.tempDir, UUID.randomUUID().toString());
-		folder1.mkdir();
-		File folder2 = new File(this.tempDir, UUID.randomUUID().toString());
-		folder2.mkdir();
-		this.watcher.addSourceFolder(folder1);
-		this.watcher.addSourceFolder(folder2);
-		this.watcher.start();
-		File file1 = touch(new File(folder1, "test.txt"));
-		File file2 = touch(new File(folder2, "test.txt"));
-		this.watcher.stopAfter(1);
-		Set<ChangedFiles> change = getSingleOnChange();
-		assertThat(change.size()).isEqualTo(2);
-		for (ChangedFiles changedFiles : change) {
-			if (changedFiles.getSourceFolder().equals(folder1)) {
-				ChangedFile file = new ChangedFile(folder1, file1, Type.ADD);
-				assertThat(changedFiles.getFiles()).containsOnly(file);
-			}
-			else {
-				ChangedFile file = new ChangedFile(folder2, file2, Type.ADD);
-				assertThat(changedFiles.getFiles()).containsOnly(file);
-			}
-		}
-	}
-
-	@Test
-	void multipleListeners() throws Exception {
-		File folder = new File(this.tempDir, UUID.randomUUID().toString());
-		folder.mkdir();
-		final Set<ChangedFiles> listener2Changes = new LinkedHashSet<>();
-		this.watcher.addSourceFolder(folder);
-		this.watcher.addListener(listener2Changes::addAll);
-		this.watcher.start();
-		File file = touch(new File(folder, "test.txt"));
-		this.watcher.stopAfter(1);
-		ChangedFiles changedFiles = getSingleChangedFiles();
-		ChangedFile expected = new ChangedFile(folder, file, Type.ADD);
-		assertThat(changedFiles.getFiles()).contains(expected);
-		assertThat(listener2Changes).isEqualTo(this.changes.get(0));
-	}
-
-	@Test
-	void modifyDeleteAndAdd() throws Exception {
-		File folder = new File(this.tempDir, UUID.randomUUID().toString());
-		folder.mkdir();
-		File modify = touch(new File(folder, "modify.txt"));
-		File delete = touch(new File(folder, "delete.txt"));
-		this.watcher.addSourceFolder(folder);
-		this.watcher.start();
-		FileCopyUtils.copy("abc".getBytes(), modify);
-		delete.delete();
-		File add = touch(new File(folder, "add.txt"));
-		this.watcher.stopAfter(1);
-		ChangedFiles changedFiles = getSingleChangedFiles();
-		Set<ChangedFile> actual = changedFiles.getFiles();
-		Set<ChangedFile> expected = new HashSet<>();
-		expected.add(new ChangedFile(folder, modify, Type.MODIFY));
-		expected.add(new ChangedFile(folder, delete, Type.DELETE));
-		expected.add(new ChangedFile(folder, add, Type.ADD));
-		assertThat(actual).isEqualTo(expected);
-	}
-
-	@Test
-	void withTriggerFilter() throws Exception {
-		File folder = new File(this.tempDir, UUID.randomUUID().toString());
-		folder.mkdir();
-		File file = touch(new File(folder, "file.txt"));
-		File trigger = touch(new File(folder, "trigger.txt"));
-		this.watcher.addSourceFolder(folder);
-		this.watcher.setTriggerFilter((candidate) -> candidate.getName().equals("trigger.txt"));
-		this.watcher.start();
-		FileCopyUtils.copy("abc".getBytes(), file);
-		Thread.sleep(100);
-		assertThat(this.changes).isEmpty();
-		FileCopyUtils.copy("abc".getBytes(), trigger);
-		this.watcher.stopAfter(1);
-		ChangedFiles changedFiles = getSingleChangedFiles();
-		Set<ChangedFile> actual = changedFiles.getFiles();
-		Set<ChangedFile> expected = new HashSet<>();
-		expected.add(new ChangedFile(folder, file, Type.MODIFY));
-		assertThat(actual).isEqualTo(expected);
-	}
-
-	private void setupWatcher(long pollingInterval, long quietPeriod) {
-		this.watcher = new FileSystemWatcher(false, Duration.ofMillis(pollingInterval), Duration.ofMillis(quietPeriod));
-		this.watcher.addListener((changeSet) -> FileSystemWatcherTests.this.changes.add(changeSet));
-	}
-
-	private File startWithNewFolder() throws IOException {
-		File folder = new File(this.tempDir, UUID.randomUUID().toString());
-		folder.mkdir();
-		this.watcher.addSourceFolder(folder);
-		this.watcher.start();
-		return folder;
-	}
-
-	private ChangedFiles getSingleChangedFiles() {
-		Set<ChangedFiles> singleChange = getSingleOnChange();
-		assertThat(singleChange.size()).isEqualTo(1);
-		return singleChange.iterator().next();
-	}
-
-	private Set<ChangedFiles> getSingleOnChange() {
-		assertThat(this.changes.size()).isEqualTo(1);
-		return this.changes.get(0);
-	}
-
-	private File touch(File file) throws IOException {
-		file.getParentFile().mkdirs();
-		FileOutputStream fileOutputStream = new FileOutputStream(file);
-		fileOutputStream.close();
-		return file;
-	}
-
-}
-=======
 /*
  * Copyright 2012-2020 the original author or authors.
  *
@@ -657,5 +349,4 @@
 
 	}
 
-}
->>>>>>> 6755b480
+}