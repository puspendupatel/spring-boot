plugins {
	id "base"
	id "org.jetbrains.kotlin.jvm" apply false // https://youtrack.jetbrains.com/issue/KT-30276
}

description = "Spring Boot Build"

defaultTasks 'build'

allprojects {
	group = "org.springframework.boot"
}

subprojects {
	apply plugin: "org.springframework.boot.conventions"

	repositories {
		mavenCentral()
		spring.mavenRepositories()
		if (version.contains('-')) {
			maven {
				url = "https://repo.spring.io/milestone"
			}
		}
		if (version.endsWith('-SNAPSHOT')) {
			maven {
				url = "https://repo.spring.io/snapshot"
			}
		}
	}

	configurations.all {
		resolutionStrategy.cacheChangingModulesFor 0, "minutes"
	}
}
<<<<<<< HEAD

tasks.named("checkstyleNohttp").configure {
	maxHeapSize = "1536m"
}

dependencies {
	 "org.codehaus.mojo:versions-maven-plugin:2.18.0"
}
=======
>>>>>>> 8575ec0e
<|MERGE_RESOLUTION|>--- conflicted
+++ resolved
@@ -33,7 +33,6 @@
 		resolutionStrategy.cacheChangingModulesFor 0, "minutes"
 	}
 }
-<<<<<<< HEAD
 
 tasks.named("checkstyleNohttp").configure {
 	maxHeapSize = "1536m"
@@ -41,6 +40,4 @@
 
 dependencies {
 	 "org.codehaus.mojo:versions-maven-plugin:2.18.0"
-}
-=======
->>>>>>> 8575ec0e
+}