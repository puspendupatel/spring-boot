--- conflicted
+++ resolved
@@ -1,561 +1,3 @@
-<<<<<<< HEAD
-resource_types:
-- name: artifactory-resource
-  type: docker-image
-  source:
-    repository: springio/artifactory-resource
-    tag: 0.0.5
-- name: pull-request
-  type: docker-image
-  source:
-    repository: jtarchie/pr
-- name: github-status-resource
-  type: docker-image
-  source:
-    repository: dpb587/github-status-resource
-    tag: master
-- name: slack-notification
-  type: docker-image
-  source:
-    repository: cfcommunity/slack-notification-resource
-    tag: latest
-resources:
-- name: git-repo
-  type: git
-  icon: github-circle
-  source:
-    uri: ((github-repo))
-    username: ((github-username))
-    password: ((github-password))
-    branch: ((branch))
-- name: git-pull-request
-  type: pull-request
-  icon: source-pull
-  source:
-    access_token: ((github-ci-pull-request-token))
-    repo: ((github-repo-name))
-    base: ((branch))
-    ignore_paths: ["ci/*"]
-- name: github-pre-release
-  type: github-release
-  icon: briefcase-download-outline
-  source:
-    owner: spring-projects
-    repository: spring-boot
-    access_token: ((github-ci-release-token))
-    pre_release: true
-- name: github-release
-  type: github-release
-  icon: briefcase-download
-  source:
-    owner: spring-projects
-    repository: spring-boot
-    access_token: ((github-ci-release-token))
-    pre_release: false
-- name: ci-images-git-repo
-  type: git
-  icon: github-circle
-  source:
-    uri: ((github-repo))
-    branch: ((branch))
-    paths: ["ci/images/*"]
-- name: spring-boot-ci-image
-  type: docker-image
-  icon: docker
-  source:
-    repository: ((docker-hub-organization))/spring-boot-ci-image
-    username: ((docker-hub-username))
-    password: ((docker-hub-password))
-    tag: ((branch))
-- name: spring-boot-jdk11-ci-image
-  type: docker-image
-  icon: docker
-  source:
-    repository: ((docker-hub-organization))/spring-boot-jdk11-ci-image
-    username: ((docker-hub-username))
-    password: ((docker-hub-password))
-    tag: ((branch))
-- name: spring-boot-jdk12-ci-image
-  type: docker-image
-  icon: docker
-  source:
-    repository: ((docker-hub-organization))/spring-boot-jdk12-ci-image
-    username: ((docker-hub-username))
-    password: ((docker-hub-password))
-    tag: ((branch))
-- name: artifactory-repo
-  type: artifactory-resource
-  icon: package-variant
-  source:
-    uri: ((artifactory-server))
-    username: ((artifactory-username))
-    password: ((artifactory-password))
-    build_name: ((build-name))
-- name: repo-status-build
-  type: github-status-resource
-  icon: eye-check-outline
-  source:
-    repository: ((github-repo-name))
-    access_token: ((github-ci-status-token))
-    branch: ((branch))
-    context: build
-- name: repo-status-jdk11-build
-  type: github-status-resource
-  icon: eye-check-outline
-  source:
-    repository: ((github-repo-name))
-    access_token: ((github-ci-status-token))
-    branch: ((branch))
-    context: jdk11-build
-- name: repo-status-jdk12-build
-  type: github-status-resource
-  icon: eye-check-outline
-  source:
-    repository: ((github-repo-name))
-    access_token: ((github-ci-status-token))
-    branch: ((branch))
-    context: jdk12-build
-- name: slack-alert
-  type: slack-notification
-  icon: slack
-  source:
-    url: ((slack-webhook-url))
-- name: every-wednesday
-  type: time
-  icon: clock-outline
-  source:
-    start: 8:00 PM
-    stop: 9:00 PM
-    days: [Wednesday]
-jobs:
-- name: build-spring-boot-ci-images
-  plan:
-  - get: ci-images-git-repo
-    trigger: true
-  - put: spring-boot-ci-image
-    params:
-      build: ci-images-git-repo/ci/images
-      dockerfile: ci-images-git-repo/ci/images/spring-boot-ci-image/Dockerfile
-  - put: spring-boot-jdk11-ci-image
-    params:
-      build: ci-images-git-repo/ci/images
-      dockerfile: ci-images-git-repo/ci/images/spring-boot-jdk11-ci-image/Dockerfile
-  - put: spring-boot-jdk12-ci-image
-    params:
-      build: ci-images-git-repo/ci/images
-      dockerfile: ci-images-git-repo/ci/images/spring-boot-jdk12-ci-image/Dockerfile
-- name: detect-jdk-updates
-  plan:
-  - get: git-repo
-  - get: every-wednesday
-    trigger: true
-  - get: spring-boot-ci-image
-  - in_parallel:
-    - task: detect-jdk8-update
-      file: git-repo/ci/tasks/detect-jdk-updates.yml
-      params:
-        GITHUB_REPO: spring-boot
-        GITHUB_ORGANIZATION: spring-projects
-        GITHUB_PASSWORD: ((github-password))
-        GITHUB_USERNAME: ((github-username))
-        JDK_VERSION: java8
-      image: spring-boot-ci-image
-    - task: detect-jdk11-update
-      file: git-repo/ci/tasks/detect-jdk-updates.yml
-      params:
-        GITHUB_REPO: spring-boot
-        GITHUB_ORGANIZATION: spring-projects
-        GITHUB_PASSWORD: ((github-password))
-        GITHUB_USERNAME: ((github-username))
-        JDK_VERSION: java11
-      image: spring-boot-ci-image
-    - task: detect-jdk12-update
-      file: git-repo/ci/tasks/detect-jdk-updates.yml
-      params:
-        GITHUB_REPO: spring-boot
-        GITHUB_ORGANIZATION: spring-projects
-        GITHUB_PASSWORD: ((github-password))
-        GITHUB_USERNAME: ((github-username))
-        JDK_VERSION: java12
-      image: spring-boot-ci-image
-- name: build
-  serial: true
-  public: true
-  plan:
-  - get: spring-boot-ci-image
-  - get: git-repo
-    trigger: true
-  - put: repo-status-build
-    params: { state: "pending", commit: "git-repo" }
-  - do:
-    - task: build-project
-      privileged: true
-      timeout: 1h30m
-      image: spring-boot-ci-image
-      file: git-repo/ci/tasks/build-project.yml
-    - in_parallel:
-      - task: build-smoke-tests
-        timeout: 1h30m
-        image: spring-boot-ci-image
-        file: git-repo/ci/tasks/build-smoke-tests.yml
-      - task: build-integration-tests
-        timeout: 1h30m
-        image: spring-boot-ci-image
-        file: git-repo/ci/tasks/build-integration-tests.yml
-      - task: build-deployment-tests
-        timeout: 1h30m
-        image: spring-boot-ci-image
-        file: git-repo/ci/tasks/build-deployment-tests.yml
-    on_failure:
-      do:
-      - put: repo-status-build
-        params: { state: "failure", commit: "git-repo" }
-      - put: slack-alert
-        params:
-          text: ":concourse-failed: <https://ci.spring.io/teams/${BUILD_TEAM_NAME}/pipelines/${BUILD_PIPELINE_NAME}/jobs/${BUILD_JOB_NAME}/builds/${BUILD_NAME}|${BUILD_PIPELINE_NAME} ${BUILD_JOB_NAME} failed!>"
-          silent: true
-          icon_emoji: ":concourse:"
-          username: concourse-ci
-  - put: repo-status-build
-    params: { state: "success", commit: "git-repo" }
-  - put: slack-alert
-    params:
-      text: ":concourse-succeeded: <https://ci.spring.io/teams/${BUILD_TEAM_NAME}/pipelines/${BUILD_PIPELINE_NAME}/jobs/${BUILD_JOB_NAME}/builds/${BUILD_NAME}|${BUILD_PIPELINE_NAME} ${BUILD_JOB_NAME} was successful!>"
-      silent: true
-      icon_emoji: ":concourse:"
-      username: concourse-ci
-  - put: artifactory-repo
-    params: &artifactory-params
-      repo: libs-snapshot-local
-      folder: distribution-repository
-      build_uri: "https://ci.spring.io/teams/${BUILD_TEAM_NAME}/pipelines/${BUILD_PIPELINE_NAME}/jobs/${BUILD_JOB_NAME}/builds/${BUILD_NAME}"
-      build_number: "${BUILD_PIPELINE_NAME}-${BUILD_JOB_NAME}-${BUILD_NAME}"
-      disable_checksum_uploads: true
-      exclude:
-      - "**/*.effective-pom"
-      - "**/spring-boot-configuration-docs/**"
-      - "**/spring-boot-test-support/**"
-      artifact_set:
-      - include:
-        - "/**/spring-boot-docs-*.zip"
-        properties:
-          "zip.type": "docs"
-          "zip.deployed": "false"
-- name: build-pull-requests
-  serial: true
-  public: true
-  plan:
-  - get: spring-boot-ci-image
-  - get: git-repo
-    resource: git-pull-request
-    trigger: true
-    version: every
-  - do:
-    - put: git-pull-request
-      params:
-        path: git-repo
-        status: pending
-    - task: build-project
-      timeout: 1h30m
-      image: spring-boot-ci-image
-      file: git-repo/ci/tasks/build-pr-project.yml
-    - in_parallel:
-      - task: build-smoke-tests
-        timeout: 1h30m
-        image: spring-boot-ci-image
-        file: git-repo/ci/tasks/build-smoke-tests.yml
-      - task: build-integration-tests
-        timeout: 1h30m
-        image: spring-boot-ci-image
-        file: git-repo/ci/tasks/build-integration-tests.yml
-      - task: build-deployment-tests
-        timeout: 1h30m
-        image: spring-boot-ci-image
-        file: git-repo/ci/tasks/build-deployment-tests.yml
-    on_success:
-      put: git-pull-request
-      params:
-        path: git-repo
-        status: success
-    on_failure:
-      put: git-pull-request
-      params:
-        path: git-repo
-        status: failure
-- name: jdk11-build
-  serial: true
-  public: true
-  plan:
-  - get: spring-boot-jdk11-ci-image
-  - get: git-repo
-    trigger: true
-  - put: repo-status-jdk11-build
-    params: { state: "pending", commit: "git-repo" }
-  - do:
-    - task: build-project
-      privileged: true
-      timeout: 1h30m
-      image: spring-boot-jdk11-ci-image
-      file: git-repo/ci/tasks/build-project.yml
-    - in_parallel:
-      - task: build-smoke-tests
-        timeout: 1h30m
-        image: spring-boot-jdk11-ci-image
-        file: git-repo/ci/tasks/build-smoke-tests.yml
-      - task: build-integration-tests
-        timeout: 1h30m
-        image: spring-boot-jdk11-ci-image
-        file: git-repo/ci/tasks/build-integration-tests.yml
-      - task: build-deployment-tests
-        timeout: 1h30m
-        image: spring-boot-jdk11-ci-image
-        file: git-repo/ci/tasks/build-deployment-tests.yml
-    on_failure:
-      do:
-      - put: repo-status-jdk11-build
-        params: { state: "failure", commit: "git-repo" }
-      - put: slack-alert
-        params:
-          text: ":concourse-failed: <https://ci.spring.io/teams/${BUILD_TEAM_NAME}/pipelines/${BUILD_PIPELINE_NAME}/jobs/${BUILD_JOB_NAME}/builds/${BUILD_NAME}|${BUILD_PIPELINE_NAME} ${BUILD_JOB_NAME} failed!>"
-          silent: true
-          icon_emoji: ":concourse:"
-          username: concourse-ci
-  - put: repo-status-jdk11-build
-    params: { state: "success", commit: "git-repo" }
-  - put: slack-alert
-    params:
-      text: ":concourse-succeeded: <https://ci.spring.io/teams/${BUILD_TEAM_NAME}/pipelines/${BUILD_PIPELINE_NAME}/jobs/${BUILD_JOB_NAME}/builds/${BUILD_NAME}|${BUILD_PIPELINE_NAME} ${BUILD_JOB_NAME} was successful!>"
-      silent: true
-      icon_emoji: ":concourse:"
-      username: concourse-ci
-- name: jdk12-build
-  serial: true
-  public: true
-  plan:
-    - get: spring-boot-jdk12-ci-image
-    - get: git-repo
-      trigger: true
-    - put: repo-status-jdk12-build
-      params: { state: "pending", commit: "git-repo" }
-    - do:
-        - task: build-project
-          privileged: true
-          timeout: 1h30m
-          image: spring-boot-jdk12-ci-image
-          file: git-repo/ci/tasks/build-project.yml
-        - in_parallel:
-            - task: build-smoke-tests
-              timeout: 1h30m
-              image: spring-boot-jdk12-ci-image
-              file: git-repo/ci/tasks/build-smoke-tests.yml
-            - task: build-integration-tests
-              timeout: 1h30m
-              image: spring-boot-jdk12-ci-image
-              file: git-repo/ci/tasks/build-integration-tests.yml
-            - task: build-deployment-tests
-              timeout: 1h30m
-              image: spring-boot-jdk12-ci-image
-              file: git-repo/ci/tasks/build-deployment-tests.yml
-      on_failure:
-        do:
-          - put: repo-status-jdk12-build
-            params: { state: "failure", commit: "git-repo" }
-          - put: slack-alert
-            params:
-              text: ":concourse-failed: <https://ci.spring.io/teams/${BUILD_TEAM_NAME}/pipelines/${BUILD_PIPELINE_NAME}/jobs/${BUILD_JOB_NAME}/builds/${BUILD_NAME}|${BUILD_PIPELINE_NAME} ${BUILD_JOB_NAME} failed!>"
-              silent: true
-              icon_emoji: ":concourse:"
-              username: concourse-ci
-    - put: repo-status-jdk12-build
-      params: { state: "success", commit: "git-repo" }
-    - put: slack-alert
-      params:
-        text: ":concourse-succeeded: <https://ci.spring.io/teams/${BUILD_TEAM_NAME}/pipelines/${BUILD_PIPELINE_NAME}/jobs/${BUILD_JOB_NAME}/builds/${BUILD_NAME}|${BUILD_PIPELINE_NAME} ${BUILD_JOB_NAME} was successful!>"
-        silent: true
-        icon_emoji: ":concourse:"
-        username: concourse-ci
-- name: stage-milestone
-  serial: true
-  plan:
-  - get: spring-boot-ci-image
-  - get: git-repo
-    trigger: false
-  - task: stage
-    image: spring-boot-ci-image
-    file: git-repo/ci/tasks/stage.yml
-    params:
-      RELEASE_TYPE: M
-  - put: artifactory-repo
-    params:
-      <<: *artifactory-params
-      repo: libs-staging-local
-  - put: git-repo
-    params:
-      repository: stage-git-repo
-- name: stage-rc
-  serial: true
-  plan:
-  - get: spring-boot-ci-image
-  - get: git-repo
-    trigger: false
-  - task: stage
-    image: spring-boot-ci-image
-    file: git-repo/ci/tasks/stage.yml
-    params:
-      RELEASE_TYPE: RC
-  - put: artifactory-repo
-    params:
-      <<: *artifactory-params
-      repo: libs-staging-local
-  - put: git-repo
-    params:
-      repository: stage-git-repo
-- name: stage-release
-  serial: true
-  plan:
-  - get: spring-boot-ci-image
-  - get: git-repo
-    trigger: false
-  - task: stage
-    image: spring-boot-ci-image
-    file: git-repo/ci/tasks/stage.yml
-    params:
-      RELEASE_TYPE: RELEASE
-  - put: artifactory-repo
-    params:
-      <<: *artifactory-params
-      repo: libs-staging-local
-  - put: git-repo
-    params:
-      repository: stage-git-repo
-- name: promote-milestone
-  serial: true
-  plan:
-  - get: spring-boot-ci-image
-  - get: git-repo
-    trigger: false
-  - get: artifactory-repo
-    trigger: false
-    passed: [stage-milestone]
-    params:
-      download_artifacts: false
-      save_build_info: true
-  - task: promote
-    image: spring-boot-ci-image
-    file: git-repo/ci/tasks/promote.yml
-    params:
-      RELEASE_TYPE: M
-      ARTIFACTORY_SERVER: ((artifactory-server))
-      ARTIFACTORY_USERNAME: ((artifactory-username))
-      ARTIFACTORY_PASSWORD: ((artifactory-password))
-  - task: generate-release-notes
-    file: git-repo/ci/tasks/generate-release-notes.yml
-    params:
-      RELEASE_TYPE: M
-      GITHUB_USERNAME: ((github-username))
-      GITHUB_TOKEN: ((github-ci-release-token))
-  - put: github-pre-release
-    params:
-      name: generated-release-notes/tag
-      tag: generated-release-notes/tag
-      body: generated-release-notes/release-notes.md
-- name: promote-rc
-  serial: true
-  plan:
-  - get: spring-boot-ci-image
-  - get: git-repo
-    trigger: false
-  - get: artifactory-repo
-    trigger: false
-    passed: [stage-rc]
-    params:
-      download_artifacts: false
-      save_build_info: true
-  - task: promote
-    image: spring-boot-ci-image
-    file: git-repo/ci/tasks/promote.yml
-    params:
-      RELEASE_TYPE: RC
-      ARTIFACTORY_SERVER: ((artifactory-server))
-      ARTIFACTORY_USERNAME: ((artifactory-username))
-      ARTIFACTORY_PASSWORD: ((artifactory-password))
-  - task: generate-release-notes
-    file: git-repo/ci/tasks/generate-release-notes.yml
-    params:
-      RELEASE_TYPE: RC
-      GITHUB_USERNAME: ((github-username))
-      GITHUB_TOKEN: ((github-ci-release-token))
-  - put: github-pre-release
-    params:
-      name: generated-release-notes/tag
-      tag: generated-release-notes/tag
-      body: generated-release-notes/release-notes.md
-- name: promote-release
-  serial: true
-  plan:
-  - get: spring-boot-ci-image
-  - get: git-repo
-    trigger: false
-  - get: artifactory-repo
-    trigger: false
-    passed: [stage-release]
-    params:
-      download_artifacts: false
-      save_build_info: true
-  - task: promote
-    image: spring-boot-ci-image
-    file: git-repo/ci/tasks/promote.yml
-    params:
-      RELEASE_TYPE: RELEASE
-      ARTIFACTORY_SERVER: ((artifactory-server))
-      ARTIFACTORY_USERNAME: ((artifactory-username))
-      ARTIFACTORY_PASSWORD: ((artifactory-password))
-      BINTRAY_SUBJECT: ((bintray-subject))
-      BINTRAY_REPO: ((bintray-repo))
-      BINTRAY_USERNAME: ((bintray-username))
-      BINTRAY_API_KEY: ((bintray-api-key))
-- name: sync-to-maven-central
-  serial: true
-  plan:
-  - get: spring-boot-ci-image
-  - get: git-repo
-  - get: artifactory-repo
-    trigger: true
-    passed: [promote-release]
-    params:
-      download_artifacts: false
-      save_build_info: true
-  - task: sync-to-maven-central
-    image: spring-boot-ci-image
-    file: git-repo/ci/tasks/sync-to-maven-central.yml
-    params:
-      BINTRAY_USERNAME: ((bintray-username))
-      BINTRAY_API_KEY: ((bintray-api-key))
-      SONATYPE_USER_TOKEN: ((sonatype-user-token))
-      SONATYPE_PASSWORD_TOKEN: ((sonatype-user-token-password))
-      BINTRAY_SUBJECT: ((bintray-subject))
-      BINTRAY_REPO: ((bintray-repo))
-  - task: generate-release-notes
-    file: git-repo/ci/tasks/generate-release-notes.yml
-    params:
-      RELEASE_TYPE: RELEASE
-      GITHUB_USERNAME: ((github-username))
-      GITHUB_TOKEN: ((github-ci-release-token))
-  - put: github-release
-    params:
-      name: generated-release-notes/tag
-      tag: generated-release-notes/tag
-      body: generated-release-notes/release-notes.md
-groups:
-- name: "Build"
-  jobs: ["build", "jdk11-build", "jdk12-build"]
-- name: "Release"
-  jobs: ["stage-milestone", "stage-rc", "stage-release", "promote-milestone", "promote-rc", "promote-release", "sync-to-maven-central"]
-- name: "CI Images"
-  jobs: ["build-spring-boot-ci-images", "detect-jdk-updates"]
-- name: "Build Pull Requests"
-  jobs: ["build-pull-requests"]
-=======
 anchors:
   git-repo-resource-source: &git-repo-resource-source
     uri: ((github-repo))
@@ -1209,5 +651,4 @@
 - name: "ci-images"
   jobs: ["build-ci-images", "detect-docker-updates", "detect-jdk-updates", "detect-ubuntu-image-updates"]
 - name: "pull-requests"
-  jobs: ["build-pull-requests"]
->>>>>>> 6755b480
+  jobs: ["build-pull-requests"]