--- conflicted
+++ resolved
@@ -36,12 +36,12 @@
 		</dependency>
 		<dependency>
 			<groupId>com.atomikos</groupId>
+			<artifactId>transactions-jdbc</artifactId>
+			<optional>true</optional>
+		</dependency>
+		<dependency>
+			<groupId>com.atomikos</groupId>
 			<artifactId>transactions-jms</artifactId>
-			<optional>true</optional>
-		</dependency>
-		<dependency>
-			<groupId>com.atomikos</groupId>
-			<artifactId>transactions-jdbc</artifactId>
 			<optional>true</optional>
 		</dependency>
 		<dependency>
@@ -55,7 +55,16 @@
 			<optional>true</optional>
 		</dependency>
 		<dependency>
-<<<<<<< HEAD
+			<groupId>com.google.code.gson</groupId>
+			<artifactId>gson</artifactId>
+			<optional>true</optional>
+		</dependency>
+		<dependency>
+			<groupId>com.googlecode.json-simple</groupId>
+			<artifactId>json-simple</artifactId>
+			<optional>true</optional>
+		</dependency>
+		<dependency>
 			<groupId>com.samskivert</groupId>
 			<artifactId>jmustache</artifactId>
 			<optional>true</optional>
@@ -66,30 +75,13 @@
 			<optional>true</optional>
 		</dependency>
 		<dependency>
-=======
->>>>>>> 76c21eab
-			<groupId>com.google.code.gson</groupId>
-			<artifactId>gson</artifactId>
-			<optional>true</optional>
-		</dependency>
-		<dependency>
-			<groupId>com.googlecode.json-simple</groupId>
-			<artifactId>json-simple</artifactId>
-			<optional>true</optional>
-		</dependency>
-		<dependency>
-<<<<<<< HEAD
 			<groupId>io.projectreactor.ipc</groupId>
 			<artifactId>reactor-netty</artifactId>
-=======
-			<groupId>com.sendgrid</groupId>
-			<artifactId>sendgrid-java</artifactId>
 			<optional>true</optional>
 		</dependency>
 		<dependency>
 			<groupId>io.undertow</groupId>
 			<artifactId>undertow-servlet</artifactId>
->>>>>>> 76c21eab
 			<optional>true</optional>
 		</dependency>
 		<dependency>
@@ -183,8 +175,6 @@
 			<optional>true</optional>
 		</dependency>
 		<dependency>
-<<<<<<< HEAD
-=======
 			<groupId>org.jboss</groupId>
 			<artifactId>jboss-transaction-spi</artifactId>
 			<optional>true</optional>
@@ -210,12 +200,6 @@
 			<optional>true</optional>
 		</dependency>
 		<dependency>
-			<groupId>org.json</groupId>
-			<artifactId>json</artifactId>
-			<optional>true</optional>
-		</dependency>
-		<dependency>
->>>>>>> 76c21eab
 			<groupId>org.liquibase</groupId>
 			<artifactId>liquibase-core</artifactId>
 			<optional>true</optional>
@@ -252,12 +236,12 @@
 		</dependency>
 		<dependency>
 			<groupId>org.springframework</groupId>
+			<artifactId>spring-webflux</artifactId>
+			<optional>true</optional>
+		</dependency>
+		<dependency>
+			<groupId>org.springframework</groupId>
 			<artifactId>spring-webmvc</artifactId>
-			<optional>true</optional>
-		</dependency>
-		<dependency>
-			<groupId>org.springframework</groupId>
-			<artifactId>spring-webflux</artifactId>
 			<optional>true</optional>
 		</dependency>
 		<dependency>
@@ -303,8 +287,8 @@
 			<scope>test</scope>
 		</dependency>
 		<dependency>
-			<groupId>io.netty</groupId>
-			<artifactId>netty-all</artifactId>
+			<groupId>io.projectreactor</groupId>
+			<artifactId>reactor-test</artifactId>
 			<scope>test</scope>
 		</dependency>
 		<dependency>
@@ -345,14 +329,6 @@
 		<dependency>
 			<groupId>org.postgresql</groupId>
 			<artifactId>postgresql</artifactId>
-<<<<<<< HEAD
-			<scope>test</scope>
-		</dependency>
-		<dependency>
-			<groupId>io.projectreactor</groupId>
-			<artifactId>reactor-test</artifactId>
-=======
->>>>>>> 76c21eab
 			<scope>test</scope>
 		</dependency>
 		<dependency>
